--- conflicted
+++ resolved
@@ -50,17 +50,8 @@
 
         verify(rule).initialize(any(LanguageProcessor.class));
         verify(rule).start(any(RuleContext.class));
+        verify(rule).apply(any(Node.class), any(RuleContext.class));
         verify(rule).end(any(RuleContext.class));
-<<<<<<< HEAD
-=======
-        verify(rule, atLeastOnce()).getLanguage();
-        verify(rule, atLeastOnce()).getTargetSelector();
-        verify(rule, atLeastOnce()).getMinimumLanguageVersion();
-        verify(rule, atLeastOnce()).getMaximumLanguageVersion();
-        verify(rule).apply(any(Node.class), any(RuleContext.class));
-        verify(rule, atLeastOnce()).getName();
-        verify(rule).getPropertiesByPropertyDescriptor();
->>>>>>> 5c975bd0
     }
 
     @Test
