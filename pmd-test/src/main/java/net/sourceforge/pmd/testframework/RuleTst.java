/**
 * BSD-style license; for more info see http://pmd.sourceforge.net/license.html
 */

package net.sourceforge.pmd.testframework;

<<<<<<< HEAD
=======
import static net.sourceforge.pmd.util.CollectionUtil.listOf;
import static org.junit.jupiter.api.Assertions.assertEquals;
import static org.junit.jupiter.api.Assertions.fail;

>>>>>>> 1077ebac
import java.io.File;
import java.io.IOException;
import java.io.InputStream;
import java.io.StringWriter;
import java.net.URI;
import java.util.ArrayList;
import java.util.Collection;
import java.util.Collections;
import java.util.Comparator;
import java.util.List;
import java.util.Map;

import org.apache.commons.lang3.StringUtils;
import org.junit.jupiter.api.DynamicTest;
import org.junit.jupiter.api.TestFactory;
import org.xml.sax.InputSource;

import net.sourceforge.pmd.PMDConfiguration;
import net.sourceforge.pmd.PmdAnalysis;
import net.sourceforge.pmd.Report;
import net.sourceforge.pmd.Rule;
import net.sourceforge.pmd.RuleSet;
import net.sourceforge.pmd.RuleSetLoadException;
import net.sourceforge.pmd.RuleSetLoader;
import net.sourceforge.pmd.RuleViolation;
import net.sourceforge.pmd.lang.LanguageVersion;
import net.sourceforge.pmd.lang.document.TextFile;
import net.sourceforge.pmd.properties.PropertyDescriptor;
import net.sourceforge.pmd.renderers.TextRenderer;
import net.sourceforge.pmd.reporting.GlobalAnalysisListener;
import net.sourceforge.pmd.test.schema.RuleTestCollection;
import net.sourceforge.pmd.test.schema.RuleTestDescriptor;
import net.sourceforge.pmd.test.schema.TestSchemaParser;

/**
 * Advanced methods for test cases
 */
public abstract class RuleTst {

    protected void setUp() {
        // This method is intended to be overridden by subclasses.
    }

    protected List<Rule> getRules() {
        return Collections.emptyList();
    }

    /**
     * Find a rule in a certain ruleset by name
     *
     * todo make this static
     */
    public Rule findRule(String ruleSet, String ruleName) {
        try {
            RuleSet parsedRset = new RuleSetLoader().warnDeprecated(false).loadFromResource(ruleSet);
            Rule rule = parsedRset.getRuleByName(ruleName);
            if (rule == null) {
                fail("Rule " + ruleName + " not found in ruleset " + ruleSet);
            } else {
                rule.setRuleSetName(ruleSet);
            }
            return rule;
        } catch (RuleSetLoadException e) {
            e.printStackTrace();
            fail("Couldn't find ruleset " + ruleSet);
            return null;
        }
    }

    /**
     * Run the rule on the given code, and check the expected number of violations.
     */
    void runTest(RuleTestDescriptor test) {
        Rule rule = test.getRule();

        // always reinitialize the rule, regardless of test.getReinitializeRule() (#3976 / #3302)
        rule = reinitializeRule(rule);

        Map<PropertyDescriptor<?>, Object> oldProperties = rule.getPropertiesByPropertyDescriptor();
        try {
            int res;
            Report report;
            try {
                // Set test specific properties onto the Rule
                if (test.getProperties() != null) {
                    for (Map.Entry<Object, Object> entry : test.getProperties().entrySet()) {
                        String propertyName = (String) entry.getKey();
                        PropertyDescriptor propertyDescriptor = rule.getPropertyDescriptor(propertyName);
                        if (propertyDescriptor == null) {
                            throw new IllegalArgumentException(
                                    "No such property '" + propertyName + "' on Rule " + rule.getName());
                        }

                        Object value = propertyDescriptor.valueFrom((String) entry.getValue());
                        rule.setProperty(propertyDescriptor, value);
                    }
                }

                String dysfunctionReason = rule.dysfunctionReason();
                if (StringUtils.isNotBlank(dysfunctionReason)) {
                    throw new RuntimeException("Rule is not configured correctly: " + dysfunctionReason);
                }

                report = processUsingStringReader(test, rule);
                res = report.getViolations().size();
            } catch (Exception e) {
                e.printStackTrace();
                throw new RuntimeException('"' + test.getDescription() + "\" failed", e);
            }
            if (test.getExpectedProblems() != res) {
                printReport(test, report);
            }
            assertEquals(test.getExpectedProblems(), res,
                    '"' + test.getDescription() + "\" resulted in wrong number of failures,");
            assertMessages(report, test);
            assertLineNumbers(report, test);
        } finally {
            // Restore old properties
            for (Map.Entry<PropertyDescriptor<?>, Object> entry : oldProperties.entrySet()) {
                rule.setProperty((PropertyDescriptor) entry.getKey(), entry.getValue());
            }
        }
    }


    /**
     * Code to be executed if the rule is reinitialised.
     *
     * @param rule The rule to reinitialise
     *
     * @return The rule once it has been reinitialised
     */
    protected Rule reinitializeRule(Rule rule) {
        return findRule(rule.getRuleSetName(), rule.getName());
    }


    private void assertMessages(Report report, RuleTestDescriptor test) {
        if (report == null || test.getExpectedMessages().isEmpty()) {
            return;
        }

        List<String> expectedMessages = test.getExpectedMessages();
        if (report.getViolations().size() != expectedMessages.size()) {
            throw new RuntimeException("Test setup error: number of expected messages doesn't match "
                    + "number of violations for test case '" + test.getDescription() + "'");
        }

        int index = 0;
        for (RuleViolation violation : report.getViolations()) {
            String actual = violation.getDescription();
            if (!expectedMessages.get(index).equals(actual)) {
                printReport(test, report);
            }
            assertEquals(expectedMessages.get(index), actual,
                         '"' + test.getDescription() + "\" produced wrong message on violation number " + (index + 1) + ".");
            index++;
        }
    }

    private void assertLineNumbers(Report report, RuleTestDescriptor test) {
        if (report == null || test.getExpectedLineNumbers().isEmpty()) {
            return;
        }

        List<Integer> expected = test.getExpectedLineNumbers();
        if (report.getViolations().size() != expected.size()) {
            throw new RuntimeException("Test setup error: number of expected line numbers " + expected.size()
                    + " doesn't match number of violations " + report.getViolations().size() + " for test case '"
                    + test.getDescription() + "'");
        }

        int index = 0;
        for (RuleViolation violation : report.getViolations()) {
            Integer actual = violation.getBeginLine();
            if (expected.get(index) != actual.intValue()) {
                printReport(test, report);
            }
            assertEquals(expected.get(index), actual,
                         '"' + test.getDescription() + "\" violation on wrong line number: violation number "
                         + (index + 1) + ".");
            index++;
        }
    }

    private void printReport(RuleTestDescriptor test, Report report) {
        System.out.println("--------------------------------------------------------------");
        System.out.println("Test Failure: " + test.getDescription());
        System.out.println(" -> Expected " + test.getExpectedProblems() + " problem(s), " + report.getViolations().size()
                + " problem(s) found.");
        System.out.println(" -> Expected messages: " + test.getExpectedMessages());
        System.out.println(" -> Expected line numbers: " + test.getExpectedLineNumbers());
        System.out.println();
        TextRenderer renderer = new TextRenderer();
        renderer.setWriter(new StringWriter());
        try {
            renderer.start();
            renderer.renderFileReport(report);
            renderer.end();
        } catch (IOException e) {
            throw new RuntimeException(e);
        }
        System.out.println(renderer.getWriter().toString());
        System.out.println("--------------------------------------------------------------");
    }

    private Report processUsingStringReader(RuleTestDescriptor test, Rule rule) {
        return runTestFromString(test.getCode(), rule, test.getLanguageVersion());
    }

    /**
     * Run the rule on the given code and put the violations in the report.
     */
<<<<<<< HEAD
    @InternalApi
    @Deprecated
    public Report runTestFromString(String code, Rule rule, LanguageVersion languageVersion) {
        return runTestFromString(code, rule, languageVersion, true);
    }

    @InternalApi
    @Deprecated
    public Report runTestFromString(String code, Rule rule, LanguageVersion languageVersion,
                                    boolean isUseAuxClasspath) {
        PMDConfiguration configuration = new PMDConfiguration();
        configuration.setIgnoreIncrementalAnalysis(true);
        configuration.setDefaultLanguageVersion(languageVersion);
        configuration.setThreads(1);
        configuration.prependAuxClasspath(".");

        try (PmdAnalysis pmd = PmdAnalysis.create(configuration)) {
            pmd.files().addFile(TextFile.forCharSeq(code, "testFile", languageVersion));
            pmd.addRuleSet(RuleSet.forSingleRule(rule));
            pmd.addListener(GlobalAnalysisListener.exceptionThrower());
            return pmd.performAnalysisAndCollectReport();
=======
    Report runTestFromString(String code, Rule rule, LanguageVersion languageVersion) {
        try {
            PMDConfiguration configuration = new PMDConfiguration();
            configuration.setIgnoreIncrementalAnalysis(true);
            configuration.setDefaultLanguageVersion(languageVersion);
            configuration.setThreads(1);
            // the auxclasspath is always used (#3976 / #3302)
            // configure the "auxclasspath" option for unit testing
            // we share a single classloader so that pmd-java doesn't create
            // a new TypeSystem for every test. This problem will go
            // away when languages have a lifecycle.
            configuration.setClassLoader(classpathClassLoader);

            try (GlobalReportBuilderListener reportBuilder = new GlobalReportBuilderListener();
                 // Add a listener that throws when an error occurs:
                 //  this replaces ruleContext.setIgnoreExceptions(false)
                 GlobalAnalysisListener listener = GlobalAnalysisListener.tee(listOf(GlobalAnalysisListener.exceptionThrower(), reportBuilder))) {

                AbstractPMDProcessor.runSingleFile(
                    listOf(RuleSet.forSingleRule(rule)),
                    TextFile.forCharSeq(code, "testFile", languageVersion),
                    listener,
                    configuration
                );

                listener.close();
                return reportBuilder.getResult();
            }
        } catch (RuntimeException e) {
            throw e;
        } catch (Exception e) {
            throw new RuntimeException(e);
>>>>>>> 1077ebac
        }
    }

    /**
     * getResourceAsStream tries to find the XML file in weird locations if the
     * ruleName includes the package, so we strip it here.
     */
    private String getCleanRuleName(Rule rule) {
        String fullClassName = rule.getClass().getName();
        if (fullClassName.equals(rule.getName())) {
            // We got the full class name, so we'll use the stripped name
            // instead
            String packageName = rule.getClass().getPackage().getName();
            return fullClassName.substring(packageName.length() + 1);
        } else {
            return rule.getName(); // Test is using findRule, smart!
        }
    }

    /**
     * Extract a set of tests from an XML file. The file should be
     * ./xml/RuleName.xml relative to the test class. The format is defined in
     * rule-tests_1_0_0.xsd in pmd-test-schema.
     */
    RuleTestCollection parseTestCollection(Rule rule) {
        String testsFileName = getCleanRuleName(rule);
        return parseTestCollection(rule, testsFileName);
    }

    private RuleTestCollection parseTestCollection(Rule rule, String testsFileName) {
        return parseTestXml(rule, testsFileName, "xml/");
    }

    /**
     * Extract a set of tests from an XML file with the given name. The file
     * should be ./xml/[testsFileName].xml relative to the test class. The
     * format is defined in test-data.xsd.
     */
    private RuleTestCollection parseTestXml(Rule rule, String testsFileName, String baseDirectory) {
        String testXmlFileName = baseDirectory + testsFileName + ".xml";
        String absoluteUriToTestXmlFile = new File(".").getAbsoluteFile().toURI() + "/src/test/resources/"
                + this.getClass().getPackage().getName().replaceAll("\\.", "/")
                + "/" + testXmlFileName;

        try (InputStream inputStream = getClass().getResourceAsStream(testXmlFileName)) {
            if (inputStream == null) {
                throw new RuntimeException("Couldn't find " + testXmlFileName);
            }
            InputSource source = new InputSource();
            source.setByteStream(inputStream);
            source.setSystemId(testXmlFileName);
            TestSchemaParser parser = new TestSchemaParser();
            RuleTestCollection ruleTestCollection = parser.parse(rule, source);
            ruleTestCollection.setAbsoluteUriToTestXmlFile(absoluteUriToTestXmlFile);
            return ruleTestCollection;
        } catch (Exception e) {
            throw new RuntimeException("Couldn't parse " + testXmlFileName + ", due to: " + e, e);
        }
    }

    /**
     * Run a set of tests defined in an XML test-data file for a rule. The file
     * should be ./xml/RuleName.xml relative to the test-class. The format is
     * defined in test-data.xsd.
     */
    public void runTests(Rule rule) {
        runTests(parseTestCollection(rule));
    }

    /**
     * Run a set of tests defined in a XML test-data file. The file should be
     * ./xml/[testsFileName].xml relative to the test-class. The format is
     * defined in test-data.xsd.
     */
    public void runTests(Rule rule, String testsFileName) {
        runTests(parseTestCollection(rule, testsFileName));
    }

    private void runTests(RuleTestCollection tests) {
        for (RuleTestDescriptor test : tests.getTests()) {
            runTest(test);
        }
    }

    @TestFactory
    Collection<DynamicTest> ruleTests() {
        setUp();
        final List<Rule> rules = new ArrayList<>(getRules());
        rules.sort(Comparator.comparing(Rule::getName));

        List<DynamicTest> tests = new ArrayList<>();
        for (Rule r : rules) {
            RuleTestCollection ruleTests = parseTestCollection(r);
            RuleTestDescriptor focused = ruleTests.getFocusedTestOrNull();
            for (RuleTestDescriptor t : ruleTests.getTests()) {
                if (focused != null && !focused.equals(t)) {
                    t.setDisabled(true); // disable it
                }
                tests.add(toDynamicTest(ruleTests, t));
            }
        }
        return tests;
    }

    private DynamicTest toDynamicTest(RuleTestCollection collection, RuleTestDescriptor testDescriptor) {
        URI testSourceUri = URI.create(collection.getAbsoluteUriToTestXmlFile() + "?line=" + testDescriptor.getLineNumber());
        if (testDescriptor.isDisabled()) {
            return DynamicTest.dynamicTest("[IGNORED] " + testDescriptor.getDescription(),
                    testSourceUri,
                    () -> {});
        }
        return DynamicTest.dynamicTest(testDescriptor.getDescription(),
                testSourceUri,
                () -> runTest(testDescriptor));
    }
}<|MERGE_RESOLUTION|>--- conflicted
+++ resolved
@@ -4,13 +4,9 @@
 
 package net.sourceforge.pmd.testframework;
 
-<<<<<<< HEAD
-=======
-import static net.sourceforge.pmd.util.CollectionUtil.listOf;
 import static org.junit.jupiter.api.Assertions.assertEquals;
 import static org.junit.jupiter.api.Assertions.fail;
 
->>>>>>> 1077ebac
 import java.io.File;
 import java.io.IOException;
 import java.io.InputStream;
@@ -124,7 +120,7 @@
                 printReport(test, report);
             }
             assertEquals(test.getExpectedProblems(), res,
-                    '"' + test.getDescription() + "\" resulted in wrong number of failures,");
+                         '"' + test.getDescription() + "\" resulted in wrong number of failures,");
             assertMessages(report, test);
             assertLineNumbers(report, test);
         } finally {
@@ -156,7 +152,7 @@
         List<String> expectedMessages = test.getExpectedMessages();
         if (report.getViolations().size() != expectedMessages.size()) {
             throw new RuntimeException("Test setup error: number of expected messages doesn't match "
-                    + "number of violations for test case '" + test.getDescription() + "'");
+                                           + "number of violations for test case '" + test.getDescription() + "'");
         }
 
         int index = 0;
@@ -166,7 +162,8 @@
                 printReport(test, report);
             }
             assertEquals(expectedMessages.get(index), actual,
-                         '"' + test.getDescription() + "\" produced wrong message on violation number " + (index + 1) + ".");
+                         '"' + test.getDescription() + "\" produced wrong message on violation number " + (index + 1)
+                             + ".");
             index++;
         }
     }
@@ -179,8 +176,9 @@
         List<Integer> expected = test.getExpectedLineNumbers();
         if (report.getViolations().size() != expected.size()) {
             throw new RuntimeException("Test setup error: number of expected line numbers " + expected.size()
-                    + " doesn't match number of violations " + report.getViolations().size() + " for test case '"
-                    + test.getDescription() + "'");
+                                           + " doesn't match number of violations " + report.getViolations().size()
+                                           + " for test case '"
+                                           + test.getDescription() + "'");
         }
 
         int index = 0;
@@ -191,7 +189,7 @@
             }
             assertEquals(expected.get(index), actual,
                          '"' + test.getDescription() + "\" violation on wrong line number: violation number "
-                         + (index + 1) + ".");
+                             + (index + 1) + ".");
             index++;
         }
     }
@@ -199,7 +197,8 @@
     private void printReport(RuleTestDescriptor test, Report report) {
         System.out.println("--------------------------------------------------------------");
         System.out.println("Test Failure: " + test.getDescription());
-        System.out.println(" -> Expected " + test.getExpectedProblems() + " problem(s), " + report.getViolations().size()
+        System.out.println(
+            " -> Expected " + test.getExpectedProblems() + " problem(s), " + report.getViolations().size()
                 + " problem(s) found.");
         System.out.println(" -> Expected messages: " + test.getExpectedMessages());
         System.out.println(" -> Expected line numbers: " + test.getExpectedLineNumbers());
@@ -224,17 +223,7 @@
     /**
      * Run the rule on the given code and put the violations in the report.
      */
-<<<<<<< HEAD
-    @InternalApi
-    @Deprecated
-    public Report runTestFromString(String code, Rule rule, LanguageVersion languageVersion) {
-        return runTestFromString(code, rule, languageVersion, true);
-    }
-
-    @InternalApi
-    @Deprecated
-    public Report runTestFromString(String code, Rule rule, LanguageVersion languageVersion,
-                                    boolean isUseAuxClasspath) {
+    Report runTestFromString(String code, Rule rule, LanguageVersion languageVersion) {
         PMDConfiguration configuration = new PMDConfiguration();
         configuration.setIgnoreIncrementalAnalysis(true);
         configuration.setDefaultLanguageVersion(languageVersion);
@@ -246,40 +235,6 @@
             pmd.addRuleSet(RuleSet.forSingleRule(rule));
             pmd.addListener(GlobalAnalysisListener.exceptionThrower());
             return pmd.performAnalysisAndCollectReport();
-=======
-    Report runTestFromString(String code, Rule rule, LanguageVersion languageVersion) {
-        try {
-            PMDConfiguration configuration = new PMDConfiguration();
-            configuration.setIgnoreIncrementalAnalysis(true);
-            configuration.setDefaultLanguageVersion(languageVersion);
-            configuration.setThreads(1);
-            // the auxclasspath is always used (#3976 / #3302)
-            // configure the "auxclasspath" option for unit testing
-            // we share a single classloader so that pmd-java doesn't create
-            // a new TypeSystem for every test. This problem will go
-            // away when languages have a lifecycle.
-            configuration.setClassLoader(classpathClassLoader);
-
-            try (GlobalReportBuilderListener reportBuilder = new GlobalReportBuilderListener();
-                 // Add a listener that throws when an error occurs:
-                 //  this replaces ruleContext.setIgnoreExceptions(false)
-                 GlobalAnalysisListener listener = GlobalAnalysisListener.tee(listOf(GlobalAnalysisListener.exceptionThrower(), reportBuilder))) {
-
-                AbstractPMDProcessor.runSingleFile(
-                    listOf(RuleSet.forSingleRule(rule)),
-                    TextFile.forCharSeq(code, "testFile", languageVersion),
-                    listener,
-                    configuration
-                );
-
-                listener.close();
-                return reportBuilder.getResult();
-            }
-        } catch (RuntimeException e) {
-            throw e;
-        } catch (Exception e) {
-            throw new RuntimeException(e);
->>>>>>> 1077ebac
         }
     }
 
@@ -385,14 +340,15 @@
     }
 
     private DynamicTest toDynamicTest(RuleTestCollection collection, RuleTestDescriptor testDescriptor) {
-        URI testSourceUri = URI.create(collection.getAbsoluteUriToTestXmlFile() + "?line=" + testDescriptor.getLineNumber());
+        URI testSourceUri = URI.create(
+            collection.getAbsoluteUriToTestXmlFile() + "?line=" + testDescriptor.getLineNumber());
         if (testDescriptor.isDisabled()) {
             return DynamicTest.dynamicTest("[IGNORED] " + testDescriptor.getDescription(),
-                    testSourceUri,
-                    () -> {});
+                                           testSourceUri,
+                                           () -> { });
         }
         return DynamicTest.dynamicTest(testDescriptor.getDescription(),
-                testSourceUri,
-                () -> runTest(testDescriptor));
+                                       testSourceUri,
+                                       () -> runTest(testDescriptor));
     }
 }