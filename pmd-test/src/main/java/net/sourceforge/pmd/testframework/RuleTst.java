--- conflicted
+++ resolved
@@ -34,10 +34,6 @@
 import org.xml.sax.SAXParseException;
 
 import net.sourceforge.pmd.PMDConfiguration;
-<<<<<<< HEAD
-=======
-import net.sourceforge.pmd.PMDException;
->>>>>>> 7733be75
 import net.sourceforge.pmd.Report;
 import net.sourceforge.pmd.Report.GlobalReportBuilderListener;
 import net.sourceforge.pmd.Rule;
@@ -45,12 +41,7 @@
 import net.sourceforge.pmd.RuleSetLoadException;
 import net.sourceforge.pmd.RuleSetLoader;
 import net.sourceforge.pmd.RuleViolation;
-<<<<<<< HEAD
 import net.sourceforge.pmd.lang.Language;
-=======
-import net.sourceforge.pmd.RulesetsFactoryUtils;
-import net.sourceforge.pmd.SourceCodeProcessor;
->>>>>>> 7733be75
 import net.sourceforge.pmd.lang.LanguageRegistry;
 import net.sourceforge.pmd.lang.LanguageVersion;
 import net.sourceforge.pmd.processor.AbstractPMDProcessor;
@@ -265,33 +256,20 @@
 
     public Report runTestFromString(String code, Rule rule, LanguageVersion languageVersion, boolean isUseAuxClasspath) {
         try {
-<<<<<<< HEAD
-            PMDConfiguration config = new PMDConfiguration();
-            config.setIgnoreIncrementalAnalysis(true);
-            config.setDefaultLanguageVersion(languageVersion);
-            config.setThreads(1);
-
-            if (isUseAuxClasspath) {
-                // configure the "auxclasspath" option for unit testing
-                config.prependClasspath(".");
-=======
             PMDConfiguration configuration = new PMDConfiguration();
+            configuration.setIgnoreIncrementalAnalysis(true);
             configuration.setDefaultLanguageVersion(languageVersion);
-            configuration.setIgnoreIncrementalAnalysis(true);
+            configuration.setThreads(1);
+
             if (isUseAuxClasspath) {
                 // configure the "auxclasspath" option for unit testing
                 configuration.prependClasspath(".");
->>>>>>> 7733be75
             } else {
                 // simple class loader, that doesn't delegate to parent.
                 // this allows us in the tests to simulate PMD run without
                 // auxclasspath, not even the classes from the test dependencies
                 // will be found.
-<<<<<<< HEAD
-                config.setClassLoader(new ClassLoader() {
-=======
                 configuration.setClassLoader(new ClassLoader() {
->>>>>>> 7733be75
                     @Override
                     protected Class<?> loadClass(String name, boolean resolve) throws ClassNotFoundException {
                         if (name.startsWith("java.") || name.startsWith("javax.")) {
@@ -301,7 +279,6 @@
                     }
                 });
             }
-<<<<<<< HEAD
 
             try (GlobalReportBuilderListener reportBuilder = new GlobalReportBuilderListener();
                  // Add a listener that throws when an error occurs:
@@ -312,22 +289,12 @@
                     listOf(RuleSet.forSingleRule(rule)),
                     DataSource.forString(code, "test." + languageVersion.getLanguage().getExtensions().get(0)),
                     listener,
-                    config
+                    configuration
                 );
 
                 listener.close();
                 return reportBuilder.getResult();
             }
-=======
-            RuleContext ctx = new RuleContext();
-            ctx.setReport(report);
-            ctx.setSourceCodeFile(new File("n/a"));
-            ctx.setLanguageVersion(languageVersion);
-            ctx.setIgnoreExceptions(false);
-            RuleSet rules = RuleSet.forSingleRule(rule);
-            SourceCodeProcessor sourceCodeProcessor = new SourceCodeProcessor(configuration);
-            sourceCodeProcessor.processSourceCode(new StringReader(code), new RuleSets(rules), ctx);
->>>>>>> 7733be75
         } catch (Exception e) {
             throw new RuntimeException(e);
         }
