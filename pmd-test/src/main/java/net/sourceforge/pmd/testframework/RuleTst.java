/**
 * BSD-style license; for more info see http://pmd.sourceforge.net/license.html
 */

package net.sourceforge.pmd.testframework;

import static org.junit.Assert.assertEquals;
import static org.junit.Assert.fail;

import java.io.IOException;
import java.io.InputStream;
import java.io.StringReader;
import java.io.StringWriter;
import java.util.ArrayList;
import java.util.Iterator;
import java.util.List;
import java.util.Map;
import java.util.Properties;

import javax.xml.parsers.DocumentBuilder;
import javax.xml.parsers.DocumentBuilderFactory;
import javax.xml.parsers.FactoryConfigurationError;
import javax.xml.parsers.ParserConfigurationException;

import org.w3c.dom.Document;
import org.w3c.dom.Element;
import org.w3c.dom.Node;
import org.w3c.dom.NodeList;
import org.xml.sax.SAXException;

import net.sourceforge.pmd.PMD;
import net.sourceforge.pmd.PMDException;
import net.sourceforge.pmd.PropertyDescriptor;
import net.sourceforge.pmd.Report;
import net.sourceforge.pmd.Rule;
import net.sourceforge.pmd.RuleContext;
import net.sourceforge.pmd.RuleSet;
import net.sourceforge.pmd.RuleSetFactory;
import net.sourceforge.pmd.RuleSetNotFoundException;
import net.sourceforge.pmd.RuleSets;
import net.sourceforge.pmd.RuleViolation;
import net.sourceforge.pmd.lang.LanguageRegistry;
import net.sourceforge.pmd.lang.LanguageVersion;
import net.sourceforge.pmd.renderers.TextRenderer;

/**
 * Advanced methods for test cases
 */
public abstract class RuleTst {
    /**
     * Find a rule in a certain ruleset by name
     */
    public Rule findRule(String ruleSet, String ruleName) {
        try {
            Rule rule = new RuleSetFactory().createRuleSets(ruleSet).getRuleByName(ruleName);
            if (rule == null) {
                fail("Rule " + ruleName + " not found in ruleset " + ruleSet);
            } else {
                rule.setRuleSetName(ruleSet);
            }
            return rule;
        } catch (RuleSetNotFoundException e) {
            e.printStackTrace();
            fail("Couldn't find ruleset " + ruleSet);
            return null;
        }
    }

    /**
     * Run the rule on the given code, and check the expected number of
     * violations.
     */
    @SuppressWarnings("unchecked")
    public void runTest(TestDescriptor test) {
        Rule rule = test.getRule();

        if (test.getReinitializeRule()) {
            rule = findRule(rule.getRuleSetName(), rule.getName());
        }

        Map<PropertyDescriptor<?>, Object> oldProperties = rule.getPropertiesByPropertyDescriptor();
        try {
            int res;
            Report report;
            try {
                // Set test specific properties onto the Rule
                if (test.getProperties() != null) {
                    for (Map.Entry<Object, Object> entry : test.getProperties().entrySet()) {
                        String propertyName = (String) entry.getKey();
                        PropertyDescriptor propertyDescriptor = rule.getPropertyDescriptor(propertyName);
                        if (propertyDescriptor == null) {
                            throw new IllegalArgumentException(
                                    "No such property '" + propertyName + "' on Rule " + rule.getName());
                        }

                        Object value = propertyDescriptor.valueFrom((String) entry.getValue());
                        rule.setProperty(propertyDescriptor, value);
                    }
                }

                report = processUsingStringReader(test, rule);
                res = report.size();
            } catch (Throwable t) {
                t.printStackTrace();
                throw new RuntimeException('"' + test.getDescription() + "\" failed", t);
            }
            if (test.getNumberOfProblemsExpected() != res) {
                printReport(test, report);
            }
            assertEquals('"' + test.getDescription() + "\" resulted in wrong number of failures,",
                    test.getNumberOfProblemsExpected(), res);
            assertMessages(report, test);
            assertLineNumbers(report, test);
        } finally {
            // Restore old properties
            for (Map.Entry<PropertyDescriptor<?>, Object> entry : oldProperties.entrySet()) {
                rule.setProperty((PropertyDescriptor) entry.getKey(), entry.getValue());
            }
        }
    }

    private void assertMessages(Report report, TestDescriptor test) {
        if (report == null || test.getExpectedMessages().isEmpty()) {
            return;
        }

        List<String> expectedMessages = test.getExpectedMessages();
        if (report.size() != expectedMessages.size()) {
            throw new RuntimeException("Test setup error: number of expected messages doesn't match "
                    + "number of violations for test case '" + test.getDescription() + "'");
        }

        Iterator<RuleViolation> it = report.iterator();
        int index = 0;
        while (it.hasNext()) {
            RuleViolation violation = it.next();
            String actual = violation.getDescription();
            if (!expectedMessages.get(index).equals(actual)) {
                printReport(test, report);
            }
            assertEquals(
                    '"' + test.getDescription() + "\" produced wrong message on violation number " + (index + 1) + ".",
                    expectedMessages.get(index), actual);
            index++;
        }
    }

    private void assertLineNumbers(Report report, TestDescriptor test) {
        if (report == null || test.getExpectedLineNumbers().isEmpty()) {
            return;
        }

        List<Integer> expected = test.getExpectedLineNumbers();
        if (report.getViolationTree().size() != expected.size()) {
            throw new RuntimeException("Test setup error: number of execpted line numbers doesn't match "
                    + "number of violations for test case '" + test.getDescription() + "'");
        }

        Iterator<RuleViolation> it = report.getViolationTree().iterator();
        int index = 0;
        while (it.hasNext()) {
            RuleViolation violation = it.next();
            Integer actual = violation.getBeginLine();
            if (expected.get(index) != actual.intValue()) {
                printReport(test, report);
            }
            assertEquals('"' + test.getDescription() + "\" violation on wrong line number: violation number "
                    + (index + 1) + ".", expected.get(index), actual);
            index++;
        }
    }

    private void printReport(TestDescriptor test, Report report) {
        System.out.println("--------------------------------------------------------------");
        System.out.println("Test Failure: " + test.getDescription());
        System.out.println(" -> Expected " + test.getNumberOfProblemsExpected() + " problem(s), " + report.size()
                + " problem(s) found.");
        System.out.println(" -> Expected messages: " + test.getExpectedMessages());
        System.out.println(" -> Expected line numbers: " + test.getExpectedLineNumbers());
        System.out.println();
        TextRenderer renderer = new TextRenderer();
        renderer.setWriter(new StringWriter());
        try {
            renderer.start();
            renderer.renderFileReport(report);
            renderer.end();
        } catch (IOException e) {
            throw new RuntimeException(e);
        }
        System.out.println(renderer.getWriter().toString());
        System.out.println("--------------------------------------------------------------");
    }

    private Report processUsingStringReader(TestDescriptor test, Rule rule) throws PMDException {
        Report report = new Report();
        runTestFromString(test, rule, report);
        return report;
    }

    /**
     * Run the rule on the given code and put the violations in the report.
     */
    public void runTestFromString(String code, Rule rule, Report report, LanguageVersion languageVersion) {
        runTestFromString(code, rule, report, languageVersion, true);
    }

    public void runTestFromString(String code, Rule rule, Report report, LanguageVersion languageVersion,
            boolean isUseAuxClasspath) {
        try {
            PMD p = new PMD();
            p.getConfiguration().setDefaultLanguageVersion(languageVersion);
            if (isUseAuxClasspath) {
                // configure the "auxclasspath" option for unit testing
                p.getConfiguration().prependClasspath(".");
            }
            RuleContext ctx = new RuleContext();
            ctx.setReport(report);
            ctx.setSourceCodeFilename("n/a");
            ctx.setLanguageVersion(languageVersion);
            ctx.setIgnoreExceptions(false);
<<<<<<< HEAD
            RuleSet rules = new RuleSetFactory().createSingleRuleRuleSet(rule);
            rules.start(ctx);
=======
            RuleSet rules = new RuleSet();
            rules.addRule(rule);
>>>>>>> 8201ba0a
            p.getSourceCodeProcessor().processSourceCode(new StringReader(code), new RuleSets(rules), ctx);
        } catch (Exception e) {
            throw new RuntimeException(e);
        }
    }

    public void runTestFromString(TestDescriptor test, Rule rule, Report report) {
        runTestFromString(test.getCode(), rule, report, test.getLanguageVersion(), test.isUseAuxClasspath());
    }

    /**
     * getResourceAsStream tries to find the XML file in weird locations if the
     * ruleName includes the package, so we strip it here.
     */
    protected String getCleanRuleName(Rule rule) {
        String fullClassName = rule.getClass().getName();
        if (fullClassName.equals(rule.getName())) {
            // We got the full class name, so we'll use the stripped name
            // instead
            String packageName = rule.getClass().getPackage().getName();
            return fullClassName.substring(packageName.length() + 1);
        } else {
            return rule.getName(); // Test is using findRule, smart!
        }
    }

    /**
     * Extract a set of tests from an XML file. The file should be
     * ./xml/RuleName.xml relative to the test class. The format is defined in
     * test-data.xsd.
     */
    public TestDescriptor[] extractTestsFromXml(Rule rule) {
        String testsFileName = getCleanRuleName(rule);

        return extractTestsFromXml(rule, testsFileName);
    }

    public TestDescriptor[] extractTestsFromXml(Rule rule, String testsFileName) {
        return extractTestsFromXml(rule, testsFileName, "xml/");
    }

    /**
     * Extract a set of tests from an XML file with the given name. The file
     * should be ./xml/[testsFileName].xml relative to the test class. The
     * format is defined in test-data.xsd.
     */
    public TestDescriptor[] extractTestsFromXml(Rule rule, String testsFileName, String baseDirectory) {
        String testXmlFileName = baseDirectory + testsFileName + ".xml";
        InputStream inputStream = getClass().getResourceAsStream(testXmlFileName);
        if (inputStream == null) {
            throw new RuntimeException("Couldn't find " + testXmlFileName);
        }

        Document doc;
        try {
            DocumentBuilder builder = DocumentBuilderFactory.newInstance().newDocumentBuilder();
            doc = builder.parse(inputStream);
        } catch (ParserConfigurationException pce) {
            pce.printStackTrace();
            throw new RuntimeException("Couldn't parse " + testXmlFileName + ", due to: " + pce.getMessage());
        } catch (FactoryConfigurationError fce) {
            fce.printStackTrace();
            throw new RuntimeException("Couldn't parse " + testXmlFileName + ", due to: " + fce.getMessage());
        } catch (IOException ioe) {
            ioe.printStackTrace();
            throw new RuntimeException("Couldn't parse " + testXmlFileName + ", due to: " + ioe.getMessage());
        } catch (SAXException se) {
            se.printStackTrace();
            throw new RuntimeException("Couldn't parse " + testXmlFileName + ", due to: " + se.getMessage());
        }

        return parseTests(rule, doc);
    }

    private TestDescriptor[] parseTests(Rule rule, Document doc) {
        Element root = doc.getDocumentElement();
        NodeList testCodes = root.getElementsByTagName("test-code");

        TestDescriptor[] tests = new TestDescriptor[testCodes.getLength()];
        for (int i = 0; i < testCodes.getLength(); i++) {
            Element testCode = (Element) testCodes.item(i);

            boolean reinitializeRule = true;
            Node reinitializeRuleAttribute = testCode.getAttributes().getNamedItem("reinitializeRule");
            if (reinitializeRuleAttribute != null) {
                String reinitializeRuleValue = reinitializeRuleAttribute.getNodeValue();
                if ("false".equalsIgnoreCase(reinitializeRuleValue) || "0".equalsIgnoreCase(reinitializeRuleValue)) {
                    reinitializeRule = false;
                }
            }

            boolean isRegressionTest = true;
            Node regressionTestAttribute = testCode.getAttributes().getNamedItem("regressionTest");
            if (regressionTestAttribute != null) {
                String reinitializeRuleValue = regressionTestAttribute.getNodeValue();
                if ("false".equalsIgnoreCase(reinitializeRuleValue)) {
                    isRegressionTest = false;
                }
            }

            boolean isUseAuxClasspath = true;
            Node useAuxClasspathAttribute = testCode.getAttributes().getNamedItem("useAuxClasspath");
            if (useAuxClasspathAttribute != null) {
                String useAuxClasspathValue = useAuxClasspathAttribute.getNodeValue();
                if ("false".equalsIgnoreCase(useAuxClasspathValue)) {
                    isUseAuxClasspath = false;
                }
            }

            NodeList ruleProperties = testCode.getElementsByTagName("rule-property");
            Properties properties = new Properties();
            for (int j = 0; j < ruleProperties.getLength(); j++) {
                Node ruleProperty = ruleProperties.item(j);
                String propertyName = ruleProperty.getAttributes().getNamedItem("name").getNodeValue();
                properties.setProperty(propertyName, parseTextNode(ruleProperty));
            }

            NodeList expectedMessagesNodes = testCode.getElementsByTagName("expected-messages");
            List<String> messages = new ArrayList<>();
            if (expectedMessagesNodes != null && expectedMessagesNodes.getLength() > 0) {
                Element item = (Element) expectedMessagesNodes.item(0);
                NodeList messagesNodes = item.getElementsByTagName("message");
                for (int j = 0; j < messagesNodes.getLength(); j++) {
                    messages.add(parseTextNode(messagesNodes.item(j)));
                }
            }

            NodeList expectedLineNumbersNodes = testCode.getElementsByTagName("expected-linenumbers");
            List<Integer> expectedLineNumbers = new ArrayList<>();
            if (expectedLineNumbersNodes != null && expectedLineNumbersNodes.getLength() > 0) {
                Element item = (Element) expectedLineNumbersNodes.item(0);
                String numbers = item.getTextContent();
                for (String n : numbers.split(" *, *")) {
                    expectedLineNumbers.add(Integer.valueOf(n));
                }
            }

            String code = getNodeValue(testCode, "code", false);
            if (code == null) {
                // Should have a coderef
                NodeList coderefs = testCode.getElementsByTagName("code-ref");
                if (coderefs.getLength() == 0) {
                    throw new RuntimeException(
                            "Required tag is missing from the test-xml. Supply either a code or a code-ref tag");
                }
                Node coderef = coderefs.item(0);
                String referenceId = coderef.getAttributes().getNamedItem("id").getNodeValue();
                NodeList codeFragments = root.getElementsByTagName("code-fragment");
                for (int j = 0; j < codeFragments.getLength(); j++) {
                    String fragmentId = codeFragments.item(j).getAttributes().getNamedItem("id").getNodeValue();
                    if (referenceId.equals(fragmentId)) {
                        code = parseTextNode(codeFragments.item(j));
                    }
                }

                if (code == null) {
                    throw new RuntimeException("No matching code fragment found for coderef");
                }
            }

            String description = getNodeValue(testCode, "description", true);
            int expectedProblems = Integer.parseInt(getNodeValue(testCode, "expected-problems", true));

            String languageVersionString = getNodeValue(testCode, "source-type", false);
            if (languageVersionString == null) {
                tests[i] = new TestDescriptor(code, description, expectedProblems, rule);
            } else {
                LanguageVersion languageVersion = LanguageRegistry
                        .findLanguageVersionByTerseName(languageVersionString);
                if (languageVersion != null) {
                    tests[i] = new TestDescriptor(code, description, expectedProblems, rule, languageVersion);
                } else {
                    throw new RuntimeException("Unknown LanguageVersion for test: " + languageVersionString);
                }
            }
            tests[i].setReinitializeRule(reinitializeRule);
            tests[i].setRegressionTest(isRegressionTest);
            tests[i].setUseAuxClasspath(isUseAuxClasspath);
            tests[i].setExpectedMessages(messages);
            tests[i].setExpectedLineNumbers(expectedLineNumbers);
            tests[i].setProperties(properties);
            tests[i].setNumberInDocument(i);
        }
        return tests;
    }

    private String getNodeValue(Element parentElm, String nodeName, boolean required) {
        NodeList nodes = parentElm.getElementsByTagName(nodeName);
        if (nodes == null || nodes.getLength() == 0) {
            if (required) {
                throw new RuntimeException("Required tag is missing from the test-xml: " + nodeName);
            } else {
                return null;
            }
        }
        Node node = nodes.item(0);
        return parseTextNode(node);
    }

    private static String parseTextNode(Node exampleNode) {
        StringBuffer buffer = new StringBuffer();
        for (int i = 0; i < exampleNode.getChildNodes().getLength(); i++) {
            Node node = exampleNode.getChildNodes().item(i);
            if (node.getNodeType() == Node.CDATA_SECTION_NODE || node.getNodeType() == Node.TEXT_NODE) {
                buffer.append(node.getNodeValue());
            }
        }
        return buffer.toString().trim();
    }
}<|MERGE_RESOLUTION|>--- conflicted
+++ resolved
@@ -218,13 +218,7 @@
             ctx.setSourceCodeFilename("n/a");
             ctx.setLanguageVersion(languageVersion);
             ctx.setIgnoreExceptions(false);
-<<<<<<< HEAD
             RuleSet rules = new RuleSetFactory().createSingleRuleRuleSet(rule);
-            rules.start(ctx);
-=======
-            RuleSet rules = new RuleSet();
-            rules.addRule(rule);
->>>>>>> 8201ba0a
             p.getSourceCodeProcessor().processSourceCode(new StringReader(code), new RuleSets(rules), ctx);
         } catch (Exception e) {
             throw new RuntimeException(e);
