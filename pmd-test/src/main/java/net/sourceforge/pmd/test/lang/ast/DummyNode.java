--- conflicted
+++ resolved
@@ -19,15 +19,10 @@
         return this;
     }
 
-<<<<<<< HEAD
-    public void setCoords(int bline, int bcol, int eline, int ecol) {
-        this.location = FileLocation.range(":dummyFile:", TextRange2d.range2d(bline, bcol, eline, ecol));
-=======
     public DummyNode newChild() {
         DummyNode child = new DummyNode();
         addChild(child, getNumChildren());
         return child;
->>>>>>> 515df821
     }
 
     @Override
