--- conflicted
+++ resolved
@@ -4,18 +4,7 @@
 
 package net.sourceforge.pmd.lang.xml.rule;
 
-<<<<<<< HEAD
-import net.sourceforge.pmd.RuleContext;
-import net.sourceforge.pmd.lang.ParserOptions;
-import net.sourceforge.pmd.lang.ast.Node;
 import net.sourceforge.pmd.lang.rule.AbstractRule;
-import net.sourceforge.pmd.lang.rule.ImmutableLanguage;
-import net.sourceforge.pmd.lang.xml.XmlParserOptions;
-import net.sourceforge.pmd.lang.xml.ast.XmlNode;
-import net.sourceforge.pmd.properties.PropertyDescriptor;
-=======
-import net.sourceforge.pmd.lang.rule.AbstractRule;
->>>>>>> 32a02cec
 
 /**
  * This is a base class for XML Java bases rules.
@@ -23,38 +12,4 @@
 public abstract class AbstractXmlRule extends AbstractRule {
 
 
-<<<<<<< HEAD
-    public AbstractXmlRule() {
-        defineProperties();
-    }
-
-    private void defineProperties() {
-        definePropertyDescriptor(COALESCING_DESCRIPTOR);
-        definePropertyDescriptor(EXPAND_ENTITY_REFERENCES_DESCRIPTOR);
-        definePropertyDescriptor(IGNORING_COMMENTS_DESCRIPTOR);
-        definePropertyDescriptor(IGNORING_ELEMENT_CONTENT_WHITESPACE_DESCRIPTOR);
-        definePropertyDescriptor(NAMESPACE_AWARE_DESCRIPTOR);
-        definePropertyDescriptor(VALIDATING_DESCRIPTOR);
-        definePropertyDescriptor(XINCLUDE_AWARE_DESCRIPTOR);
-    }
-
-    @Override
-    public ParserOptions getParserOptions() {
-        return new XmlParserOptions(this);
-    }
-
-    @Override
-    public void apply(Node target, RuleContext ctx) {
-        visit((XmlNode) target, ctx);
-    }
-
-    protected void visit(XmlNode node, RuleContext ctx) {
-        final int numChildren = node.getNumChildren();
-        for (int i = 0; i < numChildren; i++) {
-            XmlNode child = (XmlNode) node.getChild(i);
-            visit(child, ctx);
-        }
-    }
-=======
->>>>>>> 32a02cec
 }