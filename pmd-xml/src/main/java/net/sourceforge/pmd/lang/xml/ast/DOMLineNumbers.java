--- conflicted
+++ resolved
@@ -4,10 +4,7 @@
 package net.sourceforge.pmd.lang.xml.ast;
 
 import java.util.ArrayList;
-import java.util.Collections;
-import java.util.HashMap;
 import java.util.List;
-import java.util.Map;
 import java.util.regex.Matcher;
 import java.util.regex.Pattern;
 
@@ -143,12 +140,8 @@
      * Calculates a list with the file offsets for each line.
      */
     private void calculateLinesMap() {
-<<<<<<< HEAD
-        lines = new TreeMap<>();
-=======
-        lines = new ArrayList<Integer>();
+        lines = new ArrayList<>();
 
->>>>>>> 494719d8
         int index = -1;
         int count = StringUtils.countMatches(xmlString, "\n");
         for (int line = 1; line <= count; line++) {
