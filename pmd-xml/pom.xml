--- conflicted
+++ resolved
@@ -43,16 +43,6 @@
             <groupId>org.antlr</groupId>
             <artifactId>antlr4-runtime</artifactId>
         </dependency>
-        <dependency>
-<<<<<<< HEAD
-            <groupId>commons-io</groupId>
-            <artifactId>commons-io</artifactId>
-=======
-            <groupId>net.sourceforge.saxon</groupId>
-            <artifactId>saxon</artifactId>
-            <classifier>dom</classifier>
->>>>>>> 1c909680
-        </dependency>
 
         <dependency>
             <groupId>junit</groupId>
