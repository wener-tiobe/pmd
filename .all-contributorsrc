--- conflicted
+++ resolved
@@ -6568,21 +6568,21 @@
       ]
     },
     {
-<<<<<<< HEAD
       "login": "MetaBF",
       "name": "MetaBF",
       "avatar_url": "https://avatars.githubusercontent.com/u/101029254?v=4",
       "profile": "https://github.com/MetaBF",
       "contributions": [
         "bug"
-=======
+      ]
+    },
+    {
       "login": "btjiong",
       "name": "Bailey Tjiong",
       "avatar_url": "https://avatars.githubusercontent.com/u/15816011?v=4",
       "profile": "https://github.com/btjiong",
       "contributions": [
         "code"
->>>>>>> 522605df
       ]
     }
   ],
