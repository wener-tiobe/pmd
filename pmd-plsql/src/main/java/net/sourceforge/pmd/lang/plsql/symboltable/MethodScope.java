--- conflicted
+++ resolved
@@ -56,11 +56,7 @@
     }
 
     public Set<NameDeclaration> findVariableHere(PLSQLNameOccurrence occurrence) {
-<<<<<<< HEAD
-        Set<NameDeclaration> result = new HashSet<NameDeclaration>();
-=======
         Set<NameDeclaration> result = new HashSet<>();
->>>>>>> d563eb30
         if (occurrence.isThisOrSuper() || occurrence.isMethodOrConstructorInvocation()) {
             return result;
         }
