/**
 * BSD-style license; for more info see http://pmd.sourceforge.net/license.html
 */

package net.sourceforge.pmd.lang.plsql;

import net.sourceforge.pmd.lang.BaseLanguageModule;

/**
 * Created by christoferdutz on 20.09.14.
 */
public class PLSQLLanguageModule extends BaseLanguageModule {

    public static final String NAME = "PLSQL";
    public static final String TERSE_NAME = "plsql";

    public PLSQLLanguageModule() {
        super(NAME, null, TERSE_NAME,
<<<<<<< HEAD
              "sql",
=======
                "sql",
>>>>>>> 044d7aea
                "trg",  // Triggers
                "prc", "fnc", // Standalone Procedures and Functions
                "pld", // Oracle*Forms
                "pls", "plh", "plb", // Packages
                "pck", "pks", "pkh", "pkb", // Packages
                "typ", "tyb", // Object Types
                "tps", "tpb" // Object Types
        );
        addVersion("", new PLSQLHandler(), true);
    }
}<|MERGE_RESOLUTION|>--- conflicted
+++ resolved
@@ -16,11 +16,7 @@
 
     public PLSQLLanguageModule() {
         super(NAME, null, TERSE_NAME,
-<<<<<<< HEAD
-              "sql",
-=======
                 "sql",
->>>>>>> 044d7aea
                 "trg",  // Triggers
                 "prc", "fnc", // Standalone Procedures and Functions
                 "pld", // Oracle*Forms
