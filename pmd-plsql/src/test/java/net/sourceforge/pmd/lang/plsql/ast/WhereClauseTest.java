--- conflicted
+++ resolved
@@ -70,7 +70,6 @@
     }
 
     @Test
-<<<<<<< HEAD
     public void testExistsCondition() throws Exception {
         String code = IOUtils.toString(this.getClass().getResourceAsStream("WhereClauseExists.pls"),
                 StandardCharsets.UTF_8);
@@ -95,11 +94,11 @@
         Assert.assertEquals("'([aeiou])\\1'", regexps.get(1).getPattern().getImage());
         Assert.assertEquals("'i'", regexps.get(1).getMatchParam());
     }
-=======
+
+    @Test
     public void testSubqueries() throws Exception {
         String code = IOUtils.toString(this.getClass().getResourceAsStream("WhereClauseSubqueries.pls"),
                 StandardCharsets.UTF_8);
         ASTInput input = parsePLSQL(code);
     }
->>>>>>> 833119e0
 }