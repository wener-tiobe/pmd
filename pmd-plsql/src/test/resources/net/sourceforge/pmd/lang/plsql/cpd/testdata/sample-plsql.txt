    [Image] or [Truncated image[            Bcol      Ecol
L1
    [CREATE]                                1         7
    [OR]                                    8         10
    [REPLACE]                               11        18
L2
    [PACKAGE]                               1         8
    ["test_schema"]                         9         22
    [.]                                     22        23
    ["BANK_DATA"]                           23        34
L3
    [IS]                                    1         3
L19
<<<<<<< HEAD
    [pi]                                    1         3
    [CONSTANT]                              5         13
    [NUMBER]                                14        20
    [:]                                     21        22
    [=]                                     22        23
    [3.1415]                                24        30
    [;]                                     30        31
L20
    [c]                                     1         2
    [CONSTANT]                              5         13
    [NUMBER]                                14        20
    [:]                                     21        22
    [=]                                     22        23
    [3.2e9]                                 24        29
    [;]                                     29        30
L21
    [d]                                     1         2
    [CONSTANT]                              5         13
    [NUMBER]                                14        20
    [:]                                     21        22
    [=]                                     22        23
    [3.2E9]                                 24        29
    [;]                                     29        30
L22
    [year_created]                          1         13
    [CONSTANT]                              14        22
    [NUMBER]                                23        29
    [:]                                     30        31
    [=]                                     31        32
    [2001]                                  33        37
    [;]                                     37        38
L23
    [author]                                1         7
    [CONSTANT]                              9         17
    [VARCHAR2]                              18        26
    [(]                                     26        27
    [100]                                   27        30
    [)]                                     30        31
    [:]                                     32        33
    [=]                                     33        34
    ['altumano ''the wolf''']               35        58
    [;]                                     58        59
L24
    [date_created]                          1         13
    [CONSTANT]                              15        23
    [DATE]                                  24        28
    [:]                                     29        30
    [=]                                     30        31
    ['29-oct-01']                           32        43
    [;]                                     43        44
=======
    [pi]                                    1         2
    [CONSTANT]                              5         12
    [NUMBER]                                14        19
    [:]                                     21        21
    [=]                                     22        22
    [3.1415]                                24        29
    [;]                                     30        30
L20
    [c]                                     1         1
    [CONSTANT]                              5         12
    [NUMBER]                                14        19
    [:]                                     21        21
    [=]                                     22        22
    [3.2e9]                                 24        28
    [;]                                     29        29
L21
    [d]                                     1         1
    [CONSTANT]                              5         12
    [NUMBER]                                14        19
    [:]                                     21        21
    [=]                                     22        22
    [3.2E9]                                 24        28
    [;]                                     29        29
L22
    [year_created]                          1         12
    [CONSTANT]                              14        21
    [NUMBER]                                23        28
    [:]                                     30        30
    [=]                                     31        31
    [2001]                                  33        36
    [;]                                     37        37
L23
    [author]                                1         6
    [CONSTANT]                              9         16
    [VARCHAR2]                              18        25
    [(]                                     26        26
    [100]                                   27        29
    [)]                                     30        30
    [:]                                     32        32
    [=]                                     33        33
    ['altumano ''the wolf''']               35        57
    [;]                                     58        58
L24
    [date_created]                          1         12
    [CONSTANT]                              15        22
    [DATE]                                  24        27
    [:]                                     29        29
    [=]                                     30        30
    ['29-oct-01']                           32        42
    [;]                                     43        43
>>>>>>> 1982d0d3
L29
    [TYPE]                                  1         5
    [assc_array]                            6         16
    [IS]                                    17        19
    [TABLE]                                 20        25
    [OF]                                    26        28
    [INTEGER]                               29        36
    [INDEX]                                 37        42
    [BY]                                    43        45
    [VARCHAR2]                              46        54
    [(]                                     54        55
    [30]                                    55        57
    [)]                                     57        58
    [;]                                     58        59
L34
    [TYPE]                                  1         5
    [bank_type]                             6         15
    [IS]                                    16        18
    [RECORD]                                19        25
    [(]                                     26        27
L35
    [id]                                    3         5
    [VARCHAR2]                              30        38
    [(]                                     38        39
    [20]                                    39        41
    [)]                                     41        42
    [,]                                     42        43
L36
    [name]                                  3         7
    [VARCHAR2]                              30        38
    [(]                                     38        39
    [100]                                   39        42
    [)]                                     42        43
    [,]                                     43        44
L37
    [address]                               3         10
    [VARCHAR2]                              30        38
    [(]                                     38        39
    [105]                                   39        42
    [)]                                     42        43
    [,]                                     43        44
L38
    [location]                              3         11
    [VARCHAR2]                              30        38
    [(]                                     38        39
    [35]                                    39        41
    [)]                                     41        42
    [,]                                     42        43
L39
    [bic]                                   3         6
    [VARCHAR2]                              30        38
    [(]                                     38        39
    [20]                                    39        41
    [)]                                     41        42
    [,]                                     42        43
L40
    [auth_key]                              3         11
    [VARCHAR2]                              30        38
    [(]                                     38        39
    [1]                                     39        40
    [)]                                     40        41
    [,]                                     41        42
L41
    [contact]                               3         10
    [VARCHAR2]                              30        38
    [(]                                     38        39
    [100]                                   39        42
    [)]                                     42        43
    [,]                                     43        44
L42
    [phone]                                 3         8
    [VARCHAR2]                              30        38
    [(]                                     38        39
    [50]                                    39        41
    [)]                                     41        42
    [,]                                     42        43
L43
    [fax]                                   3         6
    [VARCHAR2]                              30        38
    [(]                                     38        39
    [50]                                    39        41
    [)]                                     41        42
    [,]                                     42        43
L44
    [telex]                                 3         8
    [VARCHAR2]                              30        38
    [(]                                     38        39
    [100]                                   39        42
    [)]                                     42        43
    [,]                                     43        44
L45
    [medium]                                3         9
    [VARCHAR2]                              30        38
    [(]                                     38        39
    [255]                                   39        42
    [)]                                     42        43
    [,]                                     43        44
L46
    [mod_time]                              3         11
    [DATE]                                  30        34
    [,]                                     34        35
L47
    [app_user]                              3         11
    [VARCHAR2]                              30        38
    [(]                                     38        39
    [20]                                    39        41
    [)]                                     41        42
    [,]                                     42        43
L48
    [db_user]                               3         10
    [VARCHAR2]                              30        38
    [(]                                     38        39
    [20]                                    39        41
    [)]                                     41        42
    [,]                                     42        43
L49
    [customer_id]                           3         14
    [VARCHAR2]                              30        38
    [(]                                     38        39
    [20]                                    39        41
    [)]                                     41        42
L50
    [)]                                     1         2
    [;]                                     2         3
L54
    [TYPE]                                  1         5
    [bank_table]                            6         16
    [IS]                                    17        19
    [TABLE]                                 20        25
    [OF]                                    26        28
    [bank_type]                             29        38
    [INDEX]                                 39        44
    [BY]                                    45        47
    [BINARY_INTEGER]                        48        62
    [;]                                     62        63
L58
    [TYPE]                                  1         5
    [ref_type]                              6         14
    [IS]                                    15        17
    [REF]                                   18        21
    [CURSOR]                                22        28
    [RETURN]                                29        35
    [bank_type]                             36        45
    [;]                                     45        46
L63
    [SUBTYPE]                               1         8
    [files_record]                          9         21
    [IS]                                    22        24
    [files]                                 25        30
    [%]                                     30        31
    [ROWTYPE]                               31        38
    [;]                                     38        39
L66
<<<<<<< HEAD
    [current_pi]                            1         11
    [NUMBER]                                12        18
    [:]                                     19        20
    [=]                                     20        21
    [3.1415]                                22        28
    [;]                                     28        29
L67
    [current_year]                          1         13
    [NUMBER]                                14        20
    [:]                                     21        22
    [=]                                     22        23
    [2002]                                  24        28
    [;]                                     28        29
L68
    [current_author]                        1         15
    [VARCHAR2]                              16        24
    [(]                                     24        25
    [100]                                   25        28
    [)]                                     28        29
    [:]                                     30        31
    [=]                                     31        32
    ['\\altumano\\ `the wolf` äöüõç']       33        62
    [;]                                     62        63
L69
    [current_date]                          1         13
    [DATE]                                  15        19
    [:]                                     20        21
    [=]                                     21        22
    ['24-feb-02']                           23        34
    [;]                                     34        35
=======
    [current_pi]                            1         10
    [NUMBER]                                12        17
    [:]                                     19        19
    [=]                                     20        20
    [3.1415]                                22        27
    [;]                                     28        28
L67
    [current_year]                          1         12
    [NUMBER]                                14        19
    [:]                                     21        21
    [=]                                     22        22
    [2002]                                  24        27
    [;]                                     28        28
L68
    [current_author]                        1         14
    [VARCHAR2]                              16        23
    [(]                                     24        24
    [100]                                   25        27
    [)]                                     28        28
    [:]                                     30        30
    [=]                                     31        31
    ['\\altumano\\ `the wolf` äöüõç']       33        61
    [;]                                     62        62
L69
    [current_date]                          1         12
    [DATE]                                  15        18
    [:]                                     20        20
    [=]                                     21        21
    ['24-feb-02']                           23        33
    [;]                                     34        34
>>>>>>> 1982d0d3
L72
    [cursor]                                1         7
    [cur1]                                  8         12
    [(]                                     12        13
    [a]                                     13        14
    [varchar2]                              15        23
    [,]                                     23        24
    [b]                                     25        26
    [number]                                27        33
    [,]                                     33        34
    [c]                                     35        36
    [date]                                  37        41
    [,]                                     41        42
    [d]                                     43        44
    [boolean]                               45        52
    [)]                                     52        53
    [return]                                54        60
    [customer]                              61        69
    [%]                                     69        70
    [rowtype]                               70        77
    [;]                                     77        78
L73
    [cursor]                                1         7
    [cur2]                                  8         12
    [(]                                     12        13
    [a]                                     13        14
    [varchar2]                              15        23
    [,]                                     23        24
    [b]                                     25        26
    [number]                                27        33
    [,]                                     33        34
    [c]                                     35        36
    [date]                                  37        41
    [,]                                     41        42
    [d]                                     43        44
    [boolean]                               45        52
    [)]                                     52        53
    [is]                                    54        56
    [select]                                57        63
    [*]                                     64        65
    [from]                                  66        70
    [customer]                              71        79
    [where]                                 80        85
    [id]                                    86        88
    [=]                                     89        90
    ['1']                                   91        94
    [;]                                     94        95
L86
    [FUNCTION]                              1         9
    [Get]                                   10        13
    [(]                                     14        15
L87
    [p_id]                                  3         7
    [VARCHAR2]                              21        29
    [,]                                     29        30
L88
    [r_bank_rec]                            3         13
    [OUT]                                   21        24
    [bank_type]                             25        34
    [,]                                     34        35
L89
    [r_message]                             3         12
    [OUT]                                   21        24
    [VARCHAR2]                              25        33
    [)]                                     33        34
L90
    [RETURN]                                1         7
    [NUMBER]                                8         14
    [;]                                     14        15
L93
    [PROCEDURE]                             1         10
    [Without_Parameters]                    11        29
    [;]                                     29        30
L96
    [FUNCTION]                              1         9
    [Get_Without_Parameters]                10        32
    [;]                                     32        33
L112
    [PROCEDURE]                             1         10
    [Get_By_ID]                             11        20
    [(]                                     21        22
L113
    [p_id]                                  3         7
    [IN]                                    21        23
    [VARCHAR2]                              24        32
    [,]                                     32        33
L114
    [r_records]                             3         12
    [IN]                                    21        23
    [OUT]                                   24        27
    [bank_table]                            28        38
    [)]                                     38        39
    [;]                                     39        40
L123
    [PROCEDURE]                             1         10
    [Get_by_BIC]                            11        21
    [(]                                     22        23
L124
    [p_bic]                                 3         8
    [VARCHAR2]                              21        29
    [,]                                     29        30
L125
    [r_bank_rec]                            3         13
    [OUT]                                   21        24
    [bank_type]                             25        34
    [,]                                     34        35
L126
    [r_result]                              3         11
    [OUT]                                   21        24
    [NUMBER]                                25        31
    [,]                                     31        32
L127
    [r_message]                             3         12
    [OUT]                                   21        24
    [VARCHAR2]                              25        33
    [)]                                     33        34
    [;]                                     34        35
L130
    [PROCEDURE]                             1         10
    [Get_By_BIC]                            11        21
    [(]                                     22        23
L131
    [p_bic]                                 3         8
    [VARCHAR2]                              21        29
    [,]                                     29        30
L132
    [r_record]                              3         11
    [IN]                                    21        23
    [OUT]                                   24        27
    [bank_type]                             28        37
    [)]                                     37        38
    [;]                                     38        39
L145
    [FUNCTION]                              1         9
    [Get_Table]                             10        19
    [(]                                     20        21
L146
    [p_id]                                  3         7
    [VARCHAR2]                              21        29
    [,]                                     29        30
L147
    [r_bank_tab]                            3         13
    [IN]                                    21        23
    [OUT]                                   24        27
    [bank_table]                            28        38
    [,]                                     38        39
L148
    [r_result]                              3         11
    [OUT]                                   21        24
    [NUMBER]                                25        31
    [,]                                     31        32
L149
    [r_message]                             3         12
    [OUT]                                   21        24
    [VARCHAR2]                              25        33
    [)]                                     33        34
L150
    [RETURN]                                1         7
    [varchar2]                              8         16
    [;]                                     16        17
L162
    [PROCEDURE]                             1         10
    [Search]                                11        17
    [(]                                     18        19
L163
    [p_id]                                  3         7
    [VARCHAR2]                              21        29
    [,]                                     29        30
L164
    [p_bic]                                 3         8
    [VARCHAR2]                              21        29
    [,]                                     29        30
L165
    [p_name]                                3         9
    [VARCHAR2]                              21        29
    [,]                                     29        30
L166
    [p_address]                             3         12
    [VARCHAR2]                              21        29
    [,]                                     29        30
L167
    [p_location]                            3         13
    [VARCHAR2]                              21        29
    [,]                                     29        30
L168
    [r_bank_tab]                            3         13
    [IN]                                    21        23
    [OUT]                                   24        27
    [bank_table]                            28        38
    [,]                                     38        39
L169
    [r_result]                              3         11
    [OUT]                                   21        24
    [NUMBER]                                25        31
    [,]                                     31        32
L170
    [r_message]                             3         12
    [OUT]                                   21        24
    [VARCHAR2]                              25        33
    [)]                                     33        34
    [;]                                     34        35
L176
    [PROCEDURE]                             1         10
    [Get]                                   11        14
    [(]                                     15        16
L177
    [p_id]                                  3         7
    [VARCHAR2]                              21        29
    [,]                                     29        30
L178
    [p_bic]                                 3         8
    [VARCHAR2]                              21        29
    [,]                                     29        30
L179
    [p_name]                                3         9
    [VARCHAR2]                              21        29
    [,]                                     29        30
L180
    [p_address]                             3         12
    [VARCHAR2]                              21        29
    [,]                                     29        30
L181
    [p_location]                            3         13
    [VARCHAR2]                              21        29
    [,]                                     29        30
L182
    [r_bank_tab]                            3         13
    [IN]                                    21        23
    [OUT]                                   24        27
    [bank_table]                            28        38
    [)]                                     38        39
    [;]                                     39        40
L190
    [PROCEDURE]                             1         10
    [Get_By_Criteria]                       11        26
    [(]                                     27        28
L191
    [p_criteria]                            3         13
    [bank_type]                             21        30
    [,]                                     30        31
L192
    [r_bank_tab]                            3         13
    [IN]                                    21        23
    [OUT]                                   24        27
    [bank_table]                            28        38
    [,]                                     38        39
L193
    [r_result]                              3         11
    [OUT]                                   21        24
    [NUMBER]                                25        31
    [,]                                     31        32
L194
    [r_message]                             3         12
    [OUT]                                   21        24
    [VARCHAR2]                              25        33
    [)]                                     33        34
    [;]                                     34        35
L197
    [PROCEDURE]                             1         10
    [Ins]                                   11        14
    [(]                                     15        16
L198
    [p_data]                                3         9
    [IN]                                    21        23
    [bank_type]                             24        33
    [)]                                     33        34
    [;]                                     34        35
L201
    [PROCEDURE]                             1         10
    [Ins_Table]                             11        20
    [(]                                     21        22
L202
    [p_data]                                3         9
    [IN]                                    21        23
    [bank_table]                            24        34
    [)]                                     34        35
    [;]                                     35        36
L205
    [PROCEDURE]                             1         10
    [Upd]                                   11        14
    [(]                                     15        16
L206
    [p_data]                                3         9
    [IN]                                    21        23
    [bank_type]                             24        33
    [)]                                     33        34
    [;]                                     34        35
L213
    [PROCEDURE]                             1         10
    [Upd_Table]                             11        20
    [(]                                     21        22
L214
    [p_data]                                3         9
    [IN]                                    21        23
    [bank_table]                            24        34
    [)]                                     34        35
    [;]                                     35        36
L217
    [PROCEDURE]                             1         10
    [Del]                                   11        14
    [(]                                     15        16
L218
    [p_data]                                3         9
    [IN]                                    21        23
    [bank_type]                             24        33
    [)]                                     33        34
    [;]                                     34        35
L221
    [PROCEDURE]                             1         10
    [Del_Table]                             11        20
    [(]                                     21        22
L222
    [p_data]                                3         9
    [IN]                                    21        23
    [bank_table]                            24        34
    [)]                                     34        35
    [;]                                     35        36
L225
    [PROCEDURE]                             1         10
    [Lck]                                   11        14
    [(]                                     15        16
L226
    [p_data]                                3         9
    [IN]                                    21        23
    [bank_type]                             24        33
    [)]                                     33        34
    [;]                                     34        35
L229
    [PROCEDURE]                             1         10
    [Lck_Table]                             11        20
    [(]                                     21        22
L230
    [p_data]                                3         9
    [IN]                                    21        23
    [bank_table]                            24        34
    [)]                                     34        35
    [;]                                     35        36
L233
    [PROCEDURE]                             1         10
    [Get_Our]                               11        18
    [(]                                     19        20
L234
    [r_ourbank]                             3         12
    [OUT]                                   21        24
    [bank_data]                             25        34
    [.]                                     34        35
    [bank_type]                             35        44
    [,]                                     44        45
L235
    [r_result]                              3         11
    [OUT]                                   21        24
    [NUMBER]                                25        31
    [,]                                     31        32
L236
    [r_message]                             3         12
    [OUT]                                   21        24
    [VARCHAR2]                              25        33
    [)]                                     33        34
    [;]                                     34        35
L240
    [END]                                   1         4
    [;]                                     4         5
L241
    [/]                                     1         2
L243
    [CREATE]                                1         7
    [OR]                                    8         10
    [REPLACE]                               11        18
L244
    [PACKAGE]                               1         8
    [Advice_Data]                           9         20
L245
    [IS]                                    1         3
L257
    [SUBTYPE]                               1         8
    [advice_type_record]                    9         27
    [IS]                                    28        30
    [advice_type]                           31        42
    [%]                                     42        43
    [ROWTYPE]                               43        50
    [;]                                     50        51
L258
    [TYPE]                                  1         5
    [advice_type_table]                     6         23
    [IS]                                    24        26
    [TABLE]                                 27        32
    [OF]                                    33        35
    [advice_type_record]                    36        54
    [INDEX]                                 55        60
    [BY]                                    61        63
    [BINARY_INTEGER]                        64        78
    [;]                                     78        79
L260
    [SUBTYPE]                               1         8
    [advice_medium_record]                  9         29
    [IS]                                    30        32
    [advice_medium]                         33        46
    [%]                                     46        47
    [ROWTYPE]                               47        54
    [;]                                     54        55
L261
    [TYPE]                                  1         5
    [advice_medium_table]                   6         25
    [IS]                                    26        28
    [TABLE]                                 29        34
    [OF]                                    35        37
    [advice_medium_record]                  38        58
    [INDEX]                                 59        64
    [BY]                                    65        67
    [BINARY_INTEGER]                        68        82
    [;]                                     82        83
L263
    [SUBTYPE]                               1         8
    [advice_record]                         9         22
    [IS]                                    23        25
    [advices]                               26        33
    [%]                                     33        34
    [ROWTYPE]                               34        41
    [;]                                     41        42
L264
    [TYPE]                                  1         5
    [advice_table]                          6         18
    [IS]                                    19        21
    [TABLE]                                 22        27
    [OF]                                    28        30
    [advice_record]                         31        44
    [INDEX]                                 45        50
    [BY]                                    51        53
    [BINARY_INTEGER]                        54        68
    [;]                                     68        69
L266
    [SUBTYPE]                               1         8
    [sw_advice_record]                      9         25
    [IS]                                    26        28
    [sw_advice]                             29        38
    [%]                                     38        39
    [ROWTYPE]                               39        46
    [;]                                     46        47
L267
    [TYPE]                                  1         5
    [sw_advice_table]                       6         21
    [IS]                                    22        24
    [TABLE]                                 25        30
    [OF]                                    31        33
    [sw_advice_record]                      34        50
    [INDEX]                                 51        56
    [BY]                                    57        59
    [BINARY_INTEGER]                        60        74
    [;]                                     74        75
L269
    [SUBTYPE]                               1         8
    [files_record]                          9         21
    [IS]                                    22        24
    [files]                                 25        30
    [%]                                     30        31
    [ROWTYPE]                               31        38
    [;]                                     38        39
L270
    [TYPE]                                  1         5
    [files_table]                           6         17
    [IS]                                    18        20
    [TABLE]                                 21        26
    [OF]                                    27        29
    [files_record]                          30        42
    [INDEX]                                 43        48
    [BY]                                    49        51
    [BINARY_INTEGER]                        52        66
    [;]                                     66        67
L273
    [FUNCTION]                              1         9
    [Get_Advice_Types]                      10        26
    [(]                                     27        28
L274
    [r_list]                                3         9
    [OUT]                                   21        24
    [advice_type_table]                     25        42
    [)]                                     42        43
L275
    [RETURN]                                1         7
    [NUMBER]                                8         14
    [;]                                     14        15
L289
    [PROCEDURE]                             1         10
    [Get_Advice_Defaults]                   11        30
    [(]                                     31        32
L290
    [p_sector]                              3         11
    [VARCHAR2]                              21        29
    [,]                                     29        30
L291
    [p_dir]                                 3         8
    [VARCHAR2]                              21        29
    [,]                                     29        30
L292
    [p_type]                                3         9
    [VARCHAR2]                              21        29
    [,]                                     29        30
L293
    [def_medium]                            3         13
    [OUT]                                   21        24
    [VARCHAR2]                              25        33
    [,]                                     33        34
L294
    [def_medium_option]                     3         20
    [OUT]                                   21        24
    [VARCHAR2]                              25        33
    [,]                                     33        34
L295
    [def_party]                             3         12
    [OUT]                                   21        24
    [VARCHAR2]                              25        33
    [,]                                     33        34
L296
    [party_fixed]                           3         14
    [OUT]                                   21        24
    [VARCHAR2]                              25        33
    [,]                                     33        34
L297
    [r_result]                              3         11
    [OUT]                                   21        24
    [NUMBER]                                25        31
    [,]                                     31        32
L298
    [r_message]                             3         12
    [OUT]                                   21        24
    [VARCHAR2]                              25        33
    [)]                                     33        34
    [;]                                     34        35
L302
    [FUNCTION]                              1         9
    [Get_Advice_Type_Name]                  10        30
    [(]                                     31        32
L303
    [p_type]                                3         9
    [VARCHAR2]                              21        29
    [)]                                     29        30
L304
    [RETURN]                                1         7
    [VARCHAR2]                              8         16
    [;]                                     16        17
L314
    [PROCEDURE]                             1         10
    [Get_Advice_Medium]                     11        28
    [(]                                     29        30
L315
    [p_adv_type]                            3         13
    [VARCHAR2]                              21        29
    [,]                                     29        30
L316
    [p_medium]                              3         11
    [VARCHAR2]                              21        29
    [,]                                     29        30
L317
    [p_medium_option]                       3         18
    [VARCHAR2]                              21        29
    [,]                                     29        30
L318
    [r_rec]                                 3         8
    [IN]                                    21        23
    [OUT]                                   24        27
    [advice_medium_record]                  28        48
    [,]                                     48        49
L319
    [r_result]                              3         11
    [IN]                                    21        23
    [OUT]                                   24        27
    [NUMBER]                                28        34
    [,]                                     34        35
L320
    [r_message]                             3         12
    [IN]                                    21        23
    [OUT]                                   24        27
    [VARCHAR2]                              28        36
    [)]                                     36        37
    [;]                                     37        38
L323
    [PROCEDURE]                             1         10
    [Get]                                   11        14
    [(]                                     15        16
L324
    [p_contract_id]                         3         16
    [VARCHAR2]                              21        29
    [,]                                     29        30
L325
    [p_step_seq]                            3         13
    [NUMBER]                                21        27
    [,]                                     27        28
L326
    [p_seq]                                 3         8
    [NUMBER]                                21        27
    [,]                                     27        28
L327
    [r_rec]                                 3         8
    [IN]                                    21        23
    [OUT]                                   24        27
    [advice_record]                         28        41
    [,]                                     41        42
L328
    [r_result]                              3         11
    [IN]                                    21        23
    [OUT]                                   24        27
    [NUMBER]                                28        34
    [,]                                     34        35
L329
    [r_message]                             3         12
    [IN]                                    21        23
    [OUT]                                   24        27
    [VARCHAR2]                              28        36
    [)]                                     36        37
    [;]                                     37        38
L332
    [PROCEDURE]                             1         10
    [List_Advices]                          11        23
    [(]                                     24        25
L333
    [p_contract_id]                         3         16
    [VARCHAR2]                              21        29
    [,]                                     29        30
L334
    [p_step_seq]                            3         13
    [NUMBER]                                21        27
    [,]                                     27        28
L335
    [p_in_out]                              3         11
    [VARCHAR2]                              21        29
    [,]                                     29        30
L336
    [r_result]                              3         11
    [IN]                                    21        23
    [OUT]                                   24        27
    [NUMBER]                                28        34
    [,]                                     34        35
L337
    [r_message]                             3         12
    [IN]                                    21        23
    [OUT]                                   24        27
    [VARCHAR2]                              28        36
    [,]                                     36        37
L338
    [r_list]                                3         9
    [IN]                                    21        23
    [OUT]                                   24        27
    [advice_table]                          28        40
    [)]                                     40        41
    [;]                                     41        42
L341
    [PROCEDURE]                             1         10
    [Ins]                                   11        14
    [(]                                     15        16
L342
    [p]                                     3         4
    [IN]                                    23        25
    [OUT]                                   26        29
    [advice_record]                         30        43
    [,]                                     43        44
L343
    [r_result]                              3         11
    [OUT]                                   23        26
    [NUMBER]                                27        33
    [,]                                     33        34
L344
    [r_message]                             3         12
    [OUT]                                   23        26
    [VARCHAR2]                              27        35
    [)]                                     35        36
    [;]                                     36        37
L347
    [PROCEDURE]                             1         10
    [Del]                                   11        14
    [(]                                     15        16
L348
    [p]                                     3         4
    [IN]                                    23        25
    [OUT]                                   26        29
    [advice_record]                         30        43
    [,]                                     43        44
L349
    [r_result]                              3         11
    [OUT]                                   23        26
    [NUMBER]                                27        33
    [,]                                     33        34
L350
    [r_message]                             3         12
    [OUT]                                   23        26
    [VARCHAR2]                              27        35
    [)]                                     35        36
    [;]                                     36        37
L353
    [PROCEDURE]                             1         10
    [Ins_SW_Advice]                         11        24
    [(]                                     25        26
L354
    [p]                                     3         4
    [IN]                                    23        25
    [OUT]                                   26        29
    [sw_advice_record]                      30        46
    [,]                                     46        47
L355
    [r_result]                              3         11
    [OUT]                                   23        26
    [NUMBER]                                27        33
    [,]                                     33        34
L356
    [r_message]                             3         12
    [OUT]                                   23        26
    [VARCHAR2]                              27        35
    [)]                                     35        36
    [;]                                     36        37
L359
    [PROCEDURE]                             1         10
    [Get_SW_Advice]                         11        24
    [(]                                     25        26
L360
    [p_id]                                  3         7
    [VARCHAR2]                              21        29
    [,]                                     29        30
L361
    [r_list]                                3         9
    [IN]                                    21        23
    [OUT]                                   24        27
    [sw_advice_table]                       28        43
    [,]                                     43        44
L362
    [r_result]                              3         11
    [IN]                                    21        23
    [OUT]                                   24        27
    [NUMBER]                                28        34
    [,]                                     34        35
L363
    [r_message]                             3         12
    [IN]                                    21        23
    [OUT]                                   24        27
    [VARCHAR2]                              28        36
    [)]                                     36        37
    [;]                                     37        38
L366
    [PROCEDURE]                             1         10
    [Ins_File]                              11        19
    [(]                                     20        21
L367
    [p]                                     3         4
    [IN]                                    23        25
    [OUT]                                   26        29
    [files_record]                          30        42
    [,]                                     42        43
L368
    [r_result]                              3         11
    [OUT]                                   23        26
    [NUMBER]                                27        33
    [,]                                     33        34
L369
    [r_message]                             3         12
    [OUT]                                   23        26
    [VARCHAR2]                              27        35
    [)]                                     35        36
    [;]                                     36        37
L372
    [PROCEDURE]                             1         10
    [Get_Files]                             11        20
    [(]                                     21        22
L373
    [p_doc_id]                              3         11
    [VARCHAR2]                              21        29
    [,]                                     29        30
L374
    [r_list]                                3         9
    [IN]                                    21        23
    [OUT]                                   24        27
    [files_table]                           28        39
    [,]                                     39        40
L375
    [r_result]                              3         11
    [IN]                                    21        23
    [OUT]                                   24        27
    [NUMBER]                                28        34
    [,]                                     34        35
L376
    [r_message]                             3         12
    [IN]                                    21        23
    [OUT]                                   24        27
    [VARCHAR2]                              28        36
    [)]                                     36        37
    [;]                                     37        38
L386
    [PROCEDURE]                             1         10
    [CFR_Advice_Out]                        11        25
    [(]                                     26        27
L387
    [p_contract_id]                         3         16
    [VARCHAR2]                              21        29
    [,]                                     29        30
L388
    [p_step]                                3         9
    [NUMBER]                                21        27
    [,]                                     27        28
L389
    [p_app_user]                            3         13
    [VARCHAR2]                              21        29
    [,]                                     29        30
L390
    [r_result]                              3         11
    [IN]                                    21        23
    [OUT]                                   24        27
    [NUMBER]                                28        34
    [,]                                     34        35
L391
    [r_message]                             3         12
    [IN]                                    21        23
    [OUT]                                   24        27
    [VARCHAR2]                              28        36
    [)]                                     36        37
    [;]                                     37        38
L401
    [PROCEDURE]                             1         10
    [CFR_Advice_In]                         11        24
    [(]                                     25        26
L402
    [p_contract_id]                         3         16
    [VARCHAR2]                              21        29
    [,]                                     29        30
L403
    [p_step]                                3         9
    [NUMBER]                                21        27
    [,]                                     27        28
L404
    [p_app_user]                            3         13
    [VARCHAR2]                              21        29
    [,]                                     29        30
L405
    [r_result]                              3         11
    [IN]                                    21        23
    [OUT]                                   24        27
    [NUMBER]                                28        34
    [,]                                     34        35
L406
    [r_message]                             3         12
    [IN]                                    21        23
    [OUT]                                   24        27
    [VARCHAR2]                              28        36
    [)]                                     36        37
    [;]                                     37        38
L416
    [PROCEDURE]                             1         10
    [Release_Advice_Out]                    11        29
    [(]                                     30        31
L417
    [p_contract_id]                         3         16
    [VARCHAR2]                              21        29
    [,]                                     29        30
L418
    [p_step]                                3         9
    [NUMBER]                                21        27
    [,]                                     27        28
L419
    [p_app_user]                            3         13
    [VARCHAR2]                              21        29
    [,]                                     29        30
L420
    [r_result]                              3         11
    [IN]                                    21        23
    [OUT]                                   24        27
    [NUMBER]                                28        34
    [,]                                     34        35
L421
    [r_message]                             3         12
    [IN]                                    21        23
    [OUT]                                   24        27
    [VARCHAR2]                              28        36
    [)]                                     36        37
    [;]                                     37        38
L431
    [PROCEDURE]                             1         10
    [Release_Advice_In]                     11        28
    [(]                                     29        30
L432
    [p_contract_id]                         3         16
    [VARCHAR2]                              21        29
    [,]                                     29        30
L433
    [p_step]                                3         9
    [NUMBER]                                21        27
    [,]                                     27        28
L434
    [p_app_user]                            3         13
    [VARCHAR2]                              21        29
    [,]                                     29        30
L435
    [r_result]                              3         11
    [IN]                                    21        23
    [OUT]                                   24        27
    [NUMBER]                                28        34
    [,]                                     34        35
L436
    [r_message]                             3         12
    [IN]                                    21        23
    [OUT]                                   24        27
    [VARCHAR2]                              28        36
    [)]                                     36        37
    [;]                                     37        38
L438
    [END]                                   1         4
    [;]                                     4         5
L439
    [/]                                     1         2
L442
    [CREATE]                                1         7
    [OR]                                    8         10
    [REPLACE]                               11        18
L443
    [PACKAGE]                               1         8
    [CUSTOMER_DATA]                         9         22
L444
    [IS]                                    1         3
L458
    [record_locked]                         1         14
    [EXCEPTION]                             15        24
    [;]                                     24        25
L460
    [TYPE]                                  1         5
    [customer_type]                         6         19
    [IS]                                    20        22
    [RECORD]                                23        29
    [(]                                     30        31
L461
    [id]                                    3         5
    [VARCHAR2]                              29        37
    [(]                                     37        38
    [20]                                    38        40
    [)]                                     40        41
    [,]                                     41        42
L462
    [name]                                  3         7
    [VARCHAR2]                              29        37
    [(]                                     37        38
    [100]                                   38        41
    [)]                                     41        42
    [,]                                     42        43
L463
    [short_name]                            3         13
    [VARCHAR2]                              29        37
    [(]                                     37        38
    [35]                                    38        40
    [)]                                     40        41
    [,]                                     41        42
L464
    [db_id]                                 3         8
    [VARCHAR2]                              29        37
    [(]                                     37        38
    [20]                                    38        40
    [)]                                     40        41
    [,]                                     41        42
L465
    [sub_cust_code]                         3         16
    [VARCHAR2]                              29        37
    [(]                                     37        38
    [20]                                    38        40
    [)]                                     40        41
    [,]                                     41        42
L466
    [sub_account]                           3         14
    [VARCHAR2]                              29        37
    [(]                                     37        38
    [30]                                    38        40
    [)]                                     40        41
    [,]                                     41        42
L467
    [regno]                                 3         8
    [VARCHAR2]                              29        37
    [(]                                     37        38
    [50]                                    38        40
    [)]                                     40        41
    [,]                                     41        42
L468
    [residence]                             3         12
    [VARCHAR2]                              29        37
    [(]                                     37        38
    [10]                                    38        40
    [)]                                     40        41
    [,]                                     41        42
L469
    [ct_type]                               3         10
    [VARCHAR2]                              29        37
    [(]                                     37        38
    [10]                                    38        40
    [)]                                     40        41
    [,]                                     41        42
L470
    [ct_entity]                             3         12
    [VARCHAR2]                              29        37
    [(]                                     37        38
    [10]                                    38        40
    [)]                                     40        41
    [,]                                     41        42
L471
    [language]                              3         11
    [VARCHAR2]                              29        37
    [(]                                     37        38
    [10]                                    38        40
    [)]                                     40        41
    [,]                                     41        42
L472
    [business_type]                         3         16
    [VARCHAR2]                              29        37
    [(]                                     37        38
    [10]                                    38        40
    [)]                                     40        41
    [,]                                     41        42
L473
    [tax_code]                              3         11
    [VARCHAR2]                              29        37
    [(]                                     37        38
    [10]                                    38        40
    [)]                                     40        41
L474
    [)]                                     1         2
    [;]                                     2         3
L475
    [TYPE]                                  1         5
    [customer_table]                        6         20
    [IS]                                    21        23
    [TABLE]                                 24        29
    [OF]                                    30        32
    [customer_type]                         33        46
    [INDEX]                                 47        52
    [BY]                                    53        55
    [BINARY_INTEGER]                        56        70
    [;]                                     70        71
L477
    [SUBTYPE]                               1         8
    [loan_customer_type]                    9         27
    [IS]                                    28        30
    [loan_customers]                        31        45
    [%]                                     45        46
    [ROWTYPE]                               46        53
    [;]                                     53        54
L478
    [TYPE]                                  1         5
    [loan_customer_table]                   6         25
    [IS]                                    26        28
    [TABLE]                                 29        34
    [OF]                                    35        37
    [loan_customer_type]                    38        56
    [INDEX]                                 57        62
    [BY]                                    63        65
    [BINARY_INTEGER]                        66        80
    [;]                                     80        81
L481
    [PROCEDURE]                             1         10
    [Get_Record]                            11        21
    [(]                                     22        23
L482
    [p_id]                                  3         7
    [VARCHAR2]                              21        29
    [,]                                     29        30
L483
    [r]                                     3         4
    [OUT]                                   21        24
    [customer_type]                         25        38
    [,]                                     38        39
L484
    [r_result]                              3         11
    [IN]                                    21        23
    [OUT]                                   24        27
    [NUMBER]                                28        34
    [,]                                     34        35
L485
    [r_message]                             3         12
    [IN]                                    21        23
    [OUT]                                   24        27
    [VARCHAR2]                              28        36
    [)]                                     36        37
    [;]                                     37        38
L488
    [PROCEDURE]                             1         10
    [Get_By_Id]                             11        20
    [(]                                     21        22
L489
    [p_id]                                  3         7
    [IN]                                    21        23
    [VARCHAR2]                              24        32
    [,]                                     32        33
L490
    [r_records]                             3         12
    [IN]                                    21        23
    [OUT]                                   24        27
    [customer_table]                        28        42
    [)]                                     42        43
    [;]                                     43        44
L493
    [PROCEDURE]                             1         10
    [Get_By_Criteria]                       11        26
    [(]                                     27        28
L494
    [p_criteria]                            3         13
    [IN]                                    21        23
    [customer_type]                         24        37
    [,]                                     37        38
L495
    [r_records]                             3         12
    [IN]                                    21        23
    [OUT]                                   24        27
    [customer_table]                        28        42
    [)]                                     42        43
    [;]                                     43        44
L498
    [PROCEDURE]                             1         10
    [Get]                                   11        14
    [(]                                     15        16
L499
    [p_id]                                  3         7
    [IN]                                    21        23
    [VARCHAR2]                              24        32
    [,]                                     32        33
L500
    [p_name]                                3         9
    [IN]                                    21        23
    [VARCHAR2]                              24        32
    [,]                                     32        33
L501
    [p_short_name]                          3         15
    [IN]                                    21        23
    [VARCHAR2]                              24        32
    [,]                                     32        33
L502
    [p_cust_code]                           3         14
    [IN]                                    21        23
    [VARCHAR2]                              24        32
    [,]                                     32        33
L503
    [p_account]                             3         12
    [IN]                                    21        23
    [VARCHAR2]                              24        32
    [,]                                     32        33
L504
    [p_regno]                               3         10
    [IN]                                    21        23
    [VARCHAR2]                              24        32
    [,]                                     32        33
L505
    [r_records]                             3         12
    [IN]                                    21        23
    [OUT]                                   24        27
    [customer_table]                        28        42
    [)]                                     42        43
    [;]                                     43        44
L508
    [PROCEDURE]                             1         10
    [Search_By_Account]                     11        28
    [(]                                     29        30
L509
    [p_account]                             3         12
    [VARCHAR2]                              21        29
    [,]                                     29        30
L510
    [r_record]                              3         11
    [IN]                                    21        23
    [OUT]                                   24        27
    [customer_type]                         28        41
    [,]                                     41        42
L511
    [r_result]                              3         11
    [OUT]                                   21        24
    [NUMBER]                                25        31
    [,]                                     31        32
L512
    [r_message]                             3         12
    [OUT]                                   21        24
    [VARCHAR2]                              25        33
    [)]                                     33        34
    [;]                                     34        35
L515
    [PROCEDURE]                             1         10
    [Ins]                                   11        14
    [(]                                     15        16
L516
    [p_data]                                3         9
    [IN]                                    21        23
    [customer_table]                        24        38
    [)]                                     38        39
    [;]                                     39        40
L519
    [PROCEDURE]                             1         10
    [Upd]                                   11        14
    [(]                                     15        16
L520
    [p_data]                                3         9
    [IN]                                    21        23
    [customer_table]                        24        38
    [)]                                     38        39
    [;]                                     39        40
L523
    [PROCEDURE]                             1         10
    [Del]                                   11        14
    [(]                                     15        16
L524
    [p_data]                                3         9
    [IN]                                    21        23
    [customer_table]                        24        38
    [)]                                     38        39
    [;]                                     39        40
L527
    [PROCEDURE]                             1         10
    [Lck]                                   11        14
    [(]                                     15        16
L528
    [p_data]                                3         9
    [IN]                                    21        23
    [customer_table]                        24        38
    [)]                                     38        39
    [;]                                     39        40
L537
    [PROCEDURE]                             1         10
    [Get_Loan_Customer]                     11        28
    [(]                                     29        30
L538
    [p_id]                                  3         7
    [VARCHAR2]                              21        29
    [,]                                     29        30
L539
    [r]                                     3         4
    [OUT]                                   21        24
    [loan_customer_type]                    25        43
    [,]                                     43        44
L540
    [r_result]                              3         11
    [OUT]                                   21        24
    [NUMBER]                                25        31
    [,]                                     31        32
L541
    [r_message]                             3         12
    [OUT]                                   21        24
    [VARCHAR2]                              25        33
    [)]                                     33        34
    [;]                                     34        35
L543
    [END]                                   1         4
    [;]                                     4         5
L544
    [/]                                     1         2
L546
    [CREATE]                                1         7
    [OR]                                    8         10
    [REPLACE]                               11        18
L547
    [Package]                               1         8
    [EXEC_SP]                               12        19
L548
    [IS]                                    1         3
L562
    [DATEFORMAT]                            1         11
    [constant]                              12        20
    [VARCHAR2]                              21        29
    [(]                                     29        30
    [100]                                   30        33
    [)]                                     33        34
    [:]                                     35        36
    [=]                                     36        37
    ['dd.mm.yyyy hh24:mi:ss']               38        61
    [;]                                     61        62
L563
    [TYPE]                                  1         5
    [string_array]                          6         18
    [IS]                                    19        21
    [TABLE]                                 22        27
    [OF]                                    28        30
    [VARCHAR2]                              31        39
    [(]                                     39        40
    [32000]                                 40        45
    [)]                                     45        46
    [INDEX]                                 47        52
    [BY]                                    53        55
    [BINARY_INTEGER]                        56        70
    [;]                                     70        71
L565
    [PROCEDURE]                             1         10
    [Exec_SP]                               11        18
    [(]                                     19        20
L566
    [sp_name]                               3         10
    [VARCHAR2]                              15        23
    [,]                                     23        24
L567
    [sp_package]                            3         13
    [VARCHAR2]                              15        23
    [,]                                     23        24
L568
    [sp_schema]                             3         12
    [VARCHAR2]                              15        23
    [,]                                     23        24
L569
    [sp_type]                               3         10
    [VARCHAR2]                              15        23
    [,]                                     23        24
L570
    [arg_names]                             3         12
    [IN]                                    15        17
    [OUT]                                   18        21
    [string_array]                          22        34
    [,]                                     34        35
L571
    [arg_types]                             3         12
    [IN]                                    15        17
    [OUT]                                   18        21
    [string_array]                          22        34
    [,]                                     34        35
L572
    [arg_pass]                              3         11
    [IN]                                    15        17
    [OUT]                                   18        21
    [string_array]                          22        34
    [,]                                     34        35
L573
    [arg_values]                            3         13
    [IN]                                    15        17
    [OUT]                                   18        21
    [string_array]                          22        34
    [,]                                     34        35
L574
    [error_code]                            3         13
    [OUT]                                   15        18
    [NUMBER]                                19        25
    [,]                                     25        26
L575
    [error_msg]                             3         12
    [OUT]                                   15        18
    [VARCHAR2]                              19        27
    [)]                                     27        28
    [;]                                     28        29
L577
    [END]                                   1         4
    [;]                                     4         5
L578
    [/]                                     1         2
L580
    [CREATE]                                1         7
    [OR]                                    8         10
    [REPLACE]                               11        18
L581
    [PACKAGE]                               1         8
    [LOBS_DATA]                             9         18
L582
    [IS]                                    1         3
L597
    [FUNCTION]                              1         9
    [put]                                   10        13
    [(]                                     13        14
L598
    [p_value]                               3         10
    [IN]                                    17        19
    [VARCHAR2]                              20        28
    [)]                                     28        29
L599
    [RETURN]                                1         7
    [NUMBER]                                8         14
    [;]                                     14        15
L602
    [FUNCTION]                              1         9
    [get]                                   10        13
    [(]                                     13        14
L603
    [p_id]                                  3         7
    [IN]                                    17        19
    [VARCHAR2]                              20        28
    [)]                                     28        29
L604
    [RETURN]                                1         7
    [VARCHAR2]                              8         16
    [;]                                     16        17
L607
    [PROCEDURE]                             1         10
    [remove]                                11        17
    [(]                                     17        18
L608
    [p_id]                                  3         7
    [IN]                                    17        19
    [VARCHAR2]                              20        28
    [)]                                     28        29
    [;]                                     29        30
L610
    [FUNCTION]                              1         9
    [HH_get_info]                           10        21
L611
    [(]                                     1         2
    [erty_id_in]                            3         13
    [IN]                                    14        16
    [HH_t]                                  17        21
    [.]                                     21        22
    [a_id]                                  22        26
    [%]                                     26        27
    [TYPE]                                  27        31
    [DEFAULT]                               33        40
    [NULL]                                  41        45
L612
    [,]                                     1         2
    [df_id_in]                              3         11
    [IN]                                    14        16
    [HH_t]                                  17        21
    [.]                                     21        22
    [b_id]                                  22        26
    [%]                                     26        27
    [TYPE]                                  27        31
    [DEFAULT]                               33        40
    [NULL]                                  41        45
L613
    [,]                                     1         2
    [fghj_id_in]                            3         13
    [IN]                                    14        16
    [HH_t]                                  17        21
    [.]                                     21        22
    [c_id]                                  22        26
    [%]                                     26        27
    [TYPE]                                  27        31
    [DEFAULT]                               33        40
    [vk_asdgfh_pa]                          41        53
    [.]                                     53        54
    [some_function]                         54        67
    [(]                                     67        68
    [)]                                     68        69
L614
    [,]                                     1         2
    [cascade_in]                            3         13
    [IN]                                    14        16
    [NUMBER]                                17        23
    [DEFAULT]                               33        40
    [vk_asdgfh_pa]                          41        53
    [.]                                     53        54
    [some_constant]                         54        67
L615
    [)]                                     1         2
L616
    [RETURN]                                1         7
    [vk_types_pa]                           8         19
    [.]                                     19        20
    [type_rg_info_rec]                      20        36
    [;]                                     36        37
L618
    [PROCEDURE]                             1         10
    [start_batch_job]                       11        26
    [(]                                     27        28
    [p_interval]                            28        38
    [IN]                                    39        41
    [dba_jobs]                              42        50
    [.]                                     50        51
    [interval]                              51        59
    [%]                                     59        60
    [TYPE]                                  60        64
    [)]                                     64        65
    [;]                                     65        66
L620
    [procedure]                             1         10
    [out]                                   11        14
    [(]                                     14        15
    [cursor]                                15        21
    [VARCHAR2]                              22        30
    [)]                                     30        31
    [;]                                     31        32
L622
    [PROCEDURE]                             1         10
    [refresh_all]                           11        22
    [(]                                     22        23
    [kehtib]                                23        29
    [date]                                  30        34
    [default]                               35        42
    [last_day]                              43        51
    [(]                                     51        52
    [add_months]                            52        62
    [(]                                     62        63
    [trunc]                                 63        68
    [(]                                     68        69
    [sysdate]                               69        76
    [)]                                     76        77
    [,]                                     77        78
    [1]                                     78        79
    [)]                                     79        80
    [)]                                     80        81
    [+]                                     81        82
    [1]                                     82        83
    [)]                                     83        84
    [;]                                     84        85
L624
    [END]                                   1         4
    [;]                                     4         5
EOF<|MERGE_RESOLUTION|>--- conflicted
+++ resolved
@@ -11,8 +11,7 @@
 L3
     [IS]                                    1         3
 L19
-<<<<<<< HEAD
-    [pi]                                    1         3
+    [pi]                                    1         2
     [CONSTANT]                              5         13
     [NUMBER]                                14        20
     [:]                                     21        22
@@ -62,58 +61,6 @@
     [=]                                     30        31
     ['29-oct-01']                           32        43
     [;]                                     43        44
-=======
-    [pi]                                    1         2
-    [CONSTANT]                              5         12
-    [NUMBER]                                14        19
-    [:]                                     21        21
-    [=]                                     22        22
-    [3.1415]                                24        29
-    [;]                                     30        30
-L20
-    [c]                                     1         1
-    [CONSTANT]                              5         12
-    [NUMBER]                                14        19
-    [:]                                     21        21
-    [=]                                     22        22
-    [3.2e9]                                 24        28
-    [;]                                     29        29
-L21
-    [d]                                     1         1
-    [CONSTANT]                              5         12
-    [NUMBER]                                14        19
-    [:]                                     21        21
-    [=]                                     22        22
-    [3.2E9]                                 24        28
-    [;]                                     29        29
-L22
-    [year_created]                          1         12
-    [CONSTANT]                              14        21
-    [NUMBER]                                23        28
-    [:]                                     30        30
-    [=]                                     31        31
-    [2001]                                  33        36
-    [;]                                     37        37
-L23
-    [author]                                1         6
-    [CONSTANT]                              9         16
-    [VARCHAR2]                              18        25
-    [(]                                     26        26
-    [100]                                   27        29
-    [)]                                     30        30
-    [:]                                     32        32
-    [=]                                     33        33
-    ['altumano ''the wolf''']               35        57
-    [;]                                     58        58
-L24
-    [date_created]                          1         12
-    [CONSTANT]                              15        22
-    [DATE]                                  24        27
-    [:]                                     29        29
-    [=]                                     30        30
-    ['29-oct-01']                           32        42
-    [;]                                     43        43
->>>>>>> 1982d0d3
 L29
     [TYPE]                                  1         5
     [assc_array]                            6         16
@@ -267,7 +214,6 @@
     [ROWTYPE]                               31        38
     [;]                                     38        39
 L66
-<<<<<<< HEAD
     [current_pi]                            1         11
     [NUMBER]                                12        18
     [:]                                     19        20
@@ -298,38 +244,6 @@
     [=]                                     21        22
     ['24-feb-02']                           23        34
     [;]                                     34        35
-=======
-    [current_pi]                            1         10
-    [NUMBER]                                12        17
-    [:]                                     19        19
-    [=]                                     20        20
-    [3.1415]                                22        27
-    [;]                                     28        28
-L67
-    [current_year]                          1         12
-    [NUMBER]                                14        19
-    [:]                                     21        21
-    [=]                                     22        22
-    [2002]                                  24        27
-    [;]                                     28        28
-L68
-    [current_author]                        1         14
-    [VARCHAR2]                              16        23
-    [(]                                     24        24
-    [100]                                   25        27
-    [)]                                     28        28
-    [:]                                     30        30
-    [=]                                     31        31
-    ['\\altumano\\ `the wolf` äöüõç']       33        61
-    [;]                                     62        62
-L69
-    [current_date]                          1         12
-    [DATE]                                  15        18
-    [:]                                     20        20
-    [=]                                     21        21
-    ['24-feb-02']                           23        33
-    [;]                                     34        34
->>>>>>> 1982d0d3
 L72
     [cursor]                                1         7
     [cur1]                                  8         12
