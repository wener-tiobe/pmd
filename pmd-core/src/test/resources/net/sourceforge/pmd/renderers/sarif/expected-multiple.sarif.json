--- conflicted
+++ resolved
@@ -61,11 +61,7 @@
             {
               "physicalLocation": {
                 "artifactLocation": {
-<<<<<<< HEAD
-                  "uri": "unknown://notAvailable.ext"
-=======
                   "uri": "file://notAvailable.ext"
->>>>>>> 090ffa1a
                 },
                 "region": {
                   "startLine": 1,
@@ -87,11 +83,7 @@
             {
               "physicalLocation": {
                 "artifactLocation": {
-<<<<<<< HEAD
-                  "uri": "unknown://notAvailable.ext"
-=======
                   "uri": "file://notAvailable.ext"
->>>>>>> 090ffa1a
                 },
                 "region": {
                   "startLine": 1,
