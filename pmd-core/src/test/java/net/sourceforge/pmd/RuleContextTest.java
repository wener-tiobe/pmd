--- conflicted
+++ resolved
@@ -17,9 +17,8 @@
 import net.sourceforge.pmd.reporting.FileAnalysisListener;
 
 public class RuleContextTest {
-<<<<<<< HEAD
 
-    public static Report getReport(Consumer<FileAnalysisListener> sideEffects) throws Exception {
+    public static Report getReport(Consumer<FileAnalysisListener> sideEffects) {
         ReportBuilderListener listener = new ReportBuilderListener();
         try {
             sideEffects.accept(listener);
@@ -27,16 +26,6 @@
             listener.close();
         }
         return listener.getResult();
-=======
-    public static Report getReport(Consumer<RuleContext> sideEffects) {
-        Report report = new Report();
-        RuleContext ctx = new RuleContext();
-        ctx.setSourceCodeFile(new File("test.dummy"));
-        ctx.setReport(report);
-        ctx.setLanguageVersion(LanguageRegistry.getLanguage(DummyLanguageModule.NAME).getDefaultVersion());
-        sideEffects.accept(ctx);
-        return report;
->>>>>>> 52d8904a
     }
 
     public static Report getReport(Rule rule, BiConsumer<Rule, RuleContext> sideEffects) throws Exception {
@@ -59,22 +48,6 @@
     }
 
     @Test
-<<<<<<< HEAD
-    public void testMessageArgs() throws Exception {
-        Report report = getReport(new FooRule(), (r, ctx) -> ctx.addViolationWithMessage(DummyTreeUtil.tree(DummyTreeUtil::root), "message with 1 argument: \"{0}\"", "testarg1"));
-
-        Assert.assertEquals("message with 1 argument: \"testarg1\"", report.getViolations().get(0).getDescription());
-=======
-    public void testSourceCodeFilename() {
-        RuleContext ctx = new RuleContext();
-        assertEquals("filename should be empty", "", ctx.getSourceCodeFilename());
-        File file = new File("dir/foo.java");
-        ctx.setSourceCodeFile(file);
-        assertEquals("filename mismatch", file.getAbsolutePath(), ctx.getSourceCodeFilename());
->>>>>>> 52d8904a
-    }
-
-    @Test
     public void testMessageEscaping() throws Exception {
         RuleViolation violation = makeViolation("message with \"'{'\"");
 
