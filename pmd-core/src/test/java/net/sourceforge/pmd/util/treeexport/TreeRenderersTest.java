--- conflicted
+++ resolved
@@ -11,10 +11,7 @@
 import java.io.IOException;
 
 import org.junit.jupiter.api.Test;
-<<<<<<< HEAD
-=======
 import org.junit.jupiter.api.extension.RegisterExtension;
->>>>>>> eee8b95a
 
 import net.sourceforge.pmd.DummyParsingHelper;
 import net.sourceforge.pmd.lang.ast.DummyNode;
@@ -24,12 +21,9 @@
  *
  */
 class TreeRenderersTest {
-<<<<<<< HEAD
-=======
 
     @RegisterExtension
     private final DummyParsingHelper helper = new DummyParsingHelper();
->>>>>>> eee8b95a
 
     @Test
     void testStandardRenderersAreRegistered() {
@@ -65,11 +59,7 @@
 
         StringBuilder out = new StringBuilder();
 
-<<<<<<< HEAD
-        renderer.renderSubtree(dummyTree1(), out);
-=======
         renderer.renderSubtree(dummyTree1(helper), out);
->>>>>>> eee8b95a
         assertEquals("<dummyNode foo=\"bar\" ohio=\"4\">\n"
                                 + "    <dummyNode o=\"ha\" />\n"
                                 + "    <dummyNode />\n"
@@ -78,13 +68,8 @@
     }
 
 
-<<<<<<< HEAD
-    static DummyNode dummyTree1() {
-        DummyNode dummy = DummyLanguageModule.parse("(parent(child1)(child2))").getChild(0);
-=======
     static DummyNode dummyTree1(DummyParsingHelper helper) {
         DummyNode dummy = helper.parse("(parent(child1)(child2))").getChild(0);
->>>>>>> eee8b95a
         dummy.clearXPathAttributes();
         dummy.setXPathAttribute("foo", "bar");
         dummy.setXPathAttribute("ohio", "4");
