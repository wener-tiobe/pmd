/*
 * BSD-style license; for more info see http://pmd.sourceforge.net/license.html
 */

package net.sourceforge.pmd.lang.rule;

import static org.hamcrest.MatcherAssert.assertThat;
import static org.hamcrest.Matchers.hasSize;
import static org.junit.Assert.assertEquals;

import org.hamcrest.Matchers;
import org.junit.Rule;
import org.junit.Test;
import org.junit.contrib.java.lang.system.SystemErrRule;

import net.sourceforge.pmd.Report;
<<<<<<< HEAD
import net.sourceforge.pmd.RuleContextTest;
=======
import net.sourceforge.pmd.RuleContext;
import net.sourceforge.pmd.junit.JavaUtilLoggingRule;
import net.sourceforge.pmd.lang.DummyLanguageModule;
>>>>>>> 9a43a09a
import net.sourceforge.pmd.lang.LanguageRegistry;
import net.sourceforge.pmd.lang.ast.DummyNode;
import net.sourceforge.pmd.lang.ast.DummyNode.DummyRootNode;
import net.sourceforge.pmd.lang.ast.DummyNodeWithDeprecatedAttribute;
import net.sourceforge.pmd.lang.ast.DummyRoot;
import net.sourceforge.pmd.lang.rule.xpath.XPathVersion;

public class XPathRuleTest {

    @Rule
    public final SystemErrRule systemErrRule = new SystemErrRule().muteForSuccessfulTests().enableLog();

    @Test
    public void testAttributeDeprecation10() throws Exception {
        testDeprecation(XPathVersion.XPATH_1_0);
    }

    @Test
    public void testAttributeDeprecation20() throws Exception {
        testDeprecation(XPathVersion.XPATH_2_0);
    }


    public void testDeprecation(XPathVersion version) throws Exception {
        XPathRule xpr = makeRule(version, "SomeRule");

        systemErrRule.clearLog();

        DummyNode firstNode = newNode();

        // with another rule forked from the same one (in multithreaded processor)
        Report report = RuleContextTest.getReportForRuleApply(xpr, firstNode);
        assertEquals(1, report.getViolations().size());

        String log = systemErrRule.getLog();
        assertThat(log, Matchers.containsString("Use of deprecated attribute 'dummyNode/@Size' by XPath rule 'SomeRule'"));
        assertThat(log, Matchers.containsString("Use of deprecated attribute 'dummyNode/@Name' by XPath rule 'SomeRule', please use @Image instead"));


        systemErrRule.clearLog();

        // with another node
        report = RuleContextTest.getReportForRuleApply(xpr, newNode());

        assertEquals(1, report.getViolations().size());

        assertEquals("", systemErrRule.getLog()); // no additional warnings


        // with another rule forked from the same one (in multithreaded processor)
        report = RuleContextTest.getReportForRuleApply(xpr.deepCopy(), newNode());

        assertEquals(1, report.getViolations().size());

        assertEquals("", systemErrRule.getLog()); // no additional warnings

        // with another rule on the same node, new warnings
        XPathRule otherRule = makeRule(version, "OtherRule");
        otherRule.setRuleSetName("rset.xml");

        report = RuleContextTest.getReportForRuleApply(otherRule, firstNode);

        assertEquals(1, report.getViolations().size());

        log = systemErrRule.getLog();
        assertThat(log, Matchers.containsString("Use of deprecated attribute 'dummyNode/@Size' by XPath rule 'OtherRule' (in ruleset 'rset.xml')"));
        assertThat(log, Matchers.containsString("Use of deprecated attribute 'dummyNode/@Name' by XPath rule 'OtherRule' (in ruleset 'rset.xml'), please use @Image instead"));

    }

    public XPathRule makeRule(XPathVersion version, String name) {
        XPathRule xpr = new XPathRule(version, "//dummyNode[@Size >= 2 and @Name='foo']");
        xpr.setName(name);
        xpr.setLanguage(LanguageRegistry.getLanguage("Dummy"));
        xpr.setMessage("gotcha");
        return xpr;
    }

<<<<<<< HEAD
=======

    public XPathRule makeXPath(String xpathExpr) {
        XPathRule xpr = new XPathRule(XPathVersion.XPATH_2_0, xpathExpr);
        xpr.setName("name");
        xpr.setMessage("gotcha");
        return xpr;
    }

    @Test
    public void testFileNameInXpath() {
        Report report = executeRule(makeXPath("//*[pmd:fileName() = 'Foo.cls']"),
                                    newRoot("src/Foo.cls"));

        assertThat(report.getViolations(), hasSize(1));
    }

    @Test
    public void testBeginLine() {
        Report report = executeRule(makeXPath("//*[pmd:startLine(.)=1]"),
                                    newRoot("src/Foo.cls"));

        assertThat(report.getViolations(), hasSize(1));
    }

    @Test
    public void testBeginCol() {
        Report report = executeRule(makeXPath("//*[pmd:startColumn(.)=1]"),
                                    newRoot("src/Foo.cls"));

        assertThat(report.getViolations(), hasSize(1));
    }

    @Test
    public void testEndLine() {
        Report report = executeRule(makeXPath("//*[pmd:endLine(.)=1]"),
                                    newRoot("src/Foo.cls"));

        assertThat(report.getViolations(), hasSize(1));
    }

    @Test
    public void testEndColumn() {
        Report report = executeRule(makeXPath("//*[pmd:endColumn(.)>1]"),
                                    newRoot("src/Foo.cls"));

        assertThat(report.getViolations(), hasSize(1));
    }

    public Report executeRule(net.sourceforge.pmd.Rule rule, DummyNode node) {
        RuleContext ctx = new RuleContext();
        ctx.setReport(new Report());
        ctx.setLanguageVersion(LanguageRegistry.getLanguage(DummyLanguageModule.NAME).getDefaultVersion());
        eval(ctx, rule, node);
        return ctx.getReport();
    }

    public void eval(RuleContext ctx, net.sourceforge.pmd.Rule rule, DummyNode node) {
        ctx.setCurrentRule(rule);
        rule.apply(singletonList(node), ctx);
        ctx.setCurrentRule(null);
    }

>>>>>>> 9a43a09a
    public DummyNode newNode() {
        DummyRoot root = new DummyRoot();
        DummyNode dummy = new DummyNodeWithDeprecatedAttribute(2);
        dummy.setCoords(1, 1, 1, 2);
        root.addChild(dummy, 0);
        return root;
    }
<<<<<<< HEAD
=======

    public DummyNode.DummyRootNode newRoot(String fileName) {
        DummyRootNode dummy = new DummyRootNode(fileName);
        dummy.setCoords(1, 1, 1, 2);
        return dummy;
    }


>>>>>>> 9a43a09a
}<|MERGE_RESOLUTION|>--- conflicted
+++ resolved
@@ -14,16 +14,10 @@
 import org.junit.contrib.java.lang.system.SystemErrRule;
 
 import net.sourceforge.pmd.Report;
-<<<<<<< HEAD
 import net.sourceforge.pmd.RuleContextTest;
-=======
-import net.sourceforge.pmd.RuleContext;
-import net.sourceforge.pmd.junit.JavaUtilLoggingRule;
 import net.sourceforge.pmd.lang.DummyLanguageModule;
->>>>>>> 9a43a09a
 import net.sourceforge.pmd.lang.LanguageRegistry;
 import net.sourceforge.pmd.lang.ast.DummyNode;
-import net.sourceforge.pmd.lang.ast.DummyNode.DummyRootNode;
 import net.sourceforge.pmd.lang.ast.DummyNodeWithDeprecatedAttribute;
 import net.sourceforge.pmd.lang.ast.DummyRoot;
 import net.sourceforge.pmd.lang.rule.xpath.XPathVersion;
@@ -99,11 +93,10 @@
         return xpr;
     }
 
-<<<<<<< HEAD
-=======
 
     public XPathRule makeXPath(String xpathExpr) {
         XPathRule xpr = new XPathRule(XPathVersion.XPATH_2_0, xpathExpr);
+        xpr.setLanguage(LanguageRegistry.getLanguage(DummyLanguageModule.NAME));
         xpr.setName("name");
         xpr.setMessage("gotcha");
         return xpr;
@@ -150,36 +143,23 @@
     }
 
     public Report executeRule(net.sourceforge.pmd.Rule rule, DummyNode node) {
-        RuleContext ctx = new RuleContext();
-        ctx.setReport(new Report());
-        ctx.setLanguageVersion(LanguageRegistry.getLanguage(DummyLanguageModule.NAME).getDefaultVersion());
-        eval(ctx, rule, node);
-        return ctx.getReport();
+        return RuleContextTest.getReportForRuleApply(rule, node);
     }
 
-    public void eval(RuleContext ctx, net.sourceforge.pmd.Rule rule, DummyNode node) {
-        ctx.setCurrentRule(rule);
-        rule.apply(singletonList(node), ctx);
-        ctx.setCurrentRule(null);
-    }
 
->>>>>>> 9a43a09a
-    public DummyNode newNode() {
+    public DummyRoot newNode() {
         DummyRoot root = new DummyRoot();
         DummyNode dummy = new DummyNodeWithDeprecatedAttribute(2);
         dummy.setCoords(1, 1, 1, 2);
         root.addChild(dummy, 0);
         return root;
     }
-<<<<<<< HEAD
-=======
 
-    public DummyNode.DummyRootNode newRoot(String fileName) {
-        DummyRootNode dummy = new DummyRootNode(fileName);
+    public DummyRoot newRoot(String fileName) {
+        DummyRoot dummy = new DummyRoot().withFileName(fileName);
         dummy.setCoords(1, 1, 1, 2);
         return dummy;
     }
 
 
->>>>>>> 9a43a09a
 }