--- conflicted
+++ resolved
@@ -24,13 +24,7 @@
 @RunWith(JUnitParamsRunner.class)
 public class TextDocumentTest {
 
-<<<<<<< HEAD
-    @Rule
-    public ExpectedException expect = ExpectedException.none();
-    private final LanguageVersion dummyVersion = DummyLanguageModule.INSTANCE.getDefaultVersion();
-=======
     private final LanguageVersion dummyVersion = LanguageRegistry.getDefaultLanguage().getDefaultVersion();
->>>>>>> a56ba97e
 
     @Test
     public void testSingleLineRegion() {
