--- conflicted
+++ resolved
@@ -40,14 +40,11 @@
     }
 
 
-<<<<<<< HEAD
-=======
     @Override
     public LanguageVersion getLanguageVersion() {
         return languageVersion;
     }
 
->>>>>>> 9c0ea3a9
     public DummyRoot withLanguage(LanguageVersion languageVersion) {
         this.languageVersion = languageVersion;
         return this;
