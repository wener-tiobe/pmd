/*
 * BSD-style license; for more info see http://pmd.sourceforge.net/license.html
 */

package net.sourceforge.pmd.lang.document;

import static net.sourceforge.pmd.util.CollectionUtil.listOf;
import static org.junit.jupiter.api.Assertions.assertEquals;
import static org.junit.jupiter.api.Assertions.assertFalse;
import static org.junit.jupiter.api.Assertions.assertTrue;

import java.io.File;
import java.io.IOException;
import java.nio.file.Files;
import java.nio.file.Path;
import java.nio.file.Paths;
import java.util.ArrayList;
import java.util.LinkedHashMap;
import java.util.List;
import java.util.Map;

import org.junit.jupiter.api.Test;
import org.junit.jupiter.api.io.TempDir;

import net.sourceforge.pmd.lang.DummyLanguageModule;
import net.sourceforge.pmd.lang.Language;
import net.sourceforge.pmd.lang.LanguageRegistry;
import net.sourceforge.pmd.lang.LanguageVersion;
import net.sourceforge.pmd.lang.LanguageVersionDiscoverer;

/**
 * @author Clément Fournier
 */
class FileCollectorTest {

    @TempDir
    private Path tempFolder;

    @Test
    void testAddFile() throws IOException {
        Path foo = newFile(tempFolder, "foo.dummy");
        Path bar = newFile(tempFolder, "bar.unknown");

        FileCollector collector = newCollector();

        assertTrue(collector.addFile(foo), "should be dummy language");
        assertFalse(collector.addFile(bar), "should be unknown language");

        assertCollected(collector, listOf("foo.dummy"));
    }

    @Test
    void testAddFileForceLanguage() throws IOException {
        Path bar = newFile(tempFolder, "bar.unknown");

        Language dummy = DummyLanguageModule.getInstance();

        FileCollector collector = newCollector(dummy.getDefaultVersion());

        assertTrue(collector.addFile(bar, dummy), "should be unknown language");
        assertCollected(collector, listOf("bar.unknown"));
        assertNoErrors(collector);
    }

    @Test
    void testAddFileNotExists() {
        FileCollector collector = newCollector();

        assertFalse(collector.addFile(tempFolder.resolve("does_not_exist.dummy")));
        assertEquals(1, collector.getReporter().numErrors());
    }

    @Test
    void testAddFileNotAFile() throws IOException {
        Path dir = tempFolder.resolve("src");
        Files.createDirectories(dir);

        FileCollector collector = newCollector();
        assertFalse(collector.addFile(dir));
        assertEquals(1, collector.getReporter().numErrors());
    }

    @Test
    void testAddDirectory() throws IOException {
        Path root = tempFolder;
        newFile(root, "src/foo.dummy");
        newFile(root, "src/bar.unknown");
        newFile(root, "src/x/bar.dummy");

        FileCollector collector = newCollector();

        collector.addDirectory(root.resolve("src"));

        assertCollected(collector, listOf("src/foo.dummy", "src/x/bar.dummy"));
    }

    @Test
<<<<<<< HEAD
    void testRelativize() throws IOException {
        String displayName = FileCollector.getDisplayName(Paths.get("a", "b", "c"), listOf(Paths.get("a").toString()));
=======
    public void testRelativize() throws IOException {
        String displayName = FileCollector.getDisplayNameLegacy(Paths.get("a", "b", "c"), listOf(Paths.get("a").toString()));
>>>>>>> 8eabce2f
        assertEquals(displayName, Paths.get("b", "c").toString());
    }

    private Path newFile(Path root, String path) throws IOException {
        Path resolved = root.resolve(path);
        Files.createDirectories(resolved.getParent());
        Files.createFile(resolved);
        return resolved;
    }

    private void assertCollected(FileCollector collector, List<String> relPaths) {
        Map<String, String> actual = new LinkedHashMap<>();
        for (TextFile file : collector.getCollectedFiles()) {
            actual.put(file.getDisplayName(), file.getLanguageVersion().getTerseName());
        }

        relPaths = new ArrayList<>(relPaths);
        for (int i = 0; i < relPaths.size(); i++) {
            // normalize, we want display names to be platform-specific
            relPaths.set(i, relPaths.get(i).replace('/', File.separatorChar));
        }

        assertEquals(relPaths, new ArrayList<>(actual.keySet()));
    }

    private void assertNoErrors(FileCollector collector) {
        assertEquals(0, collector.getReporter().numErrors(), "No errors expected");
    }

    private FileCollector newCollector() {
        return newCollector(null);
    }

    private FileCollector newCollector(LanguageVersion forcedVersion) {
        LanguageVersionDiscoverer discoverer = new LanguageVersionDiscoverer(LanguageRegistry.PMD, forcedVersion);
        FileCollector collector = FileCollector.newCollector(discoverer, new TestMessageReporter());
        collector.relativizeWith(tempFolder.toAbsolutePath().toString());
        return collector;
    }
}<|MERGE_RESOLUTION|>--- conflicted
+++ resolved
@@ -95,13 +95,14 @@
     }
 
     @Test
-<<<<<<< HEAD
-    void testRelativize() throws IOException {
-        String displayName = FileCollector.getDisplayName(Paths.get("a", "b", "c"), listOf(Paths.get("a").toString()));
-=======
-    public void testRelativize() throws IOException {
+    void testRelativizeLegacy() {
         String displayName = FileCollector.getDisplayNameLegacy(Paths.get("a", "b", "c"), listOf(Paths.get("a").toString()));
->>>>>>> 8eabce2f
+        assertEquals(displayName, Paths.get("b", "c").toString());
+    }
+
+    @Test
+    void testRelativize() {
+        String displayName = FileCollector.getDisplayName(Paths.get("a", "b", "c"), listOf(Paths.get("a")));
         assertEquals(displayName, Paths.get("b", "c").toString());
     }
 
