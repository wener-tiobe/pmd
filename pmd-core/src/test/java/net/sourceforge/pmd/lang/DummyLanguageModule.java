--- conflicted
+++ resolved
@@ -15,14 +15,8 @@
 import net.sourceforge.pmd.lang.document.Chars;
 import net.sourceforge.pmd.lang.document.TextDocument;
 import net.sourceforge.pmd.lang.document.TextRegion;
-<<<<<<< HEAD
 import net.sourceforge.pmd.lang.impl.SimpleLanguageModuleBase;
-import net.sourceforge.pmd.lang.rule.ParametricRuleViolation;
-import net.sourceforge.pmd.lang.rule.impl.DefaultRuleViolationFactory;
-=======
-import net.sourceforge.pmd.processor.PmdRunnableTest;
 import net.sourceforge.pmd.reporting.ViolationDecorator;
->>>>>>> 74cbba5f
 
 /**
  * Dummy language used for testing PMD.
@@ -59,22 +53,17 @@
 
         @Override
         public Parser getParser() {
-            return DummyLanguageModule::readLispNode;
-        }
-
-        @Override
-<<<<<<< HEAD
-        public Parser getParser() {
             return task -> {
                 if (task.getLanguageVersion().getVersion().equals(PARSER_THROWS)) {
                     throw new ParseException("ohio");
                 }
                 return readLispNode(task);
             };
-=======
+        }
+
+        @Override
         public ViolationDecorator getViolationDecorator() {
             return (node, data) -> data.put(RuleViolation.PACKAGE_NAME, "foo");
->>>>>>> 74cbba5f
         }
     }
 
