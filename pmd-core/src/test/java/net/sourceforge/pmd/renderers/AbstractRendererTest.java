/**
 * BSD-style license; for more info see http://pmd.sourceforge.net/license.html
 */

package net.sourceforge.pmd.renderers;

import static org.junit.Assert.assertEquals;

import java.io.IOException;
import java.io.InputStream;
import java.nio.charset.StandardCharsets;
import java.util.function.Consumer;

import org.apache.commons.io.IOUtils;
import org.junit.Test;

import net.sourceforge.pmd.FooRule;
import net.sourceforge.pmd.Report;
import net.sourceforge.pmd.Report.ConfigurationError;
import net.sourceforge.pmd.Report.ProcessingError;
import net.sourceforge.pmd.ReportTest;
import net.sourceforge.pmd.RulePriority;
import net.sourceforge.pmd.RuleViolation;
import net.sourceforge.pmd.RuleWithProperties;
import net.sourceforge.pmd.lang.ast.DummyNode;
import net.sourceforge.pmd.lang.ast.DummyRoot;
import net.sourceforge.pmd.lang.rule.ParametricRuleViolation;
import net.sourceforge.pmd.reporting.FileAnalysisListener;

public abstract class AbstractRendererTest {

    public abstract Renderer getRenderer();

    public abstract String getExpected();

    public String getExpectedWithProperties() {
        return getExpected();
    }

    public abstract String getExpectedEmpty();

    public abstract String getExpectedMultiple();

    public String getExpectedError(ProcessingError error) {
        return "";
    }

    public String getExpectedErrorWithoutMessage(ProcessingError error) {
        return getExpectedError(error);
    }

    public String getExpectedError(ConfigurationError error) {
        return "";
    }

    public String filter(String expected) {
        return expected;
    }

    protected String getSourceCodeFilename() {
        return "notAvailable.ext";
    }

    @Test(expected = NullPointerException.class)
    public void testNullPassedIn() throws Exception {
        getRenderer().renderFileReport(null);
    }

    protected Consumer<FileAnalysisListener> reportOneViolation() {
        return it -> it.onRuleViolation(newRuleViolation(1));
    }

    private Consumer<FileAnalysisListener> reportTwoViolations() {
        return it -> {
            RuleViolation informationalRuleViolation = newRuleViolation(1);
            informationalRuleViolation.getRule().setPriority(RulePriority.LOW);
            it.onRuleViolation(informationalRuleViolation);
            RuleViolation severeRuleViolation = newRuleViolation(2);
            severeRuleViolation.getRule().setPriority(RulePriority.HIGH);
            it.onRuleViolation(severeRuleViolation);
        };
    }

    protected RuleViolation newRuleViolation(int endColumn) {
        return newRuleViolation(endColumn, "Foo");
    }

    protected RuleViolation newRuleViolation(int endColumn, String ruleName) {
        DummyNode node = createNode(endColumn);
        FooRule rule = new FooRule();
        rule.setName(ruleName);
        return new ParametricRuleViolation(rule, node, "blah");
    }

    /**
     * Read a resource file relative to this class's location.
     */
    protected String readFile(String relativePath) {
        try (InputStream in = getClass().getResourceAsStream(relativePath)) {
            return IOUtils.toString(in, StandardCharsets.UTF_8);
        } catch (IOException e) {
            throw new RuntimeException(e);
        }
    }

    protected DummyNode createNode(int endColumn) {
        DummyNode node = new DummyRoot().withFileName(getSourceCodeFilename());
        node.setCoords(1, 1, 1, endColumn);
        return node;
    }

    @Test
    public void testRuleWithProperties() throws Exception {
        DummyNode node = createNode(1);
        RuleWithProperties theRule = new RuleWithProperties();
        theRule.setProperty(RuleWithProperties.STRING_PROPERTY_DESCRIPTOR,
                "the string value\nsecond line with \"quotes\"");
<<<<<<< HEAD
        report.addRuleViolation(new ParametricRuleViolation(theRule, node, "blah"));
        String rendered = ReportTest.render(getRenderer(), report);
=======
        String rendered = ReportTest.render(getRenderer(), it -> it.onRuleViolation(new ParametricRuleViolation<Node>(theRule, node, "blah")));
>>>>>>> 50a09f97
        assertEquals(filter(getExpectedWithProperties()), filter(rendered));
    }

    @Test
    public void testRenderer() throws Exception {
        String actual = render(reportOneViolation());
        assertEquals(filter(getExpected()), filter(actual));
    }

    @Test
    public void testRendererEmpty() throws Exception {
        String actual = render(it -> {});
        assertEquals(filter(getExpectedEmpty()), filter(actual));
    }

    @Test
    public void testRendererMultiple() throws Exception {
        String actual = render(reportTwoViolations());
        assertEquals(filter(getExpectedMultiple()), filter(actual));
    }

    @Test
    public void testError() throws Exception {
        Report.ProcessingError err = new Report.ProcessingError(new RuntimeException("Error"), "file");
        String actual = render(it -> it.onError(err));
        assertEquals(filter(getExpectedError(err)), filter(actual));
    }

    @Test
    public void testErrorWithoutMessage() throws Exception {
        Report.ProcessingError err = new Report.ProcessingError(new NullPointerException(), "file");
        String actual = render(it -> it.onError(err));
        assertEquals(filter(getExpectedErrorWithoutMessage(err)), filter(actual));
    }

    private String render(Consumer<FileAnalysisListener> listenerEffects) throws IOException {
        return ReportTest.render(getRenderer(), listenerEffects);
    }

    @Test
    public void testConfigError() throws Exception {
        Report.ConfigurationError err = new Report.ConfigurationError(new FooRule(), "a configuration error");
        String actual = ReportTest.renderGlobal(getRenderer(), it -> it.onConfigError(err));
        assertEquals(filter(getExpectedError(err)), filter(actual));
    }
}<|MERGE_RESOLUTION|>--- conflicted
+++ resolved
@@ -115,12 +115,7 @@
         RuleWithProperties theRule = new RuleWithProperties();
         theRule.setProperty(RuleWithProperties.STRING_PROPERTY_DESCRIPTOR,
                 "the string value\nsecond line with \"quotes\"");
-<<<<<<< HEAD
-        report.addRuleViolation(new ParametricRuleViolation(theRule, node, "blah"));
-        String rendered = ReportTest.render(getRenderer(), report);
-=======
-        String rendered = ReportTest.render(getRenderer(), it -> it.onRuleViolation(new ParametricRuleViolation<Node>(theRule, node, "blah")));
->>>>>>> 50a09f97
+        String rendered = ReportTest.render(getRenderer(), it -> it.onRuleViolation(new ParametricRuleViolation(theRule, node, "blah")));
         assertEquals(filter(getExpectedWithProperties()), filter(rendered));
     }
 
