/*
 * BSD-style license; for more info see http://pmd.sourceforge.net/license.html
 */


package net.sourceforge.pmd.renderers;

import java.io.IOException;

import org.junit.Assert;
import org.junit.Test;

import net.sourceforge.pmd.FooRule;
import net.sourceforge.pmd.Report.ConfigurationError;
import net.sourceforge.pmd.Report.ProcessingError;
<<<<<<< HEAD
import net.sourceforge.pmd.Report.SuppressedViolation;
import net.sourceforge.pmd.ReportTest;
import net.sourceforge.pmd.ViolationSuppressor;
=======
>>>>>>> 45cb0a0a

public class JsonRendererTest extends AbstractRendererTest {

    @Override
    public Renderer getRenderer() {
        return new JsonRenderer();
    }

    @Override
    public String getExpected() {
        return readFile("expected.json");
    }

    @Override
    public String getExpectedEmpty() {
        return readFile("empty.json");
    }

    @Override
    public String getExpectedMultiple() {
        return readFile("expected-multiple.json");
    }

    @Override
    public String getExpectedError(ProcessingError error) {
        String expected = readFile("expected-processingerror.json");
        expected = expected.replace("###REPLACE_ME###", error.getDetail()
                .replaceAll("\r", "\\\\r")
                .replaceAll("\n", "\\\\n")
                .replaceAll("\t", "\\\\t"));
        return expected;
    }

    @Override
    public String getExpectedError(ConfigurationError error) {
        return readFile("expected-configurationerror.json");
    }

    @Override
    public String getExpectedErrorWithoutMessage(ProcessingError error) {
        String expected = readFile("expected-processingerror-no-message.json");
        expected = expected.replace("###REPLACE_ME###", error.getDetail()
                .replaceAll("\r", "\\\\r")
                .replaceAll("\n", "\\\\n")
                .replaceAll("\t", "\\\\t"));
        return expected;
    }

    @Override
    protected String readFile(String relativePath) {
        return super.readFile("json/" + relativePath);
    }

    @Override
    public String filter(String expected) {
        return expected
                .replaceAll("\"timestamp\":\\s*\"[^\"]+\"", "\"timestamp\": \"--replaced--\"")
                .replaceAll("\"pmdVersion\":\\s*\"[^\"]+\"", "\"pmdVersion\": \"unknown\"")
                .replaceAll("\r\n", "\n"); // make the test run on Windows, too
    }

    @Test
    public void suppressedViolations() throws IOException {
<<<<<<< HEAD
        SuppressedViolation suppressed = new SuppressedViolation(
            newRuleViolation(1, 1, 1, 1, new FooRule()),
            ViolationSuppressor.NOPMD_COMMENT_SUPPRESSOR,
            "test"
        );
        String actual = ReportTest.render(getRenderer(), it -> it.onSuppressedRuleViolation(suppressed));
=======
        Report rep = new Report();
        Map<Integer, String> suppressedLines = new HashMap<>();
        suppressedLines.put(1, "test");
        rep.suppress(suppressedLines);
        rep.addRuleViolation(newRuleViolation(1, 1, 1, 1, new FooRule()));
        String actual = renderReport(getRenderer(), rep);
>>>>>>> 45cb0a0a
        String expected = readFile("expected-suppressed.json");
        Assert.assertEquals(filter(expected), filter(actual));
    }
}<|MERGE_RESOLUTION|>--- conflicted
+++ resolved
@@ -13,12 +13,8 @@
 import net.sourceforge.pmd.FooRule;
 import net.sourceforge.pmd.Report.ConfigurationError;
 import net.sourceforge.pmd.Report.ProcessingError;
-<<<<<<< HEAD
 import net.sourceforge.pmd.Report.SuppressedViolation;
-import net.sourceforge.pmd.ReportTest;
 import net.sourceforge.pmd.ViolationSuppressor;
-=======
->>>>>>> 45cb0a0a
 
 public class JsonRendererTest extends AbstractRendererTest {
 
@@ -82,21 +78,12 @@
 
     @Test
     public void suppressedViolations() throws IOException {
-<<<<<<< HEAD
         SuppressedViolation suppressed = new SuppressedViolation(
             newRuleViolation(1, 1, 1, 1, new FooRule()),
             ViolationSuppressor.NOPMD_COMMENT_SUPPRESSOR,
             "test"
         );
-        String actual = ReportTest.render(getRenderer(), it -> it.onSuppressedRuleViolation(suppressed));
-=======
-        Report rep = new Report();
-        Map<Integer, String> suppressedLines = new HashMap<>();
-        suppressedLines.put(1, "test");
-        rep.suppress(suppressedLines);
-        rep.addRuleViolation(newRuleViolation(1, 1, 1, 1, new FooRule()));
-        String actual = renderReport(getRenderer(), rep);
->>>>>>> 45cb0a0a
+        String actual = renderReport(getRenderer(), it -> it.onSuppressedRuleViolation(suppressed));
         String expected = readFile("expected-suppressed.json");
         Assert.assertEquals(filter(expected), filter(actual));
     }
