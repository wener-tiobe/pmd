/**
 * BSD-style license; for more info see http://pmd.sourceforge.net/license.html
 */

package net.sourceforge.pmd.renderers;

import static org.junit.Assert.assertEquals;

import java.io.IOException;

import org.junit.Test;

import net.sourceforge.pmd.PMD;
import net.sourceforge.pmd.Report.ConfigurationError;
import net.sourceforge.pmd.Report.ProcessingError;

public class HTMLRendererTest extends AbstractRendererTest {

    @Override
    protected String getSourceCodeFilename() {
        return "someFilename<br>thatNeedsEscaping.ext";
    }

    private String getEscapedFilename() {
        return "someFilename&lt;br&gt;thatNeedsEscaping.ext";
    }

    @Override
    public Renderer getRenderer() {
        return new HTMLRenderer();
    }

    @Override
    public String getExpected() {
        return getExpected(null, null);
    }

    private String getExpected(String linkPrefix, String lineAnchor) {
        String filename = getEscapedFilename();
        if (linkPrefix != null) {
            filename = "<a href=\"" + linkPrefix + filename + "#" + lineAnchor + "\">"
                    + filename + "</a>";
        }
        return getHeader()
                + "<tr bgcolor=\"lightgrey\"> " + PMD.EOL + "<td align=\"center\">1</td>" + PMD.EOL
                + "<td width=\"*%\">" + filename + "</td>" + PMD.EOL + "<td align=\"center\" width=\"5%\">1</td>" + PMD.EOL
                + "<td width=\"*\">blah</td>" + PMD.EOL + "</tr>" + PMD.EOL + "</table></body></html>" + PMD.EOL;
    }

    @Override
    public String getExpectedEmpty() {
        return getHeader()
                + "</table></body></html>" + PMD.EOL;
    }

    @Override
    public String getExpectedMultiple() {
        return getHeader()
                + "<tr bgcolor=\"lightgrey\"> " + PMD.EOL + "<td align=\"center\">1</td>" + PMD.EOL
                + "<td width=\"*%\">" + getEscapedFilename() + "</td>" + PMD.EOL + "<td align=\"center\" width=\"5%\">1</td>" + PMD.EOL
                + "<td width=\"*\">blah</td>" + PMD.EOL + "</tr>" + PMD.EOL + "<tr> " + PMD.EOL
                + "<td align=\"center\">2</td>" + PMD.EOL + "<td width=\"*%\">" + getEscapedFilename() + "</td>" + PMD.EOL
                + "<td align=\"center\" width=\"5%\">1</td>" + PMD.EOL + "<td width=\"*\">blah</td>" + PMD.EOL + "</tr>"
                + PMD.EOL + "</table></body></html>" + PMD.EOL;
    }

    @Override
    public String getExpectedError(ProcessingError error) {
        return getHeader()
                + "</table><hr/><center><h3>Processing errors</h3></center><table align=\"center\" cellspacing=\"0\" cellpadding=\"3\"><tr>"
                + PMD.EOL + "<th>File</th><th>Problem</th></tr>" + PMD.EOL + "<tr bgcolor=\"lightgrey\"> " + PMD.EOL
                + "<td>file</td>" + PMD.EOL + "<td><pre>" + error.getDetail() + "</pre></td>" + PMD.EOL + "</tr>" + PMD.EOL + "</table></body></html>"
                + PMD.EOL;
    }

    @Override
    public String getExpectedError(ConfigurationError error) {
        return getHeader()
                + "</table><hr/><center><h3>Configuration errors</h3></center><table align=\"center\" cellspacing=\"0\" cellpadding=\"3\"><tr>"
                + PMD.EOL + "<th>Rule</th><th>Problem</th></tr>" + PMD.EOL + "<tr bgcolor=\"lightgrey\"> " + PMD.EOL
                + "<td>Foo</td>" + PMD.EOL + "<td>a configuration error</td>" + PMD.EOL + "</tr>" + PMD.EOL + "</table></body></html>"
                + PMD.EOL;
    }

    private String getHeader() {
        return "<html><head><title>PMD</title></head><body>" + PMD.EOL
                + "<center><h3>PMD report</h3></center><center><h3>Problems found</h3></center><table align=\"center\" cellspacing=\"0\" cellpadding=\"3\"><tr>"
                + PMD.EOL + "<th>#</th><th>File</th><th>Line</th><th>Problem</th></tr>" + PMD.EOL;
    }

    @Test
    public void testLinkPrefix() throws IOException {
        final HTMLRenderer renderer = new HTMLRenderer();
        final String linkPrefix = "https://github.com/pmd/pmd/blob/master/";
        final String linePrefix = "L";
        renderer.setProperty(HTMLRenderer.LINK_PREFIX, linkPrefix);
        renderer.setProperty(HTMLRenderer.LINE_PREFIX, linePrefix);
        renderer.setProperty(HTMLRenderer.HTML_EXTENSION, false);

<<<<<<< HEAD
        String actual = ReportTest.render(renderer, reportOneViolation());
=======
        Report rep = reportOneViolation();
        String actual = renderReport(renderer, rep);
>>>>>>> 45cb0a0a
        assertEquals(filter(getExpected(linkPrefix, "L1")), filter(actual));
    }

    @Test
    public void testLinePrefixNotSet() throws IOException {
        final HTMLRenderer renderer = new HTMLRenderer();
        final String linkPrefix = "https://github.com/pmd/pmd/blob/master/";
        renderer.setProperty(HTMLRenderer.LINK_PREFIX, linkPrefix);
        // dont set line prefix renderer.setProperty(HTMLRenderer.LINE_PREFIX, linePrefix);
        renderer.setProperty(HTMLRenderer.HTML_EXTENSION, false);

<<<<<<< HEAD
        String actual = ReportTest.render(renderer, reportOneViolation());
=======
        Report rep = reportOneViolation();
        String actual = renderReport(renderer, rep);
>>>>>>> 45cb0a0a
        assertEquals(filter(getExpected(linkPrefix, "")), filter(actual));
    }

    @Test
    public void testEmptyLinePrefix() throws IOException {
        final HTMLRenderer renderer = new HTMLRenderer();
        final String linkPrefix = "https://github.com/pmd/pmd/blob/master/";
        renderer.setProperty(HTMLRenderer.LINK_PREFIX, linkPrefix);
        renderer.setProperty(HTMLRenderer.LINE_PREFIX, "");
        renderer.setProperty(HTMLRenderer.HTML_EXTENSION, false);

<<<<<<< HEAD
        String actual = ReportTest.render(renderer, reportOneViolation());
=======
        Report rep = reportOneViolation();
        String actual = renderReport(renderer, rep);
>>>>>>> 45cb0a0a
        assertEquals(filter(getExpected(linkPrefix, "1")), filter(actual));
    }
}<|MERGE_RESOLUTION|>--- conflicted
+++ resolved
@@ -97,12 +97,7 @@
         renderer.setProperty(HTMLRenderer.LINE_PREFIX, linePrefix);
         renderer.setProperty(HTMLRenderer.HTML_EXTENSION, false);
 
-<<<<<<< HEAD
-        String actual = ReportTest.render(renderer, reportOneViolation());
-=======
-        Report rep = reportOneViolation();
-        String actual = renderReport(renderer, rep);
->>>>>>> 45cb0a0a
+        String actual = renderReport(renderer, reportOneViolation());
         assertEquals(filter(getExpected(linkPrefix, "L1")), filter(actual));
     }
 
@@ -114,12 +109,7 @@
         // dont set line prefix renderer.setProperty(HTMLRenderer.LINE_PREFIX, linePrefix);
         renderer.setProperty(HTMLRenderer.HTML_EXTENSION, false);
 
-<<<<<<< HEAD
-        String actual = ReportTest.render(renderer, reportOneViolation());
-=======
-        Report rep = reportOneViolation();
-        String actual = renderReport(renderer, rep);
->>>>>>> 45cb0a0a
+        String actual = renderReport(renderer, reportOneViolation());
         assertEquals(filter(getExpected(linkPrefix, "")), filter(actual));
     }
 
@@ -131,12 +121,7 @@
         renderer.setProperty(HTMLRenderer.LINE_PREFIX, "");
         renderer.setProperty(HTMLRenderer.HTML_EXTENSION, false);
 
-<<<<<<< HEAD
-        String actual = ReportTest.render(renderer, reportOneViolation());
-=======
-        Report rep = reportOneViolation();
-        String actual = renderReport(renderer, rep);
->>>>>>> 45cb0a0a
+        String actual = renderReport(renderer, reportOneViolation());
         assertEquals(filter(getExpected(linkPrefix, "1")), filter(actual));
     }
 }