--- conflicted
+++ resolved
@@ -8,18 +8,11 @@
 import static org.hamcrest.Matchers.containsString;
 import static org.hamcrest.Matchers.containsStringIgnoringCase;
 import static org.hamcrest.Matchers.not;
-<<<<<<< HEAD
 import static org.junit.jupiter.api.Assertions.assertEquals;
 import static org.junit.jupiter.api.Assertions.assertFalse;
 import static org.junit.jupiter.api.Assertions.assertNotEquals;
 import static org.junit.jupiter.api.Assertions.assertTrue;
-=======
-import static org.junit.Assert.assertEquals;
-import static org.junit.Assert.assertFalse;
-import static org.junit.Assert.assertNotEquals;
-import static org.junit.Assert.assertTrue;
-import static org.junit.Assert.fail;
->>>>>>> 029b4b20
+import static org.junit.jupiter.api.Assertions.fail;
 
 import java.io.FilterOutputStream;
 import java.io.IOException;
@@ -197,15 +190,30 @@
     }
 
     @Test
-<<<<<<< HEAD
     void debugLogging() throws Exception {
         // restoring system properties: --debug might change logging properties
         SystemLambda.restoreSystemProperties(() -> {
             String log = runPmdSuccessfully("--debug", "--no-cache", "--dir", srcDir, "--rulesets", DUMMY_RULESET);
             assertThat(log, containsString("[main] INFO net.sourceforge.pmd.PMD - Log level is at TRACE"));
         });
-=======
-    public void testReportToStdoutNotClosing() {
+    }
+
+    @Test
+    void defaultLogging() throws Exception {
+        String log = runPmdSuccessfully("--no-cache", "--dir", srcDir, "--rulesets", DUMMY_RULESET);
+        assertThat(log, containsString("[main] INFO net.sourceforge.pmd.PMD - Log level is at INFO"));
+    }
+
+    @Test
+    void testDeprecatedRulesetSyntaxOnCommandLine() throws Exception {
+        String log = SystemLambda.tapSystemErrAndOut(() -> {
+            runPmd(StatusCode.VIOLATIONS_FOUND, "--no-cache", "--dir", srcDir, "--rulesets", "dummy-basic");
+        });
+        assertThat(log, containsString("Ruleset reference 'dummy-basic' uses a deprecated form, use 'rulesets/dummy/basic.xml' instead"));
+    }
+
+    @Test
+    void testReportToStdoutNotClosing() throws Exception {
         PrintStream originalOut = System.out;
         PrintStream out = new PrintStream(new FilterOutputStream(originalOut) {
             @Override
@@ -215,35 +223,13 @@
         });
         try {
             System.setOut(out);
-            startCapturingErrAndOut();
-            runPmd(StatusCode.VIOLATIONS_FOUND, "--no-cache", "--dir", srcDir, "--rulesets", "dummy-basic");
+            SystemLambda.tapSystemErrAndOut(() -> {
+                runPmd(StatusCode.VIOLATIONS_FOUND, "--no-cache", "--dir", srcDir, "--rulesets", "dummy-basic");
+            });
         } finally {
             System.setOut(originalOut);
         }
     }
-
-    @Test
-    public void testDeprecatedRulesetSyntaxOnCommandLine() {
-        startCapturingErrAndOut();
-        runPmd(StatusCode.VIOLATIONS_FOUND, "--no-cache", "--dir", srcDir, "--rulesets", "dummy-basic");
-        MatcherAssert.assertThat(errStreamCaptor.getLog(), containsString("Ruleset reference 'dummy-basic' uses a deprecated form, use 'rulesets/dummy/basic.xml' instead"));
->>>>>>> 029b4b20
-    }
-
-    @Test
-    void defaultLogging() throws Exception {
-        String log = runPmdSuccessfully("--no-cache", "--dir", srcDir, "--rulesets", DUMMY_RULESET);
-        assertThat(log, containsString("[main] INFO net.sourceforge.pmd.PMD - Log level is at INFO"));
-    }
-
-    @Test
-    void testDeprecatedRulesetSyntaxOnCommandLine() throws Exception {
-        String log = SystemLambda.tapSystemErrAndOut(() -> {
-            runPmd(StatusCode.VIOLATIONS_FOUND, "--no-cache", "--dir", srcDir, "--rulesets", "dummy-basic");
-        });
-        assertThat(log, containsString("Ruleset reference 'dummy-basic' uses a deprecated form, use 'rulesets/dummy/basic.xml' instead"));
-    }
-
 
     @Test
     void testWrongCliOptionsDoNotPrintUsage() throws Exception {
@@ -297,5 +283,4 @@
         assertEquals(expectedExitCode, actualExitCode, "Exit code");
     }
 
-
 }