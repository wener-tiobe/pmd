/**
 * BSD-style license; for more info see http://pmd.sourceforge.net/license.html
 */

package net.sourceforge.pmd.cli;

import static net.sourceforge.pmd.util.CollectionUtil.listOf;
import static org.junit.jupiter.api.Assertions.assertEquals;
import static org.junit.jupiter.api.Assertions.assertFalse;
import static org.junit.jupiter.api.Assertions.assertTrue;

<<<<<<< HEAD
import org.junit.jupiter.api.Test;
=======
import java.nio.file.Path;
>>>>>>> cfad2420

import org.junit.jupiter.api.Test;

<<<<<<< HEAD
class PMDParametersTest {

=======
import net.sourceforge.pmd.PMDConfiguration;
import net.sourceforge.pmd.util.CollectionUtil;

class PMDParametersTest {

>>>>>>> cfad2420
    @Test
    void testMultipleDirsAndRuleSets() {
        PmdParametersParseResult result = PmdParametersParseResult.extractParameters(
            "-d", "a", "b", "-R", "x.xml", "y.xml"
        );
        assertMultipleDirsAndRulesets(result);
    }

    @Test
    void testMultipleDirsAndRuleSetsWithCommas() {
        PmdParametersParseResult result = PmdParametersParseResult.extractParameters(
            "-d", "a,b", "-R", "x.xml,y.xml"
        );
        assertMultipleDirsAndRulesets(result);
    }

    @Test
    void testMultipleDirsAndRuleSetsWithRepeatedOption() {
        PmdParametersParseResult result = PmdParametersParseResult.extractParameters(
            "-d", "a", "-d", "b", "-R", "x.xml", "-R", "y.xml"
        );
        assertMultipleDirsAndRulesets(result);
    }

    @Test
    void testNoPositionalParametersAllowed() {
        assertError(
            //                        vvvv
            "-R", "x.xml", "-d", "a", "--", "-d", "b"
        );
    }


    private void assertMultipleDirsAndRulesets(PmdParametersParseResult result) {
        assertFalse(result.isError());
        PMDConfiguration config = result.toConfiguration();
        assertEquals(CollectionUtil.map(config.getInputPathList(), Path::toString), listOf("a", "b"));
        assertEquals(config.getRuleSetPaths(), listOf("x.xml", "y.xml"));
    }

    @Test
    void testEmptyDirOption() {
        assertError("-d", "-R", "y.xml");
    }

    @Test
    void testEmptyRulesetOption() {
        assertError("-R", "-d", "something");
    }

    private void assertError(String... params) {
        PmdParametersParseResult result = PmdParametersParseResult.extractParameters(params);
        assertTrue(result.isError());
    }

}<|MERGE_RESOLUTION|>--- conflicted
+++ resolved
@@ -9,24 +9,15 @@
 import static org.junit.jupiter.api.Assertions.assertFalse;
 import static org.junit.jupiter.api.Assertions.assertTrue;
 
-<<<<<<< HEAD
-import org.junit.jupiter.api.Test;
-=======
 import java.nio.file.Path;
->>>>>>> cfad2420
 
 import org.junit.jupiter.api.Test;
 
-<<<<<<< HEAD
-class PMDParametersTest {
-
-=======
 import net.sourceforge.pmd.PMDConfiguration;
 import net.sourceforge.pmd.util.CollectionUtil;
 
 class PMDParametersTest {
 
->>>>>>> cfad2420
     @Test
     void testMultipleDirsAndRuleSets() {
         PmdParametersParseResult result = PmdParametersParseResult.extractParameters(
