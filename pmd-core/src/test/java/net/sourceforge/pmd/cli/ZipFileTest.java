/**
 * BSD-style license; for more info see http://pmd.sourceforge.net/license.html
 */

package net.sourceforge.pmd.cli;

import static net.sourceforge.pmd.cli.PMDFilelistTest.assertHasName;
import static org.hamcrest.MatcherAssert.assertThat;
import static org.hamcrest.Matchers.hasSize;
import static org.junit.jupiter.api.Assertions.assertEquals;

import java.io.IOException;
import java.nio.file.Path;
import java.nio.file.Paths;
import java.util.List;

import org.junit.jupiter.api.Test;

import net.sourceforge.pmd.PMDConfiguration;
import net.sourceforge.pmd.PmdAnalysis;
import net.sourceforge.pmd.internal.util.IOUtil;
import net.sourceforge.pmd.lang.document.TextFile;

class ZipFileTest {

    private static final String ZIP_PATH = "src/test/resources/net/sourceforge/pmd/cli/zipWithSources.zip";
    private final Path zipPath = Paths.get(ZIP_PATH);

    @Test
    void testZipFile() {
        PMDConfiguration conf = new PMDConfiguration();
        conf.addInputPath(zipPath);
        // no relativizeRoot paths configured -> we use the relative path
        String reportPath = zipPath.toString();
        try (PmdAnalysis pmd = PmdAnalysis.create(conf)) {
            List<TextFile> files = pmd.files().getCollectedFiles();
            assertThat(files, hasSize(3));
            assertHasName(files.get(0), reportPath + "!/otherSrc/somefile.dummy", pmd);
            assertHasName(files.get(1), reportPath + "!/src/somefile.dummy", pmd);
            assertHasName(files.get(2), reportPath + "!/src/somefile1.dummy", pmd);
        }
    }

    @Test
    void testZipFileIds() throws IOException {
        PMDConfiguration conf = new PMDConfiguration();
        // no relativizeRoot paths configured -> we use the relative path
        try (PmdAnalysis pmd = PmdAnalysis.create(conf)) {
            pmd.files().addZipFileWithContent(zipPath);
            List<TextFile> files = pmd.files().getCollectedFiles();
            assertThat(files, hasSize(3));
            assertThat(files.get(0).getFileId().getUriString(),
                       equalTo("jar:file://" + zipPath.toAbsolutePath() + "!/otherSrc/somefile.dummy"));

        }
    }


    @Test
    void testZipFileRelativizeWith() {
        PMDConfiguration conf = new PMDConfiguration();
        conf.addInputPath(zipPath);
        conf.addRelativizeRoot(Paths.get("src/test/resources"));
        try (PmdAnalysis pmd = PmdAnalysis.create(conf)) {
            List<TextFile> files = pmd.files().getCollectedFiles();
            assertThat(files, hasSize(3));
            String baseZipPath = IOUtil.normalizePath("net/sourceforge/pmd/cli/zipWithSources.zip");
            assertHasName(files.get(0), baseZipPath + "!/otherSrc/somefile.dummy", pmd);
            assertHasName(files.get(1), baseZipPath + "!/src/somefile.dummy", pmd);
            assertHasName(files.get(2), baseZipPath + "!/src/somefile1.dummy", pmd);
        }
    }

    @Test
    void testZipFileRelativizeWithRoot() {
        PMDConfiguration conf = new PMDConfiguration();
        conf.addInputPath(zipPath);
        // this configures "/" as the relativizeRoot -> result are absolute paths
        conf.addRelativizeRoot(zipPath.toAbsolutePath().getRoot());
        String reportPath = zipPath.toAbsolutePath().toString();
        try (PmdAnalysis pmd = PmdAnalysis.create(conf)) {
            List<TextFile> files = pmd.files().getCollectedFiles();
            assertThat(files, hasSize(3));
<<<<<<< HEAD
=======
            assertEquals("/otherSrc/somefile.dummy", files.get(0).getFileId().getAbsolutePath());
            assertEquals(
                "jar:file://" + reportPath + "!/otherSrc/somefile.dummy", files.get(0).getFileId().getUriString());
>>>>>>> 090ffa1a
            assertHasName(files.get(0), reportPath + "!/otherSrc/somefile.dummy", pmd);
            assertHasName(files.get(1), reportPath + "!/src/somefile.dummy", pmd);
            assertHasName(files.get(2), reportPath + "!/src/somefile1.dummy", pmd);
        }
    }

}<|MERGE_RESOLUTION|>--- conflicted
+++ resolved
@@ -6,6 +6,7 @@
 
 import static net.sourceforge.pmd.cli.PMDFilelistTest.assertHasName;
 import static org.hamcrest.MatcherAssert.assertThat;
+import static org.hamcrest.Matchers.equalTo;
 import static org.hamcrest.Matchers.hasSize;
 import static org.junit.jupiter.api.Assertions.assertEquals;
 
@@ -81,12 +82,9 @@
         try (PmdAnalysis pmd = PmdAnalysis.create(conf)) {
             List<TextFile> files = pmd.files().getCollectedFiles();
             assertThat(files, hasSize(3));
-<<<<<<< HEAD
-=======
             assertEquals("/otherSrc/somefile.dummy", files.get(0).getFileId().getAbsolutePath());
             assertEquals(
                 "jar:file://" + reportPath + "!/otherSrc/somefile.dummy", files.get(0).getFileId().getUriString());
->>>>>>> 090ffa1a
             assertHasName(files.get(0), reportPath + "!/otherSrc/somefile.dummy", pmd);
             assertHasName(files.get(1), reportPath + "!/src/somefile.dummy", pmd);
             assertHasName(files.get(2), reportPath + "!/src/somefile1.dummy", pmd);
