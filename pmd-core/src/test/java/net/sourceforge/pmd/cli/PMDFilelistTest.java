--- conflicted
+++ resolved
@@ -6,35 +6,27 @@
 
 import static org.hamcrest.MatcherAssert.assertThat;
 import static org.hamcrest.Matchers.endsWith;
-<<<<<<< HEAD
-import static org.hamcrest.Matchers.hasSize;
-
-import java.nio.file.Paths;
-=======
 import static org.hamcrest.Matchers.equalTo;
 import static org.hamcrest.Matchers.hasSize;
 
 import java.nio.file.Paths;
-import java.util.Arrays;
-import java.util.Collections;
-import java.util.Comparator;
-import java.util.HashSet;
->>>>>>> 8eabce2f
 import java.util.List;
 
 import org.checkerframework.checker.nullness.qual.NonNull;
 import org.junit.jupiter.api.Test;
 
 import net.sourceforge.pmd.PMDConfiguration;
-<<<<<<< HEAD
+import net.sourceforge.pmd.PmdAnalysis;
 import net.sourceforge.pmd.internal.util.FileCollectionUtil;
 import net.sourceforge.pmd.lang.LanguageRegistry;
 import net.sourceforge.pmd.lang.LanguageVersionDiscoverer;
 import net.sourceforge.pmd.lang.document.FileCollector;
 import net.sourceforge.pmd.lang.document.TextFile;
+import net.sourceforge.pmd.util.IOUtil;
 import net.sourceforge.pmd.util.log.internal.NoopReporter;
 
 class PMDFilelistTest {
+    private static final String RESOURCE_PREFIX = "src/test/resources/net/sourceforge/pmd/cli/";
 
     private @NonNull FileCollector newCollector() {
         return FileCollector.newCollector(new LanguageVersionDiscoverer(LanguageRegistry.PMD), new NoopReporter());
@@ -48,25 +40,7 @@
     void testGetApplicableFiles() {
         FileCollector collector = newCollector();
 
-        collectFileList(collector, "src/test/resources/net/sourceforge/pmd/cli/filelist.txt");
-=======
-import net.sourceforge.pmd.PmdAnalysis;
-import net.sourceforge.pmd.lang.DummyLanguageModule;
-import net.sourceforge.pmd.lang.Language;
-import net.sourceforge.pmd.lang.document.TextFile;
-import net.sourceforge.pmd.util.IOUtil;
-import net.sourceforge.pmd.util.datasource.DataSource;
-
-public class PMDFilelistTest {
-
-    private static final String RESOURCE_PREFIX = "src/test/resources/net/sourceforge/pmd/cli/";
-    private final Set<Language> languages = new HashSet<Language>(Arrays.asList(new DummyLanguageModule()));
-
-    @Test
-    public void testGetApplicableFiles() {
-        PMDConfiguration configuration = new PMDConfiguration();
-        configuration.setInputFilePath(RESOURCE_PREFIX + "filelist.txt");
->>>>>>> 8eabce2f
+        collectFileList(collector, RESOURCE_PREFIX + "filelist.txt");
 
         List<TextFile> applicableFiles = collector.getCollectedFiles();
         assertThat(applicableFiles, hasSize(2));
@@ -75,11 +49,10 @@
     }
 
     @Test
-<<<<<<< HEAD
     void testGetApplicableFilesMultipleLines() {
         FileCollector collector = newCollector();
 
-        collectFileList(collector, "src/test/resources/net/sourceforge/pmd/cli/filelist2.txt");
+        collectFileList(collector, RESOURCE_PREFIX + "filelist2.txt");
 
         List<TextFile> applicableFiles = collector.getCollectedFiles();
         assertThat(applicableFiles, hasSize(3));
@@ -91,19 +64,20 @@
     @Test
     void testGetApplicableFilesWithIgnores() {
         FileCollector collector = newCollector();
-=======
-    public void testGetApplicableFilesMultipleLines() {
+
         PMDConfiguration configuration = new PMDConfiguration();
-        configuration.setInputFilePath(RESOURCE_PREFIX + "filelist2.txt");
+        configuration.setInputFilePath(RESOURCE_PREFIX + "filelist3.txt");
+        configuration.setIgnoreFilePath(RESOURCE_PREFIX + "ignorelist.txt");
+        FileCollectionUtil.collectFiles(configuration, collector);
 
-        List<DataSource> applicableFiles = PMD.getApplicableFiles(configuration, languages);
-        Assert.assertEquals(2, applicableFiles.size());
-        assertThat(applicableFiles.get(0).getNiceFileName(false, ""), endsWith("anotherfile.dummy"));
-        assertThat(applicableFiles.get(1).getNiceFileName(false, ""), endsWith("somefile.dummy"));
+        List<TextFile> applicableFiles = collector.getCollectedFiles();
+        assertThat(applicableFiles, hasSize(2));
+        assertThat(applicableFiles.get(0).getPathId(), endsWith("somefile2.dummy"));
+        assertThat(applicableFiles.get(1).getPathId(), endsWith("somefile4.dummy"));
     }
 
     @Test
-    public void testRelativizeWith() {
+    void testRelativizeWith() {
         PMDConfiguration conf = new PMDConfiguration();
         conf.setInputFilePath(Paths.get(RESOURCE_PREFIX + "filelist2.txt"));
         conf.addRelativizeRoot(Paths.get("src/test/resources"));
@@ -116,7 +90,7 @@
     }
 
     @Test
-    public void testRelativizeWithOtherDir() {
+    void testRelativizeWithOtherDir() {
         PMDConfiguration conf = new PMDConfiguration();
         conf.setInputFilePath(Paths.get(RESOURCE_PREFIX + "filelist4.txt"));
         conf.addRelativizeRoot(Paths.get(RESOURCE_PREFIX + "src"));
@@ -128,10 +102,9 @@
             assertThat(files.get(2).getDisplayName(), equalTo("somefile.dummy"));
         }
     }
->>>>>>> 8eabce2f
 
     @Test
-    public void testRelativizeWithSeveralDirs() {
+    void testRelativizeWithSeveralDirs() {
         PMDConfiguration conf = new PMDConfiguration();
         conf.setInputFilePath(Paths.get(RESOURCE_PREFIX + "filelist4.txt"));
         conf.addRelativizeRoot(Paths.get(RESOURCE_PREFIX + "src"));
@@ -146,7 +119,7 @@
     }
 
     @Test
-    public void testUseAbsolutePaths() {
+    void testUseAbsolutePaths() {
         PMDConfiguration conf = new PMDConfiguration();
         conf.setInputFilePath(Paths.get(RESOURCE_PREFIX + "filelist4.txt"));
         conf.addRelativizeRoot(Paths.get(RESOURCE_PREFIX).toAbsolutePath().getRoot());
@@ -159,31 +132,9 @@
         }
     }
 
-    @Test
-    public void testGetApplicatbleFilesWithIgnores() {
-        PMDConfiguration configuration = new PMDConfiguration();
-<<<<<<< HEAD
-        configuration.setInputFilePath("src/test/resources/net/sourceforge/pmd/cli/filelist3.txt");
-        configuration.setIgnoreFilePath("src/test/resources/net/sourceforge/pmd/cli/ignorelist.txt");
-        FileCollectionUtil.collectFiles(configuration, collector);
-=======
-        configuration.setInputFilePath(RESOURCE_PREFIX + "filelist3.txt");
-        configuration.setIgnoreFilePath(RESOURCE_PREFIX + "ignorelist.txt");
->>>>>>> 8eabce2f
-
-        List<TextFile> applicableFiles = collector.getCollectedFiles();
-        assertThat(applicableFiles, hasSize(2));
-        assertThat(applicableFiles.get(0).getPathId(), endsWith("somefile2.dummy"));
-        assertThat(applicableFiles.get(1).getPathId(), endsWith("somefile4.dummy"));
-    }
 
     @Test
-<<<<<<< HEAD
     void testGetApplicableFilesWithDirAndIgnores() {
-
-=======
-    public void testGetApplicatbleFilesWithDirAndIgnores() {
->>>>>>> 8eabce2f
         PMDConfiguration configuration = new PMDConfiguration();
         configuration.setInputPaths(RESOURCE_PREFIX + "src");
         configuration.setIgnoreFilePath(RESOURCE_PREFIX + "ignorelist.txt");
