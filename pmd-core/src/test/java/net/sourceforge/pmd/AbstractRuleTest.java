--- conflicted
+++ resolved
@@ -5,31 +5,20 @@
 package net.sourceforge.pmd;
 
 import static net.sourceforge.pmd.properties.constraints.NumericConstraints.inRange;
-<<<<<<< HEAD
-import static org.junit.Assert.assertEquals;
-import static org.junit.Assert.assertFalse;
+import static org.junit.jupiter.api.Assertions.assertEquals;
+import static org.junit.jupiter.api.Assertions.assertFalse;
 import static org.mockito.ArgumentMatchers.any;
 import static org.mockito.Mockito.mock;
 import static org.mockito.Mockito.never;
 import static org.mockito.Mockito.times;
 import static org.mockito.Mockito.verify;
-=======
-import static org.junit.jupiter.api.Assertions.assertEquals;
-import static org.junit.jupiter.api.Assertions.assertFalse;
-import static org.junit.jupiter.api.Assertions.assertNotNull;
->>>>>>> 451cbb64
 
 import java.util.Collections;
 
 import org.junit.jupiter.api.Test;
 
-<<<<<<< HEAD
-import net.sourceforge.pmd.lang.ast.DummyRoot;
-=======
-import net.sourceforge.pmd.Report.SuppressedViolation;
 import net.sourceforge.pmd.lang.DummyLanguageModule;
 import net.sourceforge.pmd.lang.ast.DummyNode.DummyRootNode;
->>>>>>> 451cbb64
 import net.sourceforge.pmd.lang.ast.Node;
 import net.sourceforge.pmd.lang.rule.AbstractRule;
 import net.sourceforge.pmd.lang.rule.ParametricRuleViolation;
@@ -123,17 +112,9 @@
     }
 
     @Test
-<<<<<<< HEAD
-    public void testRuleSuppress() {
-        DummyRoot n = new DummyRoot().withNoPmdComments(Collections.singletonMap(5, ""));
-        n.setCoordsReplaceText(5, 1, 6, 1);
-=======
     void testRuleSuppress() {
         DummyRootNode n = DummyLanguageModule.parse("abc()", "filename")
             .withNoPmdComments(Collections.singletonMap(1, "ohio"));
-        RuleViolation violation = DefaultRuleViolationFactory.defaultInstance().createViolation(new MyRule(), n, n.getReportLocation(), "specificdescription");
-        SuppressedViolation suppressed = DefaultRuleViolationFactory.defaultInstance().suppressOrNull(n, violation);
->>>>>>> 451cbb64
 
         FileAnalysisListener listener = mock(FileAnalysisListener.class);
         RuleContext ctx = RuleContext.create(listener, new MyRule());
