--- conflicted
+++ resolved
@@ -71,15 +71,8 @@
         reporter = mock(MessageReporter.class);
         configuration.setReporter(reporter);
 
-<<<<<<< HEAD
-    static {
-        Language dummyLanguage = DummyLanguageModule.INSTANCE;
-        DUMMY_DEFAULT = dummyLanguage.getDefaultVersion();
-        DUMMY_THROWS = dummyLanguage.getVersion("1.9-throws");
-=======
         // will be populated by a call to process(LanguageVersion)
         pmdRunnable = null;
->>>>>>> a56ba97e
     }
 
 
