/*
 * BSD-style license; for more info see http://pmd.sourceforge.net/license.html
 */

package net.sourceforge.pmd.processor;

import static net.sourceforge.pmd.util.CollectionUtil.listOf;
import static org.junit.Assert.assertEquals;
import static org.junit.Assert.assertThrows;
import static org.mockito.ArgumentMatchers.any;
import static org.mockito.Mockito.spy;
import static org.mockito.Mockito.times;
import static org.mockito.Mockito.verify;
import static org.mockito.Mockito.when;

import java.util.List;

import org.checkerframework.checker.nullness.qual.NonNull;
import org.junit.Test;
import org.mockito.Mockito;

import net.sourceforge.pmd.FooRule;
import net.sourceforge.pmd.PMD;
import net.sourceforge.pmd.PMDConfiguration;
import net.sourceforge.pmd.Rule;
import net.sourceforge.pmd.RuleContext;
import net.sourceforge.pmd.RuleSet;
import net.sourceforge.pmd.cache.AnalysisCache;
import net.sourceforge.pmd.cache.NoopAnalysisCache;
import net.sourceforge.pmd.lang.LanguageRegistry;
import net.sourceforge.pmd.lang.LanguageVersion;
import net.sourceforge.pmd.lang.ast.FileAnalysisException;
import net.sourceforge.pmd.lang.ast.Node;
import net.sourceforge.pmd.reporting.GlobalAnalysisListener;
import net.sourceforge.pmd.reporting.GlobalAnalysisListener.ViolationCounterListener;
import net.sourceforge.pmd.util.document.TextFile;

public class GlobalListenerTest {

<<<<<<< HEAD
    static RuleSet mockRuleset(Rule rule) {
        return RulesetsFactoryUtils.defaultFactory().createSingleRuleRuleSet(rule);
    }

    private final LanguageVersion dummyVersion = LanguageRegistry.getDefaultLanguage().getDefaultVersion();

=======
>>>>>>> fe5d1e49
    static final int NUM_DATA_SOURCES = 3;

    List<TextFile> mockDataSources() {
        return listOf(
            TextFile.forCharSeq("abc", "fname1.dummy", dummyVersion),
            TextFile.forCharSeq("abcd", "fname2.dummy", dummyVersion),
            TextFile.forCharSeq("abcd", "fname21.dummy", dummyVersion)
        );
    }

    @Test
    public void testViolationCounter() throws Exception {

        PMDConfiguration config = newConfig();

        ViolationCounterListener listener = new GlobalAnalysisListener.ViolationCounterListener();

        MyFooRule mockrule = Mockito.spy(MyFooRule.class);
        runPmd(config, listener, mockrule);

        Mockito.verify(mockrule, times(NUM_DATA_SOURCES)).apply(any(), any());
        assertEquals(2, (int) listener.getResult());

    }

    @Test
    public void testViolationCounterOnMulti() throws Exception {

        PMDConfiguration config = newConfig();
        config.setThreads(2);

        ViolationCounterListener listener = new GlobalAnalysisListener.ViolationCounterListener();

        MyFooRule mockrule = Mockito.spy(MyFooRule.class);
        when(mockrule.deepCopy()).thenReturn(mockrule); // the spy cannot track the deep copies

        runPmd(config, listener, mockrule);

        Mockito.verify(mockrule, times(NUM_DATA_SOURCES)).apply(any(), any());
        assertEquals(2, (int) listener.getResult());

    }

    @Test
    public void testAnalysisCache() throws Exception {

        PMDConfiguration config = newConfig();
        AnalysisCache mockCache = spy(NoopAnalysisCache.class);
        config.setAnalysisCache(mockCache);

        MyFooRule rule = new MyFooRule();
        runPmd(config, GlobalAnalysisListener.noop(), rule);

        verify(mockCache).checkValidity(any(), any());
        verify(mockCache).persist();
        verify(mockCache, times(NUM_DATA_SOURCES)).isUpToDate(any());
    }

    @Test
    public void testCacheWithFailure() throws Exception {

        PMDConfiguration config = newConfig();
        AnalysisCache mockCache = spy(NoopAnalysisCache.class);
        config.setAnalysisCache(mockCache);

        BrokenRule rule = new BrokenRule();  // the broken rule throws
        runPmd(config, GlobalAnalysisListener.noop(), rule);

        // cache methods are called regardless
        verify(mockCache).checkValidity(any(), any());
        verify(mockCache).persist();
        verify(mockCache, times(NUM_DATA_SOURCES)).isUpToDate(any());
    }

    @Test
    public void testCacheWithPropagatedException() throws Exception {

        PMDConfiguration config = newConfig();
        AnalysisCache mockCache = spy(NoopAnalysisCache.class);
        config.setAnalysisCache(mockCache);

        BrokenRule rule = new BrokenRule();  // the broken rule throws
        // now the exception should be propagated
        GlobalAnalysisListener listener = GlobalAnalysisListener.exceptionThrower();
        FileAnalysisException exception = assertThrows(FileAnalysisException.class, () -> {
            runPmd(config, listener, rule);
        });

        assertEquals("fname1.dummy", exception.getFileName());

        // cache methods are called regardless
        verify(mockCache).checkValidity(any(), any());
        verify(mockCache).persist();
        verify(mockCache, times(1)).isUpToDate(any());
    }

    @NonNull
    private PMDConfiguration newConfig() {
        PMDConfiguration config = new PMDConfiguration();
        config.setAnalysisCache(new NoopAnalysisCache());
        config.setIgnoreIncrementalAnalysis(true);
        config.setThreads(1);
        return config;
    }

    private void runPmd(PMDConfiguration config, GlobalAnalysisListener listener, Rule rule) throws Exception {
        try {
            PMD.processTextFiles(
                config,
                listOf(RuleSet.forSingleRule(rule)),
                mockDataSources(),
                listener
            );
        } finally {
            listener.close();
        }
    }


    public static class MyFooRule extends FooRule {

        @Override
        public void apply(Node node, RuleContext ctx) {
            if (node.getTextDocument().getDisplayName().contains("1")) {
                addViolation(ctx, node);
            }
        }
    }

    public static class BrokenRule extends FooRule {

        @Override
        public void apply(Node node, RuleContext ctx) {
            throw new IllegalArgumentException("Something happened");
        }
    }
}<|MERGE_RESOLUTION|>--- conflicted
+++ resolved
@@ -37,15 +37,8 @@
 
 public class GlobalListenerTest {
 
-<<<<<<< HEAD
-    static RuleSet mockRuleset(Rule rule) {
-        return RulesetsFactoryUtils.defaultFactory().createSingleRuleRuleSet(rule);
-    }
-
     private final LanguageVersion dummyVersion = LanguageRegistry.getDefaultLanguage().getDefaultVersion();
 
-=======
->>>>>>> fe5d1e49
     static final int NUM_DATA_SOURCES = 3;
 
     List<TextFile> mockDataSources() {
