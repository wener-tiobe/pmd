--- conflicted
+++ resolved
@@ -20,22 +20,19 @@
 import java.util.Set;
 
 import org.apache.commons.lang3.StringUtils;
-<<<<<<< HEAD
-import org.checkerframework.checker.nullness.qual.NonNull;
-import org.hamcrest.Matchers;
-=======
 import org.junit.Assert;
->>>>>>> 32a02cec
 import org.junit.Test;
 import org.junit.contrib.java.lang.system.SystemErrRule;
 
 import net.sourceforge.pmd.junit.LocaleRule;
+import net.sourceforge.pmd.lang.DummyLanguageModule;
+import net.sourceforge.pmd.lang.LanguageRegistry;
 import net.sourceforge.pmd.lang.rule.MockRule;
 import net.sourceforge.pmd.lang.rule.RuleReference;
 import net.sourceforge.pmd.properties.PropertyDescriptor;
 import net.sourceforge.pmd.util.ResourceLoader;
 
-public class RuleSetFactoryTest extends PmdContextualizedTest {
+public class RuleSetFactoryTest {
 
     @org.junit.Rule
     public LocaleRule localeRule = LocaleRule.en();
@@ -486,13 +483,8 @@
     }
 
     @Test
-<<<<<<< HEAD
-    public void testReferencePriority() throws RuleSetNotFoundException {
-        RuleSetFactory rsf = createFactory(RulePriority.LOW, false);
-=======
     public void testReferencePriority() {
         RuleSetLoader config = new RuleSetLoader().warnDeprecated(false).enableCompatibility(true);
->>>>>>> 32a02cec
 
         RuleSetLoader rulesetLoader = config.filterAbovePriority(RulePriority.LOW);
         RuleSet ruleSet = rulesetLoader.loadFromString("", REF_INTERNAL_TO_INTERNAL_CHAIN);
@@ -501,26 +493,12 @@
         assertNotNull(ruleSet.getRuleByName("MockRuleNameRef"));
         assertNotNull(ruleSet.getRuleByName("MockRuleNameRefRef"));
 
-<<<<<<< HEAD
-        rsf = createFactory(RulePriority.MEDIUM_HIGH, false);
-        ruleSet = rsf.createRuleSet(createRuleSetReferenceId(REF_INTERNAL_TO_INTERNAL_CHAIN));
-=======
         rulesetLoader = config.filterAbovePriority(RulePriority.MEDIUM_HIGH);
         ruleSet = rulesetLoader.loadFromString("", REF_INTERNAL_TO_INTERNAL_CHAIN);
->>>>>>> 32a02cec
         assertEquals("Number of Rules", 2, ruleSet.getRules().size());
         assertNotNull(ruleSet.getRuleByName("MockRuleNameRef"));
         assertNotNull(ruleSet.getRuleByName("MockRuleNameRefRef"));
 
-<<<<<<< HEAD
-        rsf = createFactory(RulePriority.HIGH, false);
-        ruleSet = rsf.createRuleSet(createRuleSetReferenceId(REF_INTERNAL_TO_INTERNAL_CHAIN));
-        assertEquals("Number of Rules", 1, ruleSet.getRules().size());
-        assertNotNull(ruleSet.getRuleByName("MockRuleNameRefRef"));
-
-        rsf = createFactory(RulePriority.LOW, false);
-        ruleSet = rsf.createRuleSet(createRuleSetReferenceId(REF_INTERNAL_TO_EXTERNAL_CHAIN));
-=======
         rulesetLoader = config.filterAbovePriority(RulePriority.HIGH);
         ruleSet = rulesetLoader.loadFromString("", REF_INTERNAL_TO_INTERNAL_CHAIN);
         assertEquals("Number of Rules", 1, ruleSet.getRules().size());
@@ -528,50 +506,28 @@
 
         rulesetLoader = config.filterAbovePriority(RulePriority.LOW);
         ruleSet = rulesetLoader.loadFromString("", REF_INTERNAL_TO_EXTERNAL_CHAIN);
->>>>>>> 32a02cec
         assertEquals("Number of Rules", 3, ruleSet.getRules().size());
         assertNotNull(ruleSet.getRuleByName("ExternalRefRuleName"));
         assertNotNull(ruleSet.getRuleByName("ExternalRefRuleNameRef"));
         assertNotNull(ruleSet.getRuleByName("ExternalRefRuleNameRefRef"));
 
-<<<<<<< HEAD
-        rsf = createFactory(RulePriority.MEDIUM_HIGH, false);
-        ruleSet = rsf.createRuleSet(createRuleSetReferenceId(REF_INTERNAL_TO_EXTERNAL_CHAIN));
-=======
         rulesetLoader = config.filterAbovePriority(RulePriority.MEDIUM_HIGH);
         ruleSet = rulesetLoader.loadFromString("", REF_INTERNAL_TO_EXTERNAL_CHAIN);
->>>>>>> 32a02cec
         assertEquals("Number of Rules", 2, ruleSet.getRules().size());
         assertNotNull(ruleSet.getRuleByName("ExternalRefRuleNameRef"));
         assertNotNull(ruleSet.getRuleByName("ExternalRefRuleNameRefRef"));
 
-<<<<<<< HEAD
-        rsf = createFactory(RulePriority.HIGH, false);
-        ruleSet = rsf.createRuleSet(createRuleSetReferenceId(REF_INTERNAL_TO_EXTERNAL_CHAIN));
-=======
         rulesetLoader = config.filterAbovePriority(RulePriority.HIGH);
         ruleSet = rulesetLoader.loadFromString("", REF_INTERNAL_TO_EXTERNAL_CHAIN);
->>>>>>> 32a02cec
         assertEquals("Number of Rules", 1, ruleSet.getRules().size());
         assertNotNull(ruleSet.getRuleByName("ExternalRefRuleNameRefRef"));
     }
 
-    @NonNull
-    public RuleSetFactory createFactory(RulePriority mediumHigh, boolean b) {
-        return RulesetsFactoryUtils.createFactory(languageRegistry(), mediumHigh, b, true);
-    }
-
-    @Test
-<<<<<<< HEAD
-    public void testOverridePriorityLoadWithMinimum() throws RuleSetNotFoundException {
-        RuleSetFactory rsf = createFactory(RulePriority.MEDIUM_LOW, true);
-        RuleSet ruleset = rsf.createRuleSet("net/sourceforge/pmd/rulesets/ruleset-minimum-priority.xml");
-=======
+    @Test
     public void testOverridePriorityLoadWithMinimum() {
         RuleSetLoader rulesetLoader = new RuleSetLoader().filterAbovePriority(RulePriority.MEDIUM_LOW)
                 .warnDeprecated(true).enableCompatibility(true);
         RuleSet ruleset = rulesetLoader.loadFromResource("net/sourceforge/pmd/rulesets/ruleset-minimum-priority.xml");
->>>>>>> 32a02cec
         // only one rule should remain, since we filter out the other rule by minimum priority
         assertEquals("Number of Rules", 1, ruleset.getRules().size());
 
@@ -626,25 +582,17 @@
     }
 
     @Test
-<<<<<<< HEAD
-    public void testSetPriority() throws RuleSetNotFoundException {
-        RuleSetFactory rsf = createFactory(RulePriority.MEDIUM_HIGH, false);
-        assertEquals(0, rsf.createRuleSet(createRuleSetReferenceId(SINGLE_RULE)).size());
-        rsf = createFactory(RulePriority.MEDIUM_LOW, false);
-        assertEquals(1, rsf.createRuleSet(createRuleSetReferenceId(SINGLE_RULE)).size());
-=======
     public void testSetPriority() {
         RuleSetLoader rulesetLoader = new RuleSetLoader().filterAbovePriority(RulePriority.MEDIUM_HIGH).warnDeprecated(false);
         assertEquals(0, rulesetLoader.loadFromString("", SINGLE_RULE).size());
         rulesetLoader = new RuleSetLoader().filterAbovePriority(RulePriority.MEDIUM_LOW).warnDeprecated(false);
         assertEquals(1, rulesetLoader.loadFromString("", SINGLE_RULE).size());
->>>>>>> 32a02cec
     }
 
     @Test
     public void testLanguage() {
         Rule r = loadFirstRule(LANGUAGE);
-        assertEquals(dummyLanguage(), r.getLanguage());
+        assertEquals(LanguageRegistry.getLanguage(DummyLanguageModule.NAME), r.getLanguage());
     }
 
     @Test
@@ -655,13 +603,8 @@
     @Test
     public void testMinimumLanguageVersion() {
         Rule r = loadFirstRule(MINIMUM_LANGUAGE_VERSION);
-<<<<<<< HEAD
-        assertEquals(dummyLanguage().getVersion("1.4"),
-                r.getMinimumLanguageVersion());
-=======
         assertEquals(LanguageRegistry.getLanguage(DummyLanguageModule.NAME).getVersion("1.4"),
                      r.getMinimumLanguageVersion());
->>>>>>> 32a02cec
     }
 
     @Test
@@ -692,13 +635,8 @@
     @Test
     public void testMaximumLanguageVersion() {
         Rule r = loadFirstRule(MAXIMUM_LANGUAGE_VERSION);
-<<<<<<< HEAD
-        assertEquals(dummyLanguage().getVersion("1.7"),
-                r.getMaximumLanguageVersion());
-=======
         assertEquals(LanguageRegistry.getLanguage(DummyLanguageModule.NAME).getVersion("1.7"),
                      r.getMaximumLanguageVersion());
->>>>>>> 32a02cec
     }
 
     @Test
@@ -808,18 +746,6 @@
      * Empty ruleset should be interpreted as deprecated.
      */
     @Test
-<<<<<<< HEAD
-    public void testEmptyRuleSetReferencedShouldNotBeDeprecated() throws Exception {
-        RuleSetReferenceId ref = createRuleSetReferenceId("<?xml version=\"1.0\" encoding=\"UTF-8\"?>\n" + "\n"
-                + "<ruleset name=\"Custom ruleset\" xmlns=\"http://pmd.sourceforge.net/ruleset/2.0.0\"\n"
-                + "    xmlns:xsi=\"http:www.w3.org/2001/XMLSchema-instance\"\n"
-                + "    xsi:schemaLocation=\"http://pmd.sourceforge.net/ruleset/2.0.0 https://pmd.sourceforge.io/ruleset_2_0_0.xsd\">\n"
-                + "    <description>Ruleset which references a empty ruleset</description>\n" + "\n"
-                + "    <rule ref=\"rulesets/dummy/empty-ruleset.xml\" />\n"
-                + "</ruleset>\n");
-        RuleSetFactory ruleSetFactory = createFactory(RulePriority.LOW, true);
-        RuleSet ruleset = ruleSetFactory.createRuleSet(ref);
-=======
     public void testEmptyRuleSetReferencedShouldNotBeDeprecated() {
         RuleSet ruleset = new RuleSetLoader().loadFromString("", "<?xml version=\"1.0\" encoding=\"UTF-8\"?>\n" + "\n"
             + "<ruleset name=\"Custom ruleset\" xmlns=\"http://pmd.sourceforge.net/ruleset/2.0.0\"\n"
@@ -828,7 +754,6 @@
             + "    <description>Ruleset which references a empty ruleset</description>\n" + "\n"
             + "    <rule ref=\"rulesets/dummy/empty-ruleset.xml\" />\n"
             + "</ruleset>\n");
->>>>>>> 32a02cec
         assertEquals(0, ruleset.getRules().size());
 
         assertTrue(systemErrRule.getLog().isEmpty());
