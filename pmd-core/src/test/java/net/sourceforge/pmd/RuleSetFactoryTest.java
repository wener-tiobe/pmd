/*
 * BSD-style license; for more info see http://pmd.sourceforge.net/license.html
 */

package net.sourceforge.pmd;

import static net.sourceforge.pmd.util.internal.xml.SchemaConstants.DEPRECATED;
import static net.sourceforge.pmd.util.internal.xml.SchemaConstants.NAME;
import static org.junit.Assert.assertEquals;
import static org.junit.Assert.assertFalse;
import static org.junit.Assert.assertNotNull;
import static org.junit.Assert.assertNotSame;
import static org.junit.Assert.assertNull;
import static org.junit.Assert.assertThrows;
import static org.junit.Assert.assertTrue;

import java.io.InputStream;
import java.util.Arrays;
import java.util.HashSet;
import java.util.Set;

<<<<<<< HEAD
=======
import org.apache.commons.lang3.StringUtils;
import org.hamcrest.MatcherAssert;
>>>>>>> 436a3339
import org.junit.Assert;
import org.junit.Test;
import org.mockito.Mockito;

import net.sourceforge.pmd.lang.DummyLanguageModule;
import net.sourceforge.pmd.lang.LanguageRegistry;
import net.sourceforge.pmd.lang.rule.MockRule;
import net.sourceforge.pmd.lang.rule.RuleReference;
import net.sourceforge.pmd.properties.PropertyDescriptor;
import net.sourceforge.pmd.util.ResourceLoader;
import net.sourceforge.pmd.util.internal.xml.SchemaConstants;

public class RuleSetFactoryTest extends RulesetFactoryTestBase {


    @Test
    public void testRuleSetFileName() {
        RuleSet rs = new RuleSetLoader().loadFromString("dummyRuleset.xml", EMPTY_RULESET);
        assertEquals("dummyRuleset.xml", rs.getFileName());

        rs = new RuleSetLoader().loadFromResource("net/sourceforge/pmd/TestRuleset1.xml");
        assertEquals("wrong RuleSet file name", rs.getFileName(), "net/sourceforge/pmd/TestRuleset1.xml");
    }

    @Test
    public void testRefs() {
        RuleSet rs = new RuleSetLoader().loadFromResource("net/sourceforge/pmd/TestRuleset1.xml");
        assertNotNull(rs.getRuleByName("TestRuleRef"));
    }

    @Test
    public void testExtendedReferences() throws Exception {
        InputStream in = new ResourceLoader().loadClassPathResourceAsStream("net/sourceforge/pmd/rulesets/reference-ruleset.xml");
        assertNotNull("Test ruleset not found - can't continue with test!", in);
        in.close();

        RuleSet rs = new RuleSetLoader().loadFromResource("net/sourceforge/pmd/rulesets/reference-ruleset.xml");
        // added by referencing a complete ruleset (TestRuleset1.xml)
        assertNotNull(rs.getRuleByName("MockRule1"));
        assertNotNull(rs.getRuleByName("MockRule2"));
        assertNotNull(rs.getRuleByName("MockRule3"));
        assertNotNull(rs.getRuleByName("TestRuleRef"));

        // added by specific reference
        assertNotNull(rs.getRuleByName("TestRule"));
        // this is from TestRuleset2.xml, but not referenced
        assertNull(rs.getRuleByName("TestRule2Ruleset2"));

        Rule mockRule3 = rs.getRuleByName("MockRule3");
        assertEquals("Overridden message", mockRule3.getMessage());
        assertEquals(2, mockRule3.getPriority().getPriority());

        Rule mockRule2 = rs.getRuleByName("MockRule2");
        assertEquals("Just combine them!", mockRule2.getMessage());
        // assert that MockRule2 is only once added to the ruleset, so that it
        // really
        // overwrites the configuration inherited from TestRuleset1.xml
        assertNotNull(rs.getRuleByName("MockRule2"));

        Rule mockRule1 = rs.getRuleByName("MockRule1");
        assertNotNull(mockRule1);
        PropertyDescriptor<?> prop = mockRule1.getPropertyDescriptor("testIntProperty");
        Object property = mockRule1.getProperty(prop);
        assertEquals("5", String.valueOf(property));

        // included from TestRuleset3.xml
        assertNotNull(rs.getRuleByName("Ruleset3Rule2"));
        // excluded from TestRuleset3.xml
        assertNull(rs.getRuleByName("Ruleset3Rule1"));

        // overridden to 5
        Rule ruleset4Rule1 = rs.getRuleByName("Ruleset4Rule1");
        assertNotNull(ruleset4Rule1);
        assertEquals(5, ruleset4Rule1.getPriority().getPriority());
        assertNotNull(rs.getRuleByName("Ruleset4Rule1"));
        // priority overridden for whole TestRuleset4 group
        Rule ruleset4Rule2 = rs.getRuleByName("Ruleset4Rule2");
        assertNotNull(ruleset4Rule2);
        assertEquals(2, ruleset4Rule2.getPriority().getPriority());
    }

    @Test
    public void testRuleSetNotFound() {
        assertThrows(RuleSetLoadException.class, () -> new RuleSetLoader().loadFromResource("fooooo"));
    }

    @Test
    public void testCreateEmptyRuleSet() {
        RuleSet rs = loadRuleSet(EMPTY_RULESET);
        assertEquals("Custom ruleset", rs.getName());
        assertEquals(0, rs.size());
    }

    @Test
    public void testSingleRule() {
        RuleSet rs = loadRuleSet(SINGLE_RULE);
        assertEquals(1, rs.size());
        Rule r = rs.getRules().iterator().next();
        assertEquals("MockRuleName", r.getName());
        assertEquals("net.sourceforge.pmd.lang.rule.MockRule", r.getRuleClass());
        assertEquals("avoid the mock rule", r.getMessage());
    }

    @Test
    public void testSingleRuleEmptyRef() {
        RuleSet rs = loadRuleSet(SINGLE_RULE_EMPTY_REF);
        assertEquals(1, rs.size());

        MatcherAssert.assertThat(systemErrRule.getLog(), containsString("Empty ref attribute in ruleset 'test'"));

        Rule r = rs.getRules().iterator().next();
        assertEquals("MockRuleName", r.getName());
        assertEquals("net.sourceforge.pmd.lang.rule.MockRule", r.getRuleClass());
        assertEquals("avoid the mock rule", r.getMessage());
    }

    @Test
    public void testMultipleRules() {
        RuleSet rs = loadRuleSet(rulesetXml(
            dummyRule(attrs -> attrs.put(NAME, "MockRuleName1")),
            dummyRule(attrs -> attrs.put(NAME, "MockRuleName2"))
        ));
        assertEquals(2, rs.size());
        Set<String> expected = new HashSet<>();
        expected.add("MockRuleName1");
        expected.add("MockRuleName2");
        for (Rule rule : rs.getRules()) {
            assertTrue(expected.contains(rule.getName()));
        }
    }

    @Test
    public void testSingleRuleWithPriority() {
        Rule rule = loadFirstRule(rulesetXml(
            rule(
                dummyRuleDefAttrs(),
                priority("3")
            )
        ));
        Assert.assertEquals(RulePriority.MEDIUM, rule.getPriority());
    }

    @Test
    public void testProps() {
        Rule r = loadFirstRule(PROPERTIES);
        assertEquals("bar", r.getProperty(r.getPropertyDescriptor("fooString")));
        assertEquals(3, r.getProperty(r.getPropertyDescriptor("fooInt")));
        assertEquals(true, r.getProperty(r.getPropertyDescriptor("fooBoolean")));
        assertEquals(3.0d, (Double) r.getProperty(r.getPropertyDescriptor("fooDouble")), 0.05);
        assertNull(r.getPropertyDescriptor("BuggleFish"));
        assertNotSame(r.getDescription().indexOf("testdesc2"), -1);
    }

    @Test
    public void testStringMultiPropertyDefaultDelimiter() {
        Rule r = loadFirstRule(
            "<?xml version=\"1.0\" encoding=\"UTF-8\"?>\n<ruleset name=\"the ruleset\">\n  <description>Desc</description>\n"
                + "     <rule name=\"myRule\" message=\"Do not place to this package. Move to \n{0} package/s instead.\" \n"
                + "class=\"net.sourceforge.pmd.lang.rule.XPathRule\" language=\"dummy\">\n"
                + "         <description>Please move your class to the right folder(rest \nfolder)</description>\n"
                + "         <priority>2</priority>\n         <properties>\n             <property name=\"packageRegEx\""
                + " value=\"com.aptsssss|com.abc\" \ntype=\"List[String]\" "
                + "description=\"valid packages\"/>\n         </properties></rule></ruleset>");
        Object propValue = r.getProperty(r.getPropertyDescriptor("packageRegEx"));

        assertEquals(Arrays.asList("com.aptsssss", "com.abc"), propValue);
    }

    @Test
    public void testRuleSetWithDeprecatedRule() {
        RuleSet rs = loadRuleSet("<?xml version=\"1.0\" encoding=\"UTF-8\"?>\n" + "<ruleset name=\"ruleset\">\n"
                                     + "  <description>ruleset desc</description>\n"
                                     + "     <rule deprecated=\"true\" ref=\"rulesets/dummy/basic.xml/DummyBasicMockRule\"/>"
                                     + "</ruleset>");
        assertEquals(1, rs.getRules().size());
        Rule rule = rs.getRuleByName("DummyBasicMockRule");
        assertNotNull(rule);
    }

    /**
     * This is an example of a category (built-in) ruleset, which contains a rule, that has been renamed.
     * This means: a rule definition for "NewName" and a rule reference "OldName", that is deprecated
     * and exists for backwards compatibility.
     *
     * <p>When loading this ruleset at a whole, we shouldn't get a deprecation warning. The deprecated
     * rule reference should be ignored, so at the end, we only have the new rule name in the ruleset.
     * This is because the deprecated reference points to a rule in the same ruleset.
     *
     */
    @Test
    public void testRuleSetWithDeprecatedButRenamedRule() {
        RuleSet rs = loadRuleSetWithDeprecationWarnings(
            "<?xml version=\"1.0\" encoding=\"UTF-8\"?>\n" + "<ruleset name=\"test\">\n"
                + "  <description>ruleset desc</description>\n"
                + "     <rule deprecated=\"true\" ref=\"NewName\" name=\"OldName\"/>"
                + "     <rule name=\"NewName\" message=\"m\" class=\"net.sourceforge.pmd.lang.rule.XPathRule\" language=\"dummy\">"
                + "         <description>d</description>\n" + "         <priority>2</priority>\n" + "     </rule>"
                + "</ruleset>");
        assertEquals(1, rs.getRules().size());
        Rule rule = rs.getRuleByName("NewName");
        assertNotNull(rule);
        assertNull(rs.getRuleByName("OldName"));

        verifyNoWarnings();
    }

    /**
     * This is an example of a category (built-in) ruleset, which contains a rule, that has been renamed.
     * This means: a rule definition for "NewName" and a rule reference "OldName", that is deprecated
     * and exists for backwards compatibility.
     *
     * <p>When loading this ruleset at a whole for generating the documentation, we should still
     * include the deprecated rule reference, so that we can create a nice documentation.
     *
     */
    @Test
    public void testRuleSetWithDeprecatedRenamedRuleForDoc() {
        RuleSetLoader loader = new RuleSetLoader().includeDeprecatedRuleReferences(true);
        RuleSet rs = loader.loadFromString("",
                                           "<?xml version=\"1.0\" encoding=\"UTF-8\"?>\n" + "<ruleset name=\"test\">\n"
                                               + "  <description>ruleset desc</description>\n"
                                               + "     <rule deprecated=\"true\" ref=\"NewName\" name=\"OldName\"/>"
                                               + "     <rule name=\"NewName\" message=\"m\" class=\"net.sourceforge.pmd.lang.rule.XPathRule\" language=\"dummy\">"
                                               + "         <description>d</description>\n"
                                               + "         <priority>2</priority>\n"
                                               + "     </rule>"
                                               + "</ruleset>");
        assertEquals(2, rs.getRules().size());
        assertNotNull(rs.getRuleByName("NewName"));
        assertNotNull(rs.getRuleByName("OldName"));
    }

    /**
     * This is an example of a custom user ruleset, that references a rule, that has been renamed.
     * The user should get a deprecation warning.
     */
    @Test
    public void testRuleSetReferencesADeprecatedRenamedRule() {
        RuleSet rs = loadRuleSetWithDeprecationWarnings(
            "<?xml version=\"1.0\" encoding=\"UTF-8\"?>\n" + "<ruleset name=\"test\">\n"
                + "  <description>ruleset desc</description>\n"
                + "     <rule ref=\"rulesets/dummy/basic.xml/OldNameOfDummyBasicMockRule\"/>" + "</ruleset>");
        assertEquals(1, rs.getRules().size());
        Rule rule = rs.getRuleByName("OldNameOfDummyBasicMockRule");
        assertNotNull(rule);

        verifyFoundAWarningWithMessage(
            containing("Use Rule name rulesets/dummy/basic.xml/DummyBasicMockRule "
                           + "instead of the deprecated Rule name rulesets/dummy/basic.xml/OldNameOfDummyBasicMockRule")
        );
    }

    /**
     * This is an example of a custom user ruleset, that references a complete (e.g. category) ruleset,
     * that contains a renamed (deprecated) rule and two normal rules and one deprecated rule.
     *
     * <p>
     * The user should not get a deprecation warning for the whole ruleset,
     * since not all rules are deprecated in the referenced ruleset. Although the referenced ruleset contains
     * a deprecated rule, there should be no warning about it, because all deprecated rules are ignored,
     * if a whole ruleset is referenced.
     *
     * <p>
     * In the end, we should get all non-deprecated rules of the referenced ruleset.
     *
     */
    @Test
    public void testRuleSetReferencesRulesetWithADeprecatedRenamedRule() {
        RuleSet rs = loadRuleSetWithDeprecationWarnings(
            "<?xml version=\"1.0\" encoding=\"UTF-8\"?>\n" + "<ruleset name=\"test\">\n"
                + "  <description>ruleset desc</description>\n"
                + "     <rule ref=\"rulesets/dummy/basic.xml\"/>" + "</ruleset>");
        assertEquals(2, rs.getRules().size());
        assertNotNull(rs.getRuleByName("DummyBasicMockRule"));
        assertNotNull(rs.getRuleByName("SampleXPathRule"));

        verifyNoWarnings();
    }

    /**
     * This is an example of a custom user ruleset, that references a complete (e.g. category) ruleset,
     * that contains a renamed (deprecated) rule and two normal rules and one deprecated rule. The deprecated
     * rule is excluded.
     *
     * <p>
     * The user should not get a deprecation warning for the whole ruleset,
     * since not all rules are deprecated in the referenced ruleset. Since the deprecated rule is excluded,
     * there should be no deprecation warning at all, although the deprecated ruleset would have been
     * excluded by default (without explictly excluding it).
     *
     * <p>
     * In the end, we should get all non-deprecated rules of the referenced ruleset.
     *
     */
    @Test
    public void testRuleSetReferencesRulesetWithAExcludedDeprecatedRule() {
        RuleSet rs = loadRuleSetWithDeprecationWarnings(
            "<?xml version=\"1.0\" encoding=\"UTF-8\"?>\n" + "<ruleset name=\"test\">\n"
                + "  <description>ruleset desc</description>\n"
                + "     <rule ref=\"rulesets/dummy/basic.xml\"><exclude name=\"DeprecatedRule\"/></rule>"
                + "</ruleset>");
        assertEquals(2, rs.getRules().size());
        assertNotNull(rs.getRuleByName("DummyBasicMockRule"));
        assertNotNull(rs.getRuleByName("SampleXPathRule"));

        verifyNoWarnings();
    }

    /**
     * This is an example of a custom user ruleset, that references a complete (e.g. category) ruleset,
     * that contains a renamed (deprecated) rule and two normal rules and one deprecated rule.
     * There is a exclusion of a rule, that no longer exists.
     *
     * <p>
     * The user should not get a deprecation warning for the whole ruleset,
     * since not all rules are deprecated in the referenced ruleset.
     * Since the rule to be excluded doesn't exist, there should be a warning about that.
     *
     */
    @Test
    public void testRuleSetReferencesRulesetWithAExcludedNonExistingRule() {
        RuleSet rs = loadRuleSetWithDeprecationWarnings(
            rulesetXml(
                rulesetRef("rulesets/dummy/basic.xml",
                           excludeRule("NonExistingRule"))

            )
        );
        assertEquals(2, rs.getRules().size());
        assertNotNull(rs.getRuleByName("DummyBasicMockRule"));
        assertNotNull(rs.getRuleByName("SampleXPathRule"));

        verifyFoundWarningWithMessage(
            Mockito.never(),
            containing("Discontinue using Rule rulesets/dummy/basic.xml/DeprecatedRule")
        );
        verifyFoundAWarningWithMessage(containing(
            "Exclude pattern 'NonExistingRule' did not match any rule in ruleset"
        ));
    }

    /**
     * When a custom ruleset references a ruleset that only contains deprecated rules, then this ruleset itself is
     * considered deprecated and the user should get a deprecation warning for the ruleset.
     */
    @Test
    public void testRuleSetReferencesDeprecatedRuleset() {
        RuleSet rs = loadRuleSetWithDeprecationWarnings(
            rulesetXml(
                rulesetRef("rulesets/dummy/deprecated.xml")
            )
        );
        assertEquals(2, rs.getRules().size());
        assertNotNull(rs.getRuleByName("DummyBasicMockRule"));
        assertNotNull(rs.getRuleByName("SampleXPathRule"));

        verifyFoundAWarningWithMessage(containing(
            "The RuleSet rulesets/dummy/deprecated.xml has been deprecated and will be removed in PMD"
        ));
    }

    /**
     * When a custom ruleset references a ruleset that contains both rules and rule references, that are left
     * for backwards compatibility, because the rules have been moved to a different ruleset, then there should be
     * no warning about deprecation - since the deprecated rules are not used.
     */
    @Test
    public void testRuleSetReferencesRulesetWithAMovedRule() {
        RuleSet rs = loadRuleSetWithDeprecationWarnings(
            rulesetXml(
                ruleRef("rulesets/dummy/basic2.xml")
            )
        );
        assertEquals(1, rs.getRules().size());
        assertNotNull(rs.getRuleByName("DummyBasic2MockRule"));

        verifyFoundWarningWithMessage(
            Mockito.never(),
            containing("Use Rule name rulesets/dummy/basic.xml/DummyBasicMockRule instead of the deprecated Rule name rulesets/dummy/basic2.xml/DummyBasicMockRule")
        );
    }

    @Test
    @SuppressWarnings("unchecked")
    public void testXPath() {
        Rule r = loadFirstRule(XPATH);
        PropertyDescriptor<String> xpathProperty = (PropertyDescriptor<String>) r.getPropertyDescriptor("xpath");
        assertNotNull("xpath property descriptor", xpathProperty);
        assertNotSame(r.getProperty(xpathProperty).indexOf("//Block"), -1);
    }

    @Test
    public void testExternalReferenceOverride() {
        Rule r = loadFirstRule(REF_OVERRIDE);
        assertEquals("TestNameOverride", r.getName());
        assertEquals("Test message override", r.getMessage());
        assertEquals("Test description override", r.getDescription());
        assertEquals("Test that both example are stored", 2, r.getExamples().size());
        assertEquals("Test example override", r.getExamples().get(1));
        assertEquals(RulePriority.MEDIUM, r.getPriority());
        PropertyDescriptor<?> test2Descriptor = r.getPropertyDescriptor("test2");
        assertNotNull("test2 descriptor", test2Descriptor);
        assertEquals("override2", r.getProperty(test2Descriptor));
        PropertyDescriptor<?> test3Descriptor = r.getPropertyDescriptor("test3");
        assertNotNull("test3 descriptor", test3Descriptor);
        assertEquals("override3", r.getProperty(test3Descriptor));
    }

    @Test
    public void testExternalReferenceOverrideNonExistent() {
        assertThrows(RuleSetLoadException.class,
                     () -> loadFirstRule(REF_OVERRIDE_NONEXISTENT));
        verifyFoundAnErrorWithMessage(
            containing("Cannot set non-existent property 'test4' on rule TestNameOverride")
        );
    }

    @Test
    public void testReferenceInternalToInternal() {
        RuleSet ruleSet = loadRuleSet(REF_INTERNAL_TO_INTERNAL);

        Rule rule = ruleSet.getRuleByName("MockRuleName");
        assertNotNull("Could not find Rule MockRuleName", rule);

        Rule ruleRef = ruleSet.getRuleByName("MockRuleNameRef");
        assertNotNull("Could not find Rule MockRuleNameRef", ruleRef);
    }

    @Test
    public void testReferenceInternalToInternalChain() {
        RuleSet ruleSet = loadRuleSet(REF_INTERNAL_TO_INTERNAL_CHAIN);

        Rule rule = ruleSet.getRuleByName("MockRuleName");
        assertNotNull("Could not find Rule MockRuleName", rule);

        Rule ruleRef = ruleSet.getRuleByName("MockRuleNameRef");
        assertNotNull("Could not find Rule MockRuleNameRef", ruleRef);

        Rule ruleRefRef = ruleSet.getRuleByName("MockRuleNameRefRef");
        assertNotNull("Could not find Rule MockRuleNameRefRef", ruleRefRef);
    }

    @Test
    public void testReferenceInternalToExternal() {
        RuleSet ruleSet = loadRuleSet(REF_INTERNAL_TO_EXTERNAL);

        Rule rule = ruleSet.getRuleByName("ExternalRefRuleName");
        assertNotNull("Could not find Rule ExternalRefRuleName", rule);

        Rule ruleRef = ruleSet.getRuleByName("ExternalRefRuleNameRef");
        assertNotNull("Could not find Rule ExternalRefRuleNameRef", ruleRef);
    }

    @Test
    public void testReferenceInternalToExternalChain() {
        RuleSet ruleSet = loadRuleSet(REF_INTERNAL_TO_EXTERNAL_CHAIN);

        Rule rule = ruleSet.getRuleByName("ExternalRefRuleName");
        assertNotNull("Could not find Rule ExternalRefRuleName", rule);

        Rule ruleRef = ruleSet.getRuleByName("ExternalRefRuleNameRef");
        assertNotNull("Could not find Rule ExternalRefRuleNameRef", ruleRef);

        Rule ruleRefRef = ruleSet.getRuleByName("ExternalRefRuleNameRefRef");
        assertNotNull("Could not find Rule ExternalRefRuleNameRefRef", ruleRefRef);
    }

    @Test
    public void testReferencePriority() {
        RuleSetLoader config = new RuleSetLoader().warnDeprecated(false).enableCompatibility(true);

        RuleSetLoader rulesetLoader = config.filterAbovePriority(RulePriority.LOW);
        RuleSet ruleSet = rulesetLoader.loadFromString("", REF_INTERNAL_TO_INTERNAL_CHAIN);
        assertEquals("Number of Rules", 3, ruleSet.getRules().size());
        assertNotNull(ruleSet.getRuleByName("MockRuleName"));
        assertNotNull(ruleSet.getRuleByName("MockRuleNameRef"));
        assertNotNull(ruleSet.getRuleByName("MockRuleNameRefRef"));

        rulesetLoader = config.filterAbovePriority(RulePriority.MEDIUM_HIGH);
        ruleSet = rulesetLoader.loadFromString("", REF_INTERNAL_TO_INTERNAL_CHAIN);
        assertEquals("Number of Rules", 2, ruleSet.getRules().size());
        assertNotNull(ruleSet.getRuleByName("MockRuleNameRef"));
        assertNotNull(ruleSet.getRuleByName("MockRuleNameRefRef"));

        rulesetLoader = config.filterAbovePriority(RulePriority.HIGH);
        ruleSet = rulesetLoader.loadFromString("", REF_INTERNAL_TO_INTERNAL_CHAIN);
        assertEquals("Number of Rules", 1, ruleSet.getRules().size());
        assertNotNull(ruleSet.getRuleByName("MockRuleNameRefRef"));

        rulesetLoader = config.filterAbovePriority(RulePriority.LOW);
        ruleSet = rulesetLoader.loadFromString("", REF_INTERNAL_TO_EXTERNAL_CHAIN);
        assertEquals("Number of Rules", 3, ruleSet.getRules().size());
        assertNotNull(ruleSet.getRuleByName("ExternalRefRuleName"));
        assertNotNull(ruleSet.getRuleByName("ExternalRefRuleNameRef"));
        assertNotNull(ruleSet.getRuleByName("ExternalRefRuleNameRefRef"));

        rulesetLoader = config.filterAbovePriority(RulePriority.MEDIUM_HIGH);
        ruleSet = rulesetLoader.loadFromString("", REF_INTERNAL_TO_EXTERNAL_CHAIN);
        assertEquals("Number of Rules", 2, ruleSet.getRules().size());
        assertNotNull(ruleSet.getRuleByName("ExternalRefRuleNameRef"));
        assertNotNull(ruleSet.getRuleByName("ExternalRefRuleNameRefRef"));

        rulesetLoader = config.filterAbovePriority(RulePriority.HIGH);
        ruleSet = rulesetLoader.loadFromString("", REF_INTERNAL_TO_EXTERNAL_CHAIN);
        assertEquals("Number of Rules", 1, ruleSet.getRules().size());
        assertNotNull(ruleSet.getRuleByName("ExternalRefRuleNameRefRef"));
    }

    @Test
    public void testOverridePriorityLoadWithMinimum() {
        RuleSetLoader rulesetLoader = new RuleSetLoader().filterAbovePriority(RulePriority.MEDIUM_LOW)
                .warnDeprecated(true).enableCompatibility(true);
        RuleSet ruleset = rulesetLoader.loadFromResource("net/sourceforge/pmd/rulesets/ruleset-minimum-priority.xml");
        // only one rule should remain, since we filter out the other rule by minimum priority
        assertEquals("Number of Rules", 1, ruleset.getRules().size());

        // Priority is overridden and applied, rule is missing
        assertNull(ruleset.getRuleByName("DummyBasicMockRule"));

        // this is the remaining rule
        assertNotNull(ruleset.getRuleByName("SampleXPathRule"));

        // now, load with default minimum priority
        rulesetLoader = new RuleSetLoader();
        ruleset = rulesetLoader.loadFromResource("net/sourceforge/pmd/rulesets/ruleset-minimum-priority.xml");
        assertEquals("Number of Rules", 2, ruleset.getRules().size());
        Rule dummyBasicMockRule = ruleset.getRuleByName("DummyBasicMockRule");
        assertEquals("Wrong Priority", RulePriority.LOW, dummyBasicMockRule.getPriority());
    }

    @Test
    public void testExcludeWithMinimumPriority() {
        RuleSetLoader rulesetLoader = new RuleSetLoader().filterAbovePriority(RulePriority.HIGH);
        RuleSet ruleset = rulesetLoader
                .loadFromResource("net/sourceforge/pmd/rulesets/ruleset-minimum-priority-exclusion.xml");
        // no rules should be loaded
        assertEquals("Number of Rules", 0, ruleset.getRules().size());

        // now, load with default minimum priority
        rulesetLoader = new RuleSetLoader().filterAbovePriority(RulePriority.LOW);
        ruleset = rulesetLoader.loadFromResource("net/sourceforge/pmd/rulesets/ruleset-minimum-priority-exclusion.xml");
        // only one rule, we have excluded one...
        assertEquals("Number of Rules", 1, ruleset.getRules().size());
        // rule is excluded
        assertNull(ruleset.getRuleByName("DummyBasicMockRule"));
        // this is the remaining rule
        assertNotNull(ruleset.getRuleByName("SampleXPathRule"));
    }

    @Test
    public void testOverrideMessage() {
        Rule r = loadFirstRule(REF_OVERRIDE_ORIGINAL_NAME);
        assertEquals("TestMessageOverride", r.getMessage());
    }

    @Test
    public void testOverrideMessageOneElem() {
        Rule r = loadFirstRule(REF_OVERRIDE_ORIGINAL_NAME_ONE_ELEM);
        assertEquals("TestMessageOverride", r.getMessage());
    }

    @Test
    public void testIncorrectExternalRef() {
        assertCannotParse(REF_MISSPELLED_XREF);
    }

    @Test
    public void testSetPriority() {
        RuleSetLoader rulesetLoader = new RuleSetLoader().filterAbovePriority(RulePriority.MEDIUM_HIGH).warnDeprecated(false);
        assertEquals(0, rulesetLoader.loadFromString("", SINGLE_RULE).size());
        rulesetLoader = new RuleSetLoader().filterAbovePriority(RulePriority.MEDIUM_LOW).warnDeprecated(false);
        assertEquals(1, rulesetLoader.loadFromString("", SINGLE_RULE).size());
    }

    @Test
    public void testLanguage() {
        Rule r = loadFirstRule(rulesetXml(
            dummyRule(
                attrs -> attrs.put(SchemaConstants.LANGUAGE, "dummy")
            )
        ));
        assertEquals(LanguageRegistry.getLanguage(DummyLanguageModule.NAME), r.getLanguage());
    }

    @Test
    public void testIncorrectLanguage() {
        assertCannotParse(rulesetXml(
            dummyRule(
                attrs -> attrs.put(SchemaConstants.LANGUAGE, "bogus")
            )
        ));
    }

    @Test
    public void testIncorrectPriority() {
        assertCannotParse(rulesetXml(
            dummyRule(
                priority("not a priority")
            )
        ));
        verifyFoundAnErrorWithMessage(containing("Not a valid priority: 'not a priority'"));
    }

    @Test
    public void testMinimumLanguageVersion() {
        Rule r = loadFirstRule(rulesetXml(
            dummyRule(
                attrs -> attrs.put(SchemaConstants.MINIMUM_LANGUAGE_VERSION, "1.4")
            )
        ));
        assertEquals(LanguageRegistry.getLanguage(DummyLanguageModule.NAME).getVersion("1.4"),
                     r.getMinimumLanguageVersion());
    }

    @Test
    public void testIncorrectMinimumLanguageVersion() {
        assertCannotParse(rulesetXml(
            dummyRule(
                attrs -> attrs.put(SchemaConstants.MINIMUM_LANGUAGE_VERSION, "bogus")
            )
        ));
        verifyFoundAnErrorWithMessage(
            containing("valid language version")
                .and(containing("'1.0', '1.1', '1.2'")) // and not "dummy 1.0, dummy 1.1, ..."
        );
    }

    @Test
    public void testIncorrectMinimumLanguageVersionWithLanguageSetInJava() {
        assertCannotParse("<?xml version=\"1.0\" encoding=\"UTF-8\"?>\n"
                              + "<ruleset name=\"TODO\">\n"
                              + "    <description>TODO</description>\n"
                              + "\n"
                              + "    <rule name=\"TODO\"\n"
                              + "          message=\"TODO\"\n"
                              + "          class=\"net.sourceforge.pmd.util.FooRuleWithLanguageSetInJava\"\n"
                              + "          minimumLanguageVersion=\"12\">\n"
                              + "        <description>TODO</description>\n"
                              + "        <priority>2</priority>\n"
                              + "    </rule>\n"
                              + "\n"
                              + "</ruleset>");

        verifyFoundAnErrorWithMessage(
            containing("valid language version")
        );
    }

    @Test
    public void testMaximumLanguageVersion() {
        Rule r = loadFirstRule(rulesetXml(
            dummyRule(attrs -> attrs.put(SchemaConstants.MAXIMUM_LANGUAGE_VERSION, "1.7"))
        ));
        assertEquals(LanguageRegistry.getLanguage(DummyLanguageModule.NAME).getVersion("1.7"),
                     r.getMaximumLanguageVersion());
    }

    @Test
    public void testIncorrectMaximumLanguageVersion() {
        assertCannotParse(rulesetXml(
            dummyRule(attrs -> attrs.put(SchemaConstants.MAXIMUM_LANGUAGE_VERSION, "bogus"))
        ));
        verifyFoundAnErrorWithMessage(
            containing("valid language version")
                .and(containing("'1.0', '1.1', '1.2'"))
        );
    }

    @Test
    public void testInvertedMinimumMaximumLanguageVersions() {
        assertCannotParse(rulesetXml(
            dummyRule(
                attrs -> {
                    attrs.put(SchemaConstants.MINIMUM_LANGUAGE_VERSION, "1.7");
                    attrs.put(SchemaConstants.MAXIMUM_LANGUAGE_VERSION, "1.4");
                }
            )
        ));
        verifyFoundAnErrorWithMessage(containing("version range"));
    }

    @Test
    public void testDirectDeprecatedRule() {
        Rule r = loadFirstRule(rulesetXml(
            dummyRule(attrs -> attrs.put(DEPRECATED, "true"))
        ));
        assertNotNull("Direct Deprecated Rule", r);
        assertTrue(r.isDeprecated());
    }

    @Test
    public void testReferenceToDeprecatedRule() {
        Rule r = loadFirstRule(REFERENCE_TO_DEPRECATED_RULE);
        assertNotNull("Reference to Deprecated Rule", r);
        assertTrue("Rule Reference", r instanceof RuleReference);
        assertFalse("Not deprecated", r.isDeprecated());
        assertTrue("Original Rule Deprecated", ((RuleReference) r).getRule().isDeprecated());
        assertEquals("Rule name", r.getName(), DEPRECATED_RULE_NAME);
    }

    @Test
    public void testRuleSetReferenceWithDeprecatedRule() {
        RuleSet ruleSet = loadRuleSet(REFERENCE_TO_RULESET_WITH_DEPRECATED_RULE);
        assertNotNull("RuleSet", ruleSet);
        assertFalse("RuleSet empty", ruleSet.getRules().isEmpty());
        // No deprecated Rules should be loaded when loading an entire RuleSet
        // by reference - unless it contains only deprecated rules - then all rules would be added
        Rule r = ruleSet.getRuleByName(DEPRECATED_RULE_NAME);
        assertNull("Deprecated Rule Reference", r);
        for (Rule rule : ruleSet.getRules()) {
            assertFalse("Rule not deprecated", rule.isDeprecated());
        }
    }

    @Test
    public void testDeprecatedRuleSetReference() {
        RuleSet ruleSet = new RuleSetLoader().loadFromResource("net/sourceforge/pmd/rulesets/ruleset-deprecated.xml");
        assertEquals(2, ruleSet.getRules().size());
    }

    @Test
    public void testExternalReferences() {
        RuleSet rs = loadRuleSet(
            rulesetXml(
                ruleRef("net/sourceforge/pmd/external-reference-ruleset.xml/MockRule")
            )
        );
        assertEquals(1, rs.size());
        assertEquals(MockRule.class.getName(), rs.getRuleByName("MockRule").getRuleClass());
    }

    @Test
    public void testIncludeExcludePatterns() {
        RuleSet ruleSet = loadRuleSet(INCLUDE_EXCLUDE_RULESET);

        assertNotNull("Include patterns", ruleSet.getFileInclusions());
        assertEquals("Include patterns size", 2, ruleSet.getFileInclusions().size());
        assertEquals("Include pattern #1", "include1", ruleSet.getFileInclusions().get(0).pattern());
        assertEquals("Include pattern #2", "include2", ruleSet.getFileInclusions().get(1).pattern());

        assertNotNull("Exclude patterns", ruleSet.getFileExclusions());
        assertEquals("Exclude patterns size", 3, ruleSet.getFileExclusions().size());
        assertEquals("Exclude pattern #1", "exclude1", ruleSet.getFileExclusions().get(0).pattern());
        assertEquals("Exclude pattern #2", "exclude2", ruleSet.getFileExclusions().get(1).pattern());
        assertEquals("Exclude pattern #3", "exclude3", ruleSet.getFileExclusions().get(2).pattern());
    }

    /**
     * Rule reference can't be resolved - ref is used instead of class and the
     * class is old (pmd 4.3 and not pmd 5).
     */
    @Test
    public void testBug1202() {
        assertCannotParse(
            rulesetXml(
                ruleRef(
                    "net.sourceforge.pmd.rules.XPathRule",
                    priority("1"),
                    properties(
                        propertyWithValueAttr("xpath", "//TypeDeclaration"),
                        propertyWithValueAttr("message", "Foo")
                    )
                )
            )
        );
    }

    /**
     * See https://sourceforge.net/p/pmd/bugs/1225/
     */
    @Test
    public void testEmptyRuleSetFile() {
        RuleSet ruleset = loadRuleSet(
            rulesetXml(
                excludePattern(".*Test.*")
            ));
        assertEquals(0, ruleset.getRules().size());
    }

    /**
     * See https://github.com/pmd/pmd/issues/782
     * Empty ruleset should be interpreted as deprecated.
     */
    @Test
    public void testEmptyRuleSetReferencedShouldNotBeDeprecated() {
        RuleSet ruleset = loadRuleSet(
            rulesetXml(
                ruleRef("rulesets/dummy/empty-ruleset.xml")
            )
        );
        assertEquals(0, ruleset.getRules().size());

        verifyNoWarnings();
    }

    /**
     * See https://sourceforge.net/p/pmd/bugs/1231/
     */
    @Test
    public void testWrongRuleNameReferenced() {
        assertCannotParse(rulesetXml(
            ruleRef("net/sourceforge/pmd/TestRuleset1.xml/ThisRuleDoesNotExist")
        ));
    }

    /**
     * Unit test for #1312 see https://sourceforge.net/p/pmd/bugs/1312/
     */
    @Test
    public void testRuleReferenceWithNameOverridden() {
        RuleSet rs = loadRuleSet("<?xml version=\"1.0\" encoding=\"UTF-8\"?>\n"
                                     + "<ruleset xmlns=\"http://pmd.sourceforge.net/ruleset/2.0.0\"\n"
                                     + "         xmlns:xsi=\"http://www.w3.org/2001/XMLSchema-instance\"\n"
                                     + "         name=\"pmd-eclipse\"\n"
                                     + "         xsi:schemaLocation=\"http://pmd.sourceforge.net/ruleset/2.0.0 https://pmd.sourceforge.io/ruleset_2_0_0.xsd\">\n"
                                     + "   <description>PMD Plugin preferences rule set</description>\n"
                                     + "<rule name=\"OverriddenDummyBasicMockRule\"\n"
                                     + "    ref=\"rulesets/dummy/basic.xml/DummyBasicMockRule\">\n" + "</rule>\n" + "\n"
                                     + "</ruleset>");

        Rule r = rs.getRules().iterator().next();
        assertEquals("OverriddenDummyBasicMockRule", r.getName());
        RuleReference ruleRef = (RuleReference) r;
        assertEquals("DummyBasicMockRule", ruleRef.getRule().getName());
    }

    /**
     * See https://sourceforge.net/p/pmd/bugs/1231/
     *
     * <p>See https://github.com/pmd/pmd/issues/1978 - with that, it should not be an error anymore.
     *
     */
    @Test
    public void testWrongRuleNameExcluded() {
        RuleSet ruleset = loadRuleSet("<?xml version=\"1.0\"?>\n" + "<ruleset name=\"Custom ruleset for tests\"\n"
                                          + "    xmlns=\"http://pmd.sourceforge.net/ruleset/2.0.0\"\n"
                                          + "    xmlns:xsi=\"http://www.w3.org/2001/XMLSchema-instance\"\n"
                                          + "    xsi:schemaLocation=\"http://pmd.sourceforge.net/ruleset/2.0.0 https://pmd.sourceforge.io/ruleset_2_0_0.xsd\">\n"
                                          + "  <description>Custom ruleset for tests</description>\n"
                                          + "  <rule ref=\"net/sourceforge/pmd/TestRuleset1.xml\">\n"
                                          + "    <exclude name=\"ThisRuleDoesNotExist\"/>\n" + "  </rule>\n"
                                          + "</ruleset>\n");
        assertEquals(4, ruleset.getRules().size());
    }

    /**
     * This unit test manifests the current behavior - which might change in the
     * future. See #1537.
     *
     * Currently, if a ruleset is imported twice, the excludes of the first
     * import are ignored. Duplicated rules are silently ignored.
     *
     * @see <a href="https://sourceforge.net/p/pmd/bugs/1537/">#1537 Implement
     *      strict ruleset parsing</a>
     * @see <a href=
     *      "http://stackoverflow.com/questions/40299075/custom-pmd-ruleset-not-working">stackoverflow
     *      - custom ruleset not working</a>
     */
    @Test
    public void testExcludeAndImportTwice() {
        RuleSet ruleset = loadRuleSet("<?xml version=\"1.0\"?>\n" + "<ruleset name=\"Custom ruleset for tests\"\n"
                                          + "    xmlns=\"http://pmd.sourceforge.net/ruleset/2.0.0\"\n"
                                          + "    xmlns:xsi=\"http://www.w3.org/2001/XMLSchema-instance\"\n"
                                          + "    xsi:schemaLocation=\"http://pmd.sourceforge.net/ruleset/2.0.0 https://pmd.sourceforge.io/ruleset_2_0_0.xsd\">\n"
                                          + "  <description>Custom ruleset for tests</description>\n"
                                          + "  <rule ref=\"rulesets/dummy/basic.xml\">\n"
                                          + "    <exclude name=\"DummyBasicMockRule\"/>\n"
                                          + "  </rule>\n" + "</ruleset>\n");
        assertNull(ruleset.getRuleByName("DummyBasicMockRule"));

        RuleSet ruleset2 = loadRuleSet("<?xml version=\"1.0\"?>\n" + "<ruleset name=\"Custom ruleset for tests\"\n"
                                           + "    xmlns=\"http://pmd.sourceforge.net/ruleset/2.0.0\"\n"
                                           + "    xmlns:xsi=\"http://www.w3.org/2001/XMLSchema-instance\"\n"
                                           + "    xsi:schemaLocation=\"http://pmd.sourceforge.net/ruleset/2.0.0 https://pmd.sourceforge.io/ruleset_2_0_0.xsd\">\n"
                                           + "  <description>Custom ruleset for tests</description>\n"
                                           + "  <rule ref=\"rulesets/dummy/basic.xml\">\n"
                                           + "    <exclude name=\"DummyBasicMockRule\"/>\n"
                                           + "  </rule>\n" + "  <rule ref=\"rulesets/dummy/basic.xml\"/>\n"
                                           + "</ruleset>\n");
        assertNotNull(ruleset2.getRuleByName("DummyBasicMockRule"));

        RuleSet ruleset3 = loadRuleSet("<?xml version=\"1.0\"?>\n" + "<ruleset name=\"Custom ruleset for tests\"\n"
                                           + "    xmlns=\"http://pmd.sourceforge.net/ruleset/2.0.0\"\n"
                                           + "    xmlns:xsi=\"http://www.w3.org/2001/XMLSchema-instance\"\n"
                                           + "    xsi:schemaLocation=\"http://pmd.sourceforge.net/ruleset/2.0.0 https://pmd.sourceforge.io/ruleset_2_0_0.xsd\">\n"
                                           + "  <description>Custom ruleset for tests</description>\n"
                                           + "  <rule ref=\"rulesets/dummy/basic.xml\"/>\n"
                                           + "  <rule ref=\"rulesets/dummy/basic.xml\">\n"
                                           + "    <exclude name=\"DummyBasicMockRule\"/>\n" + "  </rule>\n"
                                           + "</ruleset>\n");
        assertNotNull(ruleset3.getRuleByName("DummyBasicMockRule"));
    }

    @Test
    public void testMissingRuleSetNameIsWarning() {
        loadRuleSetWithDeprecationWarnings(
            "<?xml version=\"1.0\"?>\n" + "<ruleset \n"
                + "    xmlns=\"http://pmd.sourceforge.net/ruleset/2.0.0\"\n"
                + "    xmlns:xsi=\"http://www.w3.org/2001/XMLSchema-instance\"\n"
                + "    xsi:schemaLocation=\"http://pmd.sourceforge.net/ruleset/2.0.0 https://pmd.sourceforge.io/ruleset_2_0_0.xsd\">\n"
                + "  <description>Custom ruleset for tests</description>\n"
                + "  <rule ref=\"rulesets/dummy/basic.xml\"/>\n"
                + "  </ruleset>\n"
        );

        verifyFoundAWarningWithMessage(containing("RuleSet name is missing."));
    }

    @Test
    public void testMissingRuleSetDescriptionIsWarning() {
        loadRuleSetWithDeprecationWarnings(
                "<?xml version=\"1.0\"?>\n" + "<ruleset name=\"then name\"\n"
                        + "    xmlns=\"http://pmd.sourceforge.net/ruleset/2.0.0\"\n"
                        + "    xmlns:xsi=\"http://www.w3.org/2001/XMLSchema-instance\"\n"
                        + "    xsi:schemaLocation=\"http://pmd.sourceforge.net/ruleset/2.0.0 https://pmd.sourceforge.io/ruleset_2_0_0.xsd\">\n"
                        + "  <rule ref=\"rulesets/dummy/basic.xml\"/>\n"
                        + "  </ruleset>\n"
        );
        verifyFoundAWarningWithMessage(containing("RuleSet description is missing."));
    }

    @Test
    public void testDeprecatedRulesetReferenceProducesWarning() throws Exception {
        loadRuleSetWithDeprecationWarnings(
                "<?xml version=\"1.0\"?>\n" + "<ruleset \n"
                        + "    name='foo'"
                        + "    xmlns=\"http://pmd.sourceforge.net/ruleset/2.0.0\"\n"
                        + "    xmlns:xsi=\"http://www.w3.org/2001/XMLSchema-instance\"\n"
                        + "    xsi:schemaLocation=\"http://pmd.sourceforge.net/ruleset/2.0.0 https://pmd.sourceforge.io/ruleset_2_0_0.xsd\">\n"
                        + "  <description>Custom ruleset for tests</description>\n"
                        + "  <rule ref=\"dummy-basic\"/>\n"
                        + "  </ruleset>\n");

        MatcherAssert.assertThat(systemErrRule.getLog(), containsString("Ruleset reference 'dummy-basic' uses a deprecated form, use 'rulesets/dummy/basic.xml' instead"));
    }

    private static final String REF_OVERRIDE_ORIGINAL_NAME = "<?xml version=\"1.0\"?>\n"
        + "<ruleset name=\"test\">\n"
        + " <description>testdesc</description>\n"
        + " <rule \n"
        + "\n"
        + "  ref=\"net/sourceforge/pmd/TestRuleset1.xml/MockRule1\" message=\"TestMessageOverride\"> \n"
        + "\n"
        + " </rule>\n"
        + "</ruleset>";

    private static final String REF_MISSPELLED_XREF = "<?xml version=\"1.0\"?>\n"
        + "<ruleset name=\"test\">\n"
        + "\n"
        + " <description>testdesc</description>\n"
        + " <rule \n"
        + "  ref=\"net/sourceforge/pmd/TestRuleset1.xml/FooMockRule1\"> \n"
        + " </rule>\n"
        + "</ruleset>";

    private static final String REF_OVERRIDE_ORIGINAL_NAME_ONE_ELEM = "<?xml version=\"1.0\"?>\n"
        + "<ruleset name=\"test\">\n"
        + " <description>testdesc</description>\n"
        + " <rule ref=\"net/sourceforge/pmd/TestRuleset1.xml/MockRule1\" message=\"TestMessageOverride\"/> \n"
        + "\n"
        + "</ruleset>";

    private static final String REF_OVERRIDE = "<?xml version=\"1.0\"?>\n"
        + "<ruleset name=\"test\">\n"
        + " <description>testdesc</description>\n"
        + " <rule \n"
        + "  ref=\"net/sourceforge/pmd/TestRuleset1.xml/MockRule4\" \n"
        + "  name=\"TestNameOverride\" \n"
        + "\n"
        + "  message=\"Test message override\"> \n"
        + "  <description>Test description override</description>\n"
        + "  <example>Test example override</example>\n"
        + "  <priority>3</priority>\n"
        + "  <properties>\n"
        + "   <property name=\"test2\" description=\"test2\" type=\"String\" value=\"override2\"/>\n"
        + "   <property name=\"test3\" type=\"String\" description=\"test3\"><value>override3</value></property>\n"
        + "\n"
        + "  </properties>\n"
        + " </rule>\n"
        + "</ruleset>";

    private static final String REF_OVERRIDE_NONEXISTENT = "<?xml version=\"1.0\"?>\n"
        + "<ruleset name=\"test\">\n"
        + "\n"
        + " <description>testdesc</description>\n"
        + " <rule \n"
        + "  ref=\"net/sourceforge/pmd/TestRuleset1.xml/MockRule4\" \n"
        + "  name=\"TestNameOverride\" \n"
        + "\n"
        + "  message=\"Test message override\"> \n"
        + "  <description>Test description override</description>\n"
        + "  <example>Test example override</example>\n"
        + "  <priority>3</priority>\n"
        + "  <properties>\n"
        + "   <property name=\"test4\" description=\"test4\" type=\"String\" value=\"new property\"/>\n"
        + "  </properties>\n"
        + " </rule>\n"
        + "</ruleset>";

    private static final String REF_INTERNAL_TO_INTERNAL = "<?xml version=\"1.0\"?>\n"
        + "<ruleset name=\"test\">\n"
        + " <description>testdesc</description>\n"
        + "<rule \n"
        + "\n"
        + "language=\"dummy\" \n"
        + "name=\"MockRuleName\" \n"
        + "message=\"avoid the mock rule\" \n"
        + "class=\"net.sourceforge.pmd.lang.rule.MockRule\">\n"
        + "</rule>\n"
        + " <rule ref=\"MockRuleName\" name=\"MockRuleNameRef\"/> \n"
        + "</ruleset>";

    private static final String REF_INTERNAL_TO_INTERNAL_CHAIN = "<?xml version=\"1.0\"?>\n"
        + "<ruleset name=\"test\">\n"
        + " <description>testdesc</description>\n"
        + "<rule \n"
        + "\n"
        + "language=\"dummy\" \n"
        + "name=\"MockRuleName\" \n"
        + "message=\"avoid the mock rule\" \n"
        + "class=\"net.sourceforge.pmd.lang.rule.MockRule\">\n"
        + "</rule>\n"
        + " <rule ref=\"MockRuleName\" name=\"MockRuleNameRef\"><priority>2</priority></rule> \n"
        + " <rule ref=\"MockRuleNameRef\" name=\"MockRuleNameRefRef\"><priority>1</priority></rule> \n"
        + "</ruleset>";

    private static final String REF_INTERNAL_TO_EXTERNAL = "<?xml version=\"1.0\"?>\n"
        + "<ruleset name=\"test\">\n"
        + " <description>testdesc</description>\n"
        + "<rule \n"
        + "\n"
        + "name=\"ExternalRefRuleName\" \n"
        + "ref=\"net/sourceforge/pmd/TestRuleset1.xml/MockRule1\"/>\n"
        + " <rule ref=\"ExternalRefRuleName\" name=\"ExternalRefRuleNameRef\"/> \n"
        + "</ruleset>";

    private static final String REF_INTERNAL_TO_EXTERNAL_CHAIN = "<?xml version=\"1.0\"?>\n"
        + "<ruleset name=\"test\">\n"
        + " <description>testdesc</description>\n"
        + "<rule \n"
        + "\n"
        + "name=\"ExternalRefRuleName\" \n"
        + "ref=\"net/sourceforge/pmd/TestRuleset2.xml/TestRule\"/>\n"
        + " <rule ref=\"ExternalRefRuleName\" name=\"ExternalRefRuleNameRef\"><priority>2</priority></rule> \n"
        + "\n"
        + " <rule ref=\"ExternalRefRuleNameRef\" name=\"ExternalRefRuleNameRefRef\"><priority>1</priority></rule> \n"
        + "\n"
        + "</ruleset>";

<<<<<<< HEAD
    private static final String EMPTY_RULESET = rulesetXml();
=======
    private static final String EMPTY_RULESET = "<?xml version=\"1.0\"?>\n<ruleset name=\"test\">\n<description>testdesc</description>\n</ruleset>";

    private static final String SINGLE_RULE = "<?xml version=\"1.0\"?>\n"
        + "<ruleset name=\"test\">\n"
        + "<description>testdesc</description>\n"
        + "<rule \n"
        + "language=\"dummy\" \n"
        + "name=\"MockRuleName\" \n"
        + "message=\"avoid the mock rule\" \n"
        + "class=\"net.sourceforge.pmd.lang.rule.MockRule\">\n"
        + "<priority>3</priority>\n"
        + "</rule></ruleset>";

    private static final String SINGLE_RULE_EMPTY_REF = "<?xml version=\"1.0\"?>\n"
        + "<ruleset name=\"test\">\n"
        + "<description>testdesc</description>\n"
        + "<rule \n"
        + "language=\"dummy\" \n"
        + "ref=\"\" \n"
        + "name=\"MockRuleName\" \n"
        + "message=\"avoid the mock rule\" \n"
        + "class=\"net.sourceforge.pmd.lang.rule.MockRule\">\n"
        + "<priority>3</priority>\n"
        + "</rule></ruleset>";

    private static final String MULTIPLE_RULES = "<?xml version=\"1.0\"?>\n"
        + "<ruleset name=\"test\">\n"
        + "\n"
        + "<description>testdesc</description>\n"
        + "<rule name=\"MockRuleName1\" \n"
        + "language=\"dummy\" \n"
        + "message=\"avoid the mock rule\" \n"
        + "class=\"net.sourceforge.pmd.lang.rule.MockRule\">\n"
        + "\n"
        + "</rule>\n"
        + "<rule name=\"MockRuleName2\" \n"
        + "language=\"dummy\" \n"
        + "message=\"avoid the mock rule\" \n"
        + "class=\"net.sourceforge.pmd.lang.rule.MockRule\">\n"
        + "\n"
        + "</rule></ruleset>";

    private static final String PROPERTIES = "<?xml version=\"1.0\"?>\n"
        + "<ruleset name=\"test\">\n"
        + "<description>testdesc</description>\n"
        + "<rule name=\"MockRuleName\" \n"
        + "language=\"dummy\" \n"
        + "message=\"avoid the mock rule\" \n"
        + "class=\"net.sourceforge.pmd.lang.rule.MockRule\">\n"
        + "\n"
        + "<description>testdesc2</description>\n"
        + "<properties>\n"
        + "<property name=\"fooBoolean\" description=\"test\" type=\"Boolean\" value=\"true\" />\n"
        + "<property name=\"fooChar\" description=\"test\" type=\"Character\" value=\"B\" />\n"
        + "<property name=\"fooInt\" description=\"test\" type=\"Integer\" min=\"1\" max=\"10\" value=\"3\" />\n"
        + "\n"
        + "<property name=\"fooFloat\" description=\"test\" type=\"Float\" min=\"1.0\" max=\"1.0\" value=\"1.0\"  />\n"
        + "\n"
        + "<property name=\"fooDouble\" description=\"test\" type=\"Double\" min=\"1.0\" max=\"9.0\" value=\"3.0\"  />\n"
        + "\n"
        + "<property name=\"fooString\" description=\"test\" type=\"String\" value=\"bar\" />\n"
        + "</properties>\n"
        + "</rule></ruleset>";

    private static final String XPATH = "<?xml version=\"1.0\"?>\n"
        + "<ruleset name=\"test\">\n"
        + "<description>testdesc</description>\n"
        + "<rule name=\"MockRuleName\" \n"
        + "language=\"dummy\" \n"
        + "message=\"avoid the mock rule\" \n"
        + "class=\"net.sourceforge.pmd.lang.rule.MockRule\">\n"
        + "<priority>3</priority>\n"
        + "\n"
        + "<description>testdesc2</description>\n"
        + "<properties>\n"
        + "<property name=\"xpath\" description=\"test\" type=\"String\">\n"
        + "<value>\n"
        + "<![CDATA[ //Block ]]>\n"
        + "</value>\n"
        + "</property>\n"
        + "</properties>\n"
        + "</rule></ruleset>";

    private static final String PRIORITY = "<?xml version=\"1.0\"?>\n"
        + "<ruleset name=\"test\">\n"
        + "<description>testdesc</description>\n"
        + "<rule \n"
        + "language=\"dummy\" \n"
        + "name=\"MockRuleName\" \n"
        + "message=\"avoid the mock rule\" \n"
        + "class=\"net.sourceforge.pmd.lang.rule.MockRule\">\n"
        + "<priority>3</priority>\n"
        + "</rule></ruleset>";

    private static final String LANGUAGE = "<?xml version=\"1.0\"?>\n"
        + "<ruleset name=\"test\">\n"
        + "<description>testdesc</description>\n"
        + "<rule \n"
        + "name=\"MockRuleName\" \n"
        + "message=\"avoid the mock rule\" \n"
        + "class=\"net.sourceforge.pmd.lang.rule.MockRule\" "
        + "language=\"dummy\">\n"
        + "</rule></ruleset>";
>>>>>>> 436a3339

    private static final String SINGLE_RULE =
        rulesetXml(
            rule(
                dummyRuleDefAttrs(),
                priority("3")
            )
        );

    private static final String PROPERTIES =
        rulesetXml(
            rule(dummyRuleDefAttrs(),
                 description("testdesc2"),
                 properties(
                     "<property name=\"fooBoolean\" description=\"test\" type=\"Boolean\" value=\"true\" />\n",
                     "<property name=\"fooChar\" description=\"test\" type=\"Character\" value=\"B\" />\n",
                     "<property name=\"fooInt\" description=\"test\" type=\"Integer\" min=\"1\" max=\"10\" value=\"3\" />",
                     "<property name=\"fooDouble\" description=\"test\" type=\"Double\" min=\"1.0\" max=\"9.0\" value=\"3.0\"  />\n",
                     "<property name=\"fooString\" description=\"test\" type=\"String\" value=\"bar\" />\n"
                 ))
        );

    private static final String XPATH =
        rulesetXml(
            rule(
                dummyRuleDefAttrs(),
                description("testDesc"),
                properties(
                    "<property name=\"xpath\" description=\"test\" type=\"String\">\n"
                        + "<value>\n"
                        + "<![CDATA[ //Block ]]>\n"
                        + "</value>"
                        + "</property>"
                )
            )
        );

    // Note: Update this RuleSet name to a different RuleSet with deprecated
    // Rules when the Rules are finally removed.
    private static final String DEPRECATED_RULE_RULESET_NAME = "net/sourceforge/pmd/TestRuleset1.xml";

    // Note: Update this Rule name to a different deprecated Rule when the one
    // listed here is finally removed.
    private static final String DEPRECATED_RULE_NAME = "MockRule3";

    private static final String REFERENCE_TO_DEPRECATED_RULE =
        rulesetXml(
            ruleRef(DEPRECATED_RULE_RULESET_NAME + "/" + DEPRECATED_RULE_NAME)
        );

    private static final String REFERENCE_TO_RULESET_WITH_DEPRECATED_RULE =
        rulesetXml(
            rulesetRef(DEPRECATED_RULE_RULESET_NAME)
        );

    private static final String INCLUDE_EXCLUDE_RULESET =
        rulesetXml(
            includePattern("include1"),
            includePattern("include2"),
            excludePattern("exclude1"),
            excludePattern("exclude2"),
            excludePattern("exclude3")
        );


}<|MERGE_RESOLUTION|>--- conflicted
+++ resolved
@@ -6,6 +6,7 @@
 
 import static net.sourceforge.pmd.util.internal.xml.SchemaConstants.DEPRECATED;
 import static net.sourceforge.pmd.util.internal.xml.SchemaConstants.NAME;
+import static org.hamcrest.Matchers.containsString;
 import static org.junit.Assert.assertEquals;
 import static org.junit.Assert.assertFalse;
 import static org.junit.Assert.assertNotNull;
@@ -19,11 +20,7 @@
 import java.util.HashSet;
 import java.util.Set;
 
-<<<<<<< HEAD
-=======
-import org.apache.commons.lang3.StringUtils;
 import org.hamcrest.MatcherAssert;
->>>>>>> 436a3339
 import org.junit.Assert;
 import org.junit.Test;
 import org.mockito.Mockito;
@@ -1073,21 +1070,15 @@
         + "\n"
         + "</ruleset>";
 
-<<<<<<< HEAD
     private static final String EMPTY_RULESET = rulesetXml();
-=======
-    private static final String EMPTY_RULESET = "<?xml version=\"1.0\"?>\n<ruleset name=\"test\">\n<description>testdesc</description>\n</ruleset>";
-
-    private static final String SINGLE_RULE = "<?xml version=\"1.0\"?>\n"
-        + "<ruleset name=\"test\">\n"
-        + "<description>testdesc</description>\n"
-        + "<rule \n"
-        + "language=\"dummy\" \n"
-        + "name=\"MockRuleName\" \n"
-        + "message=\"avoid the mock rule\" \n"
-        + "class=\"net.sourceforge.pmd.lang.rule.MockRule\">\n"
-        + "<priority>3</priority>\n"
-        + "</rule></ruleset>";
+
+    private static final String SINGLE_RULE =
+        rulesetXml(
+            rule(
+                dummyRuleDefAttrs(),
+                priority("3")
+            )
+        );
 
     private static final String SINGLE_RULE_EMPTY_REF = "<?xml version=\"1.0\"?>\n"
         + "<ruleset name=\"test\">\n"
@@ -1100,94 +1091,6 @@
         + "class=\"net.sourceforge.pmd.lang.rule.MockRule\">\n"
         + "<priority>3</priority>\n"
         + "</rule></ruleset>";
-
-    private static final String MULTIPLE_RULES = "<?xml version=\"1.0\"?>\n"
-        + "<ruleset name=\"test\">\n"
-        + "\n"
-        + "<description>testdesc</description>\n"
-        + "<rule name=\"MockRuleName1\" \n"
-        + "language=\"dummy\" \n"
-        + "message=\"avoid the mock rule\" \n"
-        + "class=\"net.sourceforge.pmd.lang.rule.MockRule\">\n"
-        + "\n"
-        + "</rule>\n"
-        + "<rule name=\"MockRuleName2\" \n"
-        + "language=\"dummy\" \n"
-        + "message=\"avoid the mock rule\" \n"
-        + "class=\"net.sourceforge.pmd.lang.rule.MockRule\">\n"
-        + "\n"
-        + "</rule></ruleset>";
-
-    private static final String PROPERTIES = "<?xml version=\"1.0\"?>\n"
-        + "<ruleset name=\"test\">\n"
-        + "<description>testdesc</description>\n"
-        + "<rule name=\"MockRuleName\" \n"
-        + "language=\"dummy\" \n"
-        + "message=\"avoid the mock rule\" \n"
-        + "class=\"net.sourceforge.pmd.lang.rule.MockRule\">\n"
-        + "\n"
-        + "<description>testdesc2</description>\n"
-        + "<properties>\n"
-        + "<property name=\"fooBoolean\" description=\"test\" type=\"Boolean\" value=\"true\" />\n"
-        + "<property name=\"fooChar\" description=\"test\" type=\"Character\" value=\"B\" />\n"
-        + "<property name=\"fooInt\" description=\"test\" type=\"Integer\" min=\"1\" max=\"10\" value=\"3\" />\n"
-        + "\n"
-        + "<property name=\"fooFloat\" description=\"test\" type=\"Float\" min=\"1.0\" max=\"1.0\" value=\"1.0\"  />\n"
-        + "\n"
-        + "<property name=\"fooDouble\" description=\"test\" type=\"Double\" min=\"1.0\" max=\"9.0\" value=\"3.0\"  />\n"
-        + "\n"
-        + "<property name=\"fooString\" description=\"test\" type=\"String\" value=\"bar\" />\n"
-        + "</properties>\n"
-        + "</rule></ruleset>";
-
-    private static final String XPATH = "<?xml version=\"1.0\"?>\n"
-        + "<ruleset name=\"test\">\n"
-        + "<description>testdesc</description>\n"
-        + "<rule name=\"MockRuleName\" \n"
-        + "language=\"dummy\" \n"
-        + "message=\"avoid the mock rule\" \n"
-        + "class=\"net.sourceforge.pmd.lang.rule.MockRule\">\n"
-        + "<priority>3</priority>\n"
-        + "\n"
-        + "<description>testdesc2</description>\n"
-        + "<properties>\n"
-        + "<property name=\"xpath\" description=\"test\" type=\"String\">\n"
-        + "<value>\n"
-        + "<![CDATA[ //Block ]]>\n"
-        + "</value>\n"
-        + "</property>\n"
-        + "</properties>\n"
-        + "</rule></ruleset>";
-
-    private static final String PRIORITY = "<?xml version=\"1.0\"?>\n"
-        + "<ruleset name=\"test\">\n"
-        + "<description>testdesc</description>\n"
-        + "<rule \n"
-        + "language=\"dummy\" \n"
-        + "name=\"MockRuleName\" \n"
-        + "message=\"avoid the mock rule\" \n"
-        + "class=\"net.sourceforge.pmd.lang.rule.MockRule\">\n"
-        + "<priority>3</priority>\n"
-        + "</rule></ruleset>";
-
-    private static final String LANGUAGE = "<?xml version=\"1.0\"?>\n"
-        + "<ruleset name=\"test\">\n"
-        + "<description>testdesc</description>\n"
-        + "<rule \n"
-        + "name=\"MockRuleName\" \n"
-        + "message=\"avoid the mock rule\" \n"
-        + "class=\"net.sourceforge.pmd.lang.rule.MockRule\" "
-        + "language=\"dummy\">\n"
-        + "</rule></ruleset>";
->>>>>>> 436a3339
-
-    private static final String SINGLE_RULE =
-        rulesetXml(
-            rule(
-                dummyRuleDefAttrs(),
-                priority("3")
-            )
-        );
 
     private static final String PROPERTIES =
         rulesetXml(
