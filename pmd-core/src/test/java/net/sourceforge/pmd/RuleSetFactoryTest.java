--- conflicted
+++ resolved
@@ -4,16 +4,13 @@
 
 package net.sourceforge.pmd;
 
-<<<<<<< HEAD
 import static org.hamcrest.Matchers.allOf;
 import static org.hamcrest.Matchers.containsString;
 import static org.hamcrest.Matchers.hasProperty;
 import static org.hamcrest.Matchers.is;
 import static org.hamcrest.Matchers.isA;
-=======
 import static org.hamcrest.MatcherAssert.assertThat;
 import static org.hamcrest.Matchers.containsString;
->>>>>>> 48f4517a
 import static org.junit.Assert.assertEquals;
 import static org.junit.Assert.assertFalse;
 import static org.junit.Assert.assertNotNull;
@@ -28,10 +25,7 @@
 import java.util.Set;
 
 import org.apache.commons.lang3.StringUtils;
-<<<<<<< HEAD
-=======
 import org.junit.Assert;
->>>>>>> 48f4517a
 import org.junit.Test;
 import org.junit.rules.ExpectedException;
 
@@ -175,23 +169,6 @@
     }
 
     @Test
-<<<<<<< HEAD
-    public void testStringMultiPropertyDefaultDelimiter() throws Exception {
-        Rule r = loadFirstRule("<?xml version=\"1.0\" encoding=\"UTF-8\"?>\n<ruleset name=\"the ruleset\">\n  <description>Desc</description>\n"
-                                   + "     <rule name=\"myRule\" message=\"Do not place to this package. Move to \n{0} package/s instead.\" \n"
-                                   + "class=\"net.sourceforge.pmd.lang.rule.XPathRule\" language=\"dummy\">\n"
-                                   + "         <description>Please move your class to the right folder(rest \nfolder)</description>\n"
-                                   + "         <priority>2</priority>\n         <properties>\n             <property name=\"packageRegEx\""
-                                   + " value=\"com.aptsssss,com.abc\" \ntype=\"List[String]\" "
-                                   + "description=\"valid packages\"/>\n         </properties></rule></ruleset>");
-        PropertyDescriptor<List<String>> prop = (PropertyDescriptor<List<String>>) r.getPropertyDescriptor("packageRegEx");
-        List<String> values = r.getProperty(prop);
-        assertEquals(Arrays.asList("com.aptsssss", "com.abc"), values);
-    }
-
-    @Test
-    public void testRuleSetWithDeprecatedRule() throws Exception {
-=======
     public void testStringMultiPropertyDefaultDelimiter() {
         Rule r = loadFirstRule(
             "<?xml version=\"1.0\" encoding=\"UTF-8\"?>\n<ruleset name=\"the ruleset\">\n  <description>Desc</description>\n"
@@ -199,7 +176,7 @@
                 + "class=\"net.sourceforge.pmd.lang.rule.XPathRule\" language=\"dummy\">\n"
                 + "         <description>Please move your class to the right folder(rest \nfolder)</description>\n"
                 + "         <priority>2</priority>\n         <properties>\n             <property name=\"packageRegEx\""
-                + " value=\"com.aptsssss|com.abc\" \ntype=\"List[String]\" "
+                + " value=\"com.aptsssss,com.abc\" \ntype=\"List[String]\" "
                 + "description=\"valid packages\"/>\n         </properties></rule></ruleset>");
         Object propValue = r.getProperty(r.getPropertyDescriptor("packageRegEx"));
 
@@ -207,25 +184,7 @@
     }
 
     @Test
-    public void testStringMultiPropertyDelimiter() {
-        Rule r = loadFirstRule("<?xml version=\"1.0\" encoding=\"UTF-8\"?>\n" + "<ruleset name=\"test\">\n "
-                                   + " <description>ruleset desc</description>\n     "
-                                   + "<rule name=\"myRule\" message=\"Do not place to this package. Move to \n{0} package/s"
-                                   + " instead.\" \n"
-                                   + "class=\"net.sourceforge.pmd.lang.rule.XPathRule\" language=\"dummy\">\n"
-                                   + "         <description>Please move your class to the right folder(rest \nfolder)</description>\n"
-                                   + "         <priority>2</priority>\n         <properties>\n             <property name=\"packageRegEx\""
-                                   + " value=\"com.aptsssss,com.abc\" \ntype=\"List[String]\" delimiter=\",\" "
-                                   + "description=\"valid packages\"/>\n"
-                                   + "         </properties></rule>" + "</ruleset>");
-
-        Object propValue = r.getProperty(r.getPropertyDescriptor("packageRegEx"));
-        assertEquals(Arrays.asList("com.aptsssss", "com.abc"), propValue);
-    }
-
-    @Test
     public void testRuleSetWithDeprecatedRule() {
->>>>>>> 48f4517a
         RuleSet rs = loadRuleSet("<?xml version=\"1.0\" encoding=\"UTF-8\"?>\n" + "<ruleset name=\"ruleset\">\n"
                                      + "  <description>ruleset desc</description>\n"
                                      + "     <rule deprecated=\"true\" ref=\"rulesets/dummy/basic.xml/DummyBasicMockRule\"/>"
@@ -458,22 +417,11 @@
     }
 
     @Test
-<<<<<<< HEAD
-    public void testExternalReferenceOverrideNonExistent() throws RuleSetNotFoundException {
+    public void testExternalReferenceOverrideNonExistent() {
         ex.expect(RulesetParseException.class);
         ex.expectCause(allOf(isA(XmlException.class),
                              hasProperty("simpleMessage", is("Cannot set non-existent property 'test4' on rule TestNameOverride"))));
         loadFirstRule(REF_OVERRIDE_NONEXISTENT);
-=======
-    public void testExternalReferenceOverrideNonExistent() {
-        RuleSetLoadException ex = assertCannotParse(REF_OVERRIDE_NONEXISTENT);
-
-        assertThat(ex.getCause().getMessage(), containsString("Cannot set non-existent property 'test4' on Rule TestNameOverride"));
-    }
-
-    private RuleSetLoadException assertCannotParse(String xmlContent) {
-        return assertThrows(RuleSetLoadException.class, () -> loadFirstRule(xmlContent));
->>>>>>> 48f4517a
     }
 
     @Test
@@ -652,18 +600,10 @@
     }
 
     @Test
-<<<<<<< HEAD
-    public void testIncorrectMinimumLanguageVersion() throws RuleSetNotFoundException {
+    public void testIncorrectMinimumLanguageVersion() {
         ex.expect(IllegalArgumentException.class);
         ex.expectMessage(containsString("1.0, 1.1, 1.2")); // and not "dummy 1.0, dummy 1.1, ..."
         loadFirstRule(INCORRECT_MINIMUM_LANGUAGE_VERSION);
-=======
-    public void testIncorrectMinimumLanguageVersion() {
-        RuleSetLoadException ex = assertCannotParse(INCORRECT_MINIMUM_LANGUAGE_VERSION);
-
-        assertThat(ex.getCause().getMessage(), containsString("1.0, 1.1, 1.2")); // and not "dummy 1.0, dummy 1.1, ..."
-
->>>>>>> 48f4517a
     }
 
     @Test
@@ -691,17 +631,10 @@
     }
 
     @Test
-<<<<<<< HEAD
     public void testIncorrectMaximumLanguageVersion() throws RuleSetNotFoundException {
         ex.expect(IllegalArgumentException.class);
         ex.expectMessage(containsString("1.0, 1.1, 1.2")); // and not "dummy 1.0, dummy 1.1, ..."
         loadFirstRule(INCORRECT_MAXIMUM_LANGUAGE_VERSION);
-=======
-    public void testIncorrectMaximumLanguageVersion() {
-        RuleSetLoadException ex = assertCannotParse(INCORRECT_MAXIMUM_LANGUAGE_VERSION);
-
-        assertThat(ex.getCause().getMessage(), containsString("1.0, 1.1, 1.2")); // and not "dummy 1.0, dummy 1.1, ..."
->>>>>>> 48f4517a
     }
 
     @Test
