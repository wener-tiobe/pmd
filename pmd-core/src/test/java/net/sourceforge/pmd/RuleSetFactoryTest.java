/**
 * BSD-style license; for more info see http://pmd.sourceforge.net/license.html
 */

package net.sourceforge.pmd;

import static org.junit.Assert.assertEquals;
import static org.junit.Assert.assertFalse;
import static org.junit.Assert.assertNotNull;
import static org.junit.Assert.assertNotSame;
import static org.junit.Assert.assertNull;
import static org.junit.Assert.assertTrue;

import java.io.ByteArrayInputStream;
import java.io.InputStream;
import java.io.UnsupportedEncodingException;
import java.util.Arrays;
import java.util.HashSet;
import java.util.List;
import java.util.Set;

import org.apache.commons.lang3.StringUtils;
import org.hamcrest.Matchers;
import org.junit.Test;
import org.junit.rules.ExpectedException;

import net.sourceforge.pmd.junit.JavaUtilLoggingRule;
import net.sourceforge.pmd.junit.LocaleRule;
import net.sourceforge.pmd.lang.DummyLanguageModule;
import net.sourceforge.pmd.lang.LanguageRegistry;
import net.sourceforge.pmd.lang.rule.MockRule;
import net.sourceforge.pmd.lang.rule.RuleReference;
import net.sourceforge.pmd.properties.PropertyDescriptor;
import net.sourceforge.pmd.util.ResourceLoader;

public class RuleSetFactoryTest {

    @org.junit.Rule
    public ExpectedException ex = ExpectedException.none();

<<<<<<< HEAD
=======
    @org.junit.Rule
    public LocaleRule localeRule = LocaleRule.en();

>>>>>>> 8257fc2e
    @Test
    public void testRuleSetFileName() throws RuleSetNotFoundException {
        RuleSet rs = loadRuleSet(EMPTY_RULESET);
        assertNull("RuleSet file name not expected", rs.getFileName());

        RuleSetFactory rsf = new RuleSetFactory();
        rs = rsf.createRuleSet("net/sourceforge/pmd/TestRuleset1.xml");
        assertEquals("wrong RuleSet file name", rs.getFileName(), "net/sourceforge/pmd/TestRuleset1.xml");
    }

    @Test
    public void testNoRuleSetFileName() throws RuleSetNotFoundException {
        RuleSet rs = loadRuleSet(EMPTY_RULESET);
        assertNull("RuleSet file name not expected", rs.getFileName());
    }

    @Test
    public void testRefs() throws Exception {
        RuleSetFactory rsf = new RuleSetFactory();
        RuleSet rs = rsf.createRuleSet("net/sourceforge/pmd/TestRuleset1.xml");
        assertNotNull(rs.getRuleByName("TestRuleRef"));
    }

    @Test
    public void testExtendedReferences() throws Exception {
        InputStream in = new ResourceLoader().loadClassPathResourceAsStream("net/sourceforge/pmd/rulesets/reference-ruleset.xml");
        assertNotNull("Test ruleset not found - can't continue with test!", in);
        in.close();

        RuleSetFactory rsf = new RuleSetFactory();
        RuleSets rs = rsf.createRuleSets("net/sourceforge/pmd/rulesets/reference-ruleset.xml");
        // added by referencing a complete ruleset (TestRuleset1.xml)
        assertNotNull(rs.getRuleByName("MockRule1"));
        assertNotNull(rs.getRuleByName("MockRule2"));
        assertNotNull(rs.getRuleByName("MockRule3"));
        assertNotNull(rs.getRuleByName("TestRuleRef"));

        // added by specific reference
        assertNotNull(rs.getRuleByName("TestRule"));
        // this is from TestRuleset2.xml, but not referenced
        assertNull(rs.getRuleByName("TestRule2Ruleset2"));

        Rule mockRule3 = rs.getRuleByName("MockRule3");
        assertEquals("Overridden message", mockRule3.getMessage());
        assertEquals(2, mockRule3.getPriority().getPriority());

        Rule mockRule2 = rs.getRuleByName("MockRule2");
        assertEquals("Just combine them!", mockRule2.getMessage());
        // assert that MockRule2 is only once added to the ruleset, so that it
        // really
        // overwrites the configuration inherited from TestRuleset1.xml
        assertEquals(1, countRule(rs, "MockRule2"));

        Rule mockRule1 = rs.getRuleByName("MockRule1");
        assertNotNull(mockRule1);
        PropertyDescriptor<?> prop = mockRule1.getPropertyDescriptor("testIntProperty");
        Object property = mockRule1.getProperty(prop);
        assertEquals("5", String.valueOf(property));

        // included from TestRuleset3.xml
        assertNotNull(rs.getRuleByName("Ruleset3Rule2"));
        // excluded from TestRuleset3.xml
        assertNull(rs.getRuleByName("Ruleset3Rule1"));

        // overridden to 5
        Rule ruleset4Rule1 = rs.getRuleByName("Ruleset4Rule1");
        assertNotNull(ruleset4Rule1);
        assertEquals(5, ruleset4Rule1.getPriority().getPriority());
        assertEquals(1, countRule(rs, "Ruleset4Rule1"));
        // priority overridden for whole TestRuleset4 group
        Rule ruleset4Rule2 = rs.getRuleByName("Ruleset4Rule2");
        assertNotNull(ruleset4Rule2);
        assertEquals(2, ruleset4Rule2.getPriority().getPriority());
    }

    private int countRule(RuleSets rs, String ruleName) {
        int count = 0;
        for (Rule r : rs.getAllRules()) {
            if (ruleName.equals(r.getName())) {
                count++;
            }
        }
        return count;
    }

    @Test(expected = RuleSetNotFoundException.class)
    public void testRuleSetNotFound() throws RuleSetNotFoundException {
        RuleSetFactory rsf = new RuleSetFactory();
        rsf.createRuleSet("fooooo");
    }

    @Test
    public void testCreateEmptyRuleSet() throws RuleSetNotFoundException {
        RuleSet rs = loadRuleSet(EMPTY_RULESET);
        assertEquals("test", rs.getName());
        assertEquals(0, rs.size());
    }

    @Test
    public void testSingleRule() throws RuleSetNotFoundException {
        RuleSet rs = loadRuleSet(SINGLE_RULE);
        assertEquals(1, rs.size());
        Rule r = rs.getRules().iterator().next();
        assertEquals("MockRuleName", r.getName());
        assertEquals("net.sourceforge.pmd.lang.rule.MockRule", r.getRuleClass());
        assertEquals("avoid the mock rule", r.getMessage());
    }

    @Test
    public void testMultipleRules() throws RuleSetNotFoundException {
        RuleSet rs = loadRuleSet(MULTIPLE_RULES);
        assertEquals(2, rs.size());
        Set<String> expected = new HashSet<>();
        expected.add("MockRuleName1");
        expected.add("MockRuleName2");
        for (Rule rule : rs.getRules()) {
            assertTrue(expected.contains(rule.getName()));
        }
    }

    @Test
    public void testSingleRuleWithPriority() throws RuleSetNotFoundException {
        assertEquals(RulePriority.MEDIUM, loadFirstRule(PRIORITY).getPriority());
    }

    @Test
    @SuppressWarnings("unchecked")
    public void testProps() throws RuleSetNotFoundException {
        Rule r = loadFirstRule(PROPERTIES);
        assertEquals("bar", r.getProperty((PropertyDescriptor<String>) r.getPropertyDescriptor("fooString")));
        assertEquals(new Integer(3), r.getProperty((PropertyDescriptor<Integer>) r.getPropertyDescriptor("fooInt")));
        assertTrue(r.getProperty((PropertyDescriptor<Boolean>) r.getPropertyDescriptor("fooBoolean")));
        assertEquals(3.0d, r.getProperty((PropertyDescriptor<Double>) r.getPropertyDescriptor("fooDouble")), 0.05);
        assertNull(r.getPropertyDescriptor("BuggleFish"));
        assertNotSame(r.getDescription().indexOf("testdesc2"), -1);
    }

    @Test
    public void testStringMultiPropertyDefaultDelimiter() throws Exception {
        Rule r = loadFirstRule("<?xml version=\"1.0\" encoding=\"UTF-8\"?>\n<ruleset name=\"the ruleset\">\n  <description>Desc</description>\n"
                                   + "     <rule name=\"myRule\" message=\"Do not place to this package. Move to \n{0} package/s instead.\" \n"
                                   + "class=\"net.sourceforge.pmd.lang.rule.XPathRule\" language=\"dummy\">\n"
                                   + "         <description>Please move your class to the right folder(rest \nfolder)</description>\n"
                                   + "         <priority>2</priority>\n         <properties>\n             <property name=\"packageRegEx\""
                                   + " value=\"com.aptsssss|com.abc\" \ntype=\"List[String]\" "
                                   + "description=\"valid packages\"/>\n         </properties></rule></ruleset>");
        PropertyDescriptor<List<String>> prop = (PropertyDescriptor<List<String>>) r.getPropertyDescriptor("packageRegEx");
        List<String> values = r.getProperty(prop);
        assertEquals(Arrays.asList("com.aptsssss", "com.abc"), values);
    }

    @Test
    public void testStringMultiPropertyDelimiter() throws Exception {
        Rule r = loadFirstRule("<?xml version=\"1.0\" encoding=\"UTF-8\"?>\n" + "<ruleset name=\"test\">\n "
                                   + " <description>ruleset desc</description>\n     "
                                   + "<rule name=\"myRule\" message=\"Do not place to this package. Move to \n{0} package/s"
                                   + " instead.\" \n" + "class=\"net.sourceforge.pmd.lang.rule.XPathRule\" language=\"dummy\">\n"
                                   + "         <description>Please move your class to the right folder(rest \nfolder)</description>\n"
                                   + "         <priority>2</priority>\n         <properties>\n             <property name=\"packageRegEx\""
                                   + " value=\"com.aptsssss,com.abc\" \ntype=\"List[String]\" delimiter=\",\" "
                                   + "description=\"valid packages\"/>\n"
                                   + "         </properties></rule>" + "</ruleset>");
        PropertyDescriptor<List<String>> prop = (PropertyDescriptor<List<String>>) r.getPropertyDescriptor("packageRegEx");
        List<String> values = r.getProperty(prop);
        assertEquals(Arrays.asList("com.aptsssss", "com.abc"), values);
    }

    @Test
    public void testRuleSetWithDeprecatedRule() throws Exception {
        RuleSet rs = loadRuleSet("<?xml version=\"1.0\" encoding=\"UTF-8\"?>\n" + "<ruleset name=\"ruleset\">\n"
                + "  <description>ruleset desc</description>\n"
                + "     <rule deprecated=\"true\" ref=\"rulesets/dummy/basic.xml/DummyBasicMockRule\"/>"
                + "</ruleset>");
        assertEquals(1, rs.getRules().size());
        Rule rule = rs.getRuleByName("DummyBasicMockRule");
        assertNotNull(rule);
    }

    /**
     * This is an example of a category (built-in) ruleset, which contains a rule, that has been renamed.
     * This means: a rule definition for "NewName" and a rule reference "OldName", that is deprecated
     * and exists for backwards compatibility.
     *
     * <p>When loading this ruleset at a whole, we shouldn't get a deprecation warning. The deprecated
     * rule reference should be ignored, so at the end, we only have the new rule name in the ruleset.
     * This is because the deprecated reference points to a rule in the same ruleset.
     *
     * @throws Exception
     */
    @Test
    public void testRuleSetWithDeprecatedButRenamedRule() throws Exception {
        RuleSet rs = loadRuleSetWithDeprecationWarnings("<?xml version=\"1.0\" encoding=\"UTF-8\"?>\n" + "<ruleset name=\"test\">\n"
                + "  <description>ruleset desc</description>\n"
                + "     <rule deprecated=\"true\" ref=\"NewName\" name=\"OldName\"/>"
                + "     <rule name=\"NewName\" message=\"m\" class=\"net.sourceforge.pmd.lang.rule.XPathRule\" language=\"dummy\">"
                + "         <description>d</description>\n" + "         <priority>2</priority>\n" + "     </rule>"
                + "</ruleset>");
        assertEquals(1, rs.getRules().size());
        Rule rule = rs.getRuleByName("NewName");
        assertNotNull(rule);
        assertNull(rs.getRuleByName("OldName"));

        assertTrue(logging.getLog().isEmpty());
    }

    /**
     * This is an example of a custom user ruleset, that references a rule, that has been renamed.
     * The user should get a deprecation warning.
     *
     * @throws Exception
     */
    @Test
    public void testRuleSetReferencesADeprecatedRenamedRule() throws Exception {
        RuleSet rs = loadRuleSetWithDeprecationWarnings("<?xml version=\"1.0\" encoding=\"UTF-8\"?>\n" + "<ruleset name=\"test\">\n"
                + "  <description>ruleset desc</description>\n"
                + "     <rule ref=\"rulesets/dummy/basic.xml/OldNameOfDummyBasicMockRule\"/>" + "</ruleset>");
        assertEquals(1, rs.getRules().size());
        Rule rule = rs.getRuleByName("OldNameOfDummyBasicMockRule");
        assertNotNull(rule);

        assertEquals(1,
            StringUtils.countMatches(logging.getLog(),
                "WARNING: Use Rule name rulesets/dummy/basic.xml/DummyBasicMockRule instead of the deprecated Rule name rulesets/dummy/basic.xml/OldNameOfDummyBasicMockRule."));
    }

    /**
     * This is an example of a custom user ruleset, that references a complete (e.g. category) ruleset,
     * that contains a renamed (deprecated) rule and two normal rules and one deprecated rule.
     *
     * <p>
     * The user should not get a deprecation warning for the whole ruleset,
     * since not all rules are deprecated in the referenced ruleset. Although the referenced ruleset contains
     * a deprecated rule, there should be no warning about it, because all deprecated rules are ignored,
     * if a whole ruleset is referenced.
     *
     * <p>
     * In the end, we should get all non-deprecated rules of the referenced ruleset.
     *
     * @throws Exception
     */
    @Test
    public void testRuleSetReferencesRulesetWithADeprecatedRenamedRule() throws Exception {
        RuleSet rs = loadRuleSetWithDeprecationWarnings("<?xml version=\"1.0\" encoding=\"UTF-8\"?>\n" + "<ruleset name=\"test\">\n"
                + "  <description>ruleset desc</description>\n"
                + "     <rule ref=\"rulesets/dummy/basic.xml\"/>" + "</ruleset>");
        assertEquals(2, rs.getRules().size());
        assertNotNull(rs.getRuleByName("DummyBasicMockRule"));
        assertNotNull(rs.getRuleByName("SampleXPathRule"));

        assertTrue(logging.getLog().isEmpty());
    }

    /**
     * This is an example of a custom user ruleset, that references a complete (e.g. category) ruleset,
     * that contains a renamed (deprecated) rule and two normal rules and one deprecated rule. The deprecated
     * rule is excluded.
     *
     * <p>
     * The user should not get a deprecation warning for the whole ruleset,
     * since not all rules are deprecated in the referenced ruleset. Since the deprecated rule is excluded,
     * there should be no deprecation warning at all, although the deprecated ruleset would have been
     * excluded by default (without explictly excluding it).
     *
     * <p>
     * In the end, we should get all non-deprecated rules of the referenced ruleset.
     *
     * @throws Exception
     */
    @Test
    public void testRuleSetReferencesRulesetWithAExcludedDeprecatedRule() throws Exception {
        RuleSet rs = loadRuleSetWithDeprecationWarnings("<?xml version=\"1.0\" encoding=\"UTF-8\"?>\n" + "<ruleset name=\"test\">\n"
                + "  <description>ruleset desc</description>\n"
                + "     <rule ref=\"rulesets/dummy/basic.xml\"><exclude name=\"DeprecatedRule\"/></rule>" + "</ruleset>");
        assertEquals(2, rs.getRules().size());
        assertNotNull(rs.getRuleByName("DummyBasicMockRule"));
        assertNotNull(rs.getRuleByName("SampleXPathRule"));

        assertTrue(logging.getLog().isEmpty());
    }

    /**
     * This is an example of a custom user ruleset, that references a complete (e.g. category) ruleset,
     * that contains a renamed (deprecated) rule and two normal rules and one deprecated rule.
     * There is a exclusion of a rule, that no longer exists.
     *
     * <p>
     * The user should not get a deprecation warning for the whole ruleset,
     * since not all rules are deprecated in the referenced ruleset.
     * Since the rule to be excluded doesn't exist, there should be a warning about that.
     *
     * @throws Exception
     */
    @Test
    public void testRuleSetReferencesRulesetWithAExcludedNonExistingRule() throws Exception {
        RuleSet rs = loadRuleSetWithDeprecationWarnings("<?xml version=\"1.0\" encoding=\"UTF-8\"?>\n" + "<ruleset name=\"test\">\n"
                + "  <description>ruleset desc</description>\n"
                + "     <rule ref=\"rulesets/dummy/basic.xml\"><exclude name=\"NonExistingRule\"/></rule>" + "</ruleset>");
        assertEquals(2, rs.getRules().size());
        assertNotNull(rs.getRuleByName("DummyBasicMockRule"));
        assertNotNull(rs.getRuleByName("SampleXPathRule"));

        assertEquals(0,
                StringUtils.countMatches(logging.getLog(),
                    "WARNING: Discontinue using Rule rulesets/dummy/basic.xml/DeprecatedRule as it is scheduled for removal from PMD."));
        assertEquals(1,
                StringUtils.countMatches(logging.getLog(),
                    "WARNING: Unable to exclude rules [NonExistingRule] from ruleset reference rulesets/dummy/basic.xml; perhaps the rule name is mispelled or the rule doesn't exist anymore?"));
    }

    @Test
    @SuppressWarnings("unchecked")
    public void testXPath() throws RuleSetNotFoundException {
        Rule r = loadFirstRule(XPATH);
        PropertyDescriptor<String> xpathProperty = (PropertyDescriptor<String>) r.getPropertyDescriptor("xpath");
        assertNotNull("xpath property descriptor", xpathProperty);
        assertNotSame(r.getProperty(xpathProperty).indexOf(" //Block "), -1);
    }

    @Test
    public void testFacadesOffByDefault() throws RuleSetNotFoundException {
        Rule r = loadFirstRule(XPATH);
        assertFalse(r.isDfa());
    }

    @Test
    public void testDFAFlag() throws RuleSetNotFoundException {
        assertTrue(loadFirstRule(DFA).isDfa());
    }

    @Test
    public void testExternalReferenceOverride() throws RuleSetNotFoundException {
        Rule r = loadFirstRule(REF_OVERRIDE);
        assertEquals("TestNameOverride", r.getName());
        assertEquals("Test message override", r.getMessage());
        assertEquals("Test description override", r.getDescription());
        assertEquals("Test that both example are stored", 2, r.getExamples().size());
        assertEquals("Test example override", r.getExamples().get(1));
        assertEquals(RulePriority.MEDIUM, r.getPriority());
        PropertyDescriptor<?> test2Descriptor = r.getPropertyDescriptor("test2");
        assertNotNull("test2 descriptor", test2Descriptor);
        assertEquals("override2", r.getProperty(test2Descriptor));
        PropertyDescriptor<?> test3Descriptor = r.getPropertyDescriptor("test3");
        assertNotNull("test3 descriptor", test3Descriptor);
        assertEquals("override3", r.getProperty(test3Descriptor));
    }

    @Test
    public void testExternalReferenceOverrideNonExistent() throws RuleSetNotFoundException {
        ex.expect(IllegalArgumentException.class);
        ex.expectMessage("Cannot set non-existent property 'test4' on Rule TestNameOverride");
        loadFirstRule(REF_OVERRIDE_NONEXISTENT);
    }

    @Test
    public void testReferenceInternalToInternal() throws RuleSetNotFoundException {
        RuleSet ruleSet = loadRuleSet(REF_INTERNAL_TO_INTERNAL);

        Rule rule = ruleSet.getRuleByName("MockRuleName");
        assertNotNull("Could not find Rule MockRuleName", rule);

        Rule ruleRef = ruleSet.getRuleByName("MockRuleNameRef");
        assertNotNull("Could not find Rule MockRuleNameRef", ruleRef);
    }

    @Test
    public void testReferenceInternalToInternalChain() throws RuleSetNotFoundException {
        RuleSet ruleSet = loadRuleSet(REF_INTERNAL_TO_INTERNAL_CHAIN);

        Rule rule = ruleSet.getRuleByName("MockRuleName");
        assertNotNull("Could not find Rule MockRuleName", rule);

        Rule ruleRef = ruleSet.getRuleByName("MockRuleNameRef");
        assertNotNull("Could not find Rule MockRuleNameRef", ruleRef);

        Rule ruleRefRef = ruleSet.getRuleByName("MockRuleNameRefRef");
        assertNotNull("Could not find Rule MockRuleNameRefRef", ruleRefRef);
    }

    @Test
    public void testReferenceInternalToExternal() throws RuleSetNotFoundException {
        RuleSet ruleSet = loadRuleSet(REF_INTERNAL_TO_EXTERNAL);

        Rule rule = ruleSet.getRuleByName("ExternalRefRuleName");
        assertNotNull("Could not find Rule ExternalRefRuleName", rule);

        Rule ruleRef = ruleSet.getRuleByName("ExternalRefRuleNameRef");
        assertNotNull("Could not find Rule ExternalRefRuleNameRef", ruleRef);
    }

    @Test
    public void testReferenceInternalToExternalChain() throws RuleSetNotFoundException {
        RuleSet ruleSet = loadRuleSet(REF_INTERNAL_TO_EXTERNAL_CHAIN);

        Rule rule = ruleSet.getRuleByName("ExternalRefRuleName");
        assertNotNull("Could not find Rule ExternalRefRuleName", rule);

        Rule ruleRef = ruleSet.getRuleByName("ExternalRefRuleNameRef");
        assertNotNull("Could not find Rule ExternalRefRuleNameRef", ruleRef);

        Rule ruleRefRef = ruleSet.getRuleByName("ExternalRefRuleNameRefRef");
        assertNotNull("Could not find Rule ExternalRefRuleNameRefRef", ruleRefRef);
    }

    @Test
    public void testReferencePriority() throws RuleSetNotFoundException {
        ResourceLoader rl = new ResourceLoader();
        RuleSetFactory rsf = new RuleSetFactory(rl, RulePriority.LOW, false, true);

        RuleSet ruleSet = rsf.createRuleSet(createRuleSetReferenceId(REF_INTERNAL_TO_INTERNAL_CHAIN));
        assertEquals("Number of Rules", 3, ruleSet.getRules().size());
        assertNotNull(ruleSet.getRuleByName("MockRuleName"));
        assertNotNull(ruleSet.getRuleByName("MockRuleNameRef"));
        assertNotNull(ruleSet.getRuleByName("MockRuleNameRefRef"));

        rsf = new RuleSetFactory(rl, RulePriority.MEDIUM_HIGH, false, true);
        ruleSet = rsf.createRuleSet(createRuleSetReferenceId(REF_INTERNAL_TO_INTERNAL_CHAIN));
        assertEquals("Number of Rules", 2, ruleSet.getRules().size());
        assertNotNull(ruleSet.getRuleByName("MockRuleNameRef"));
        assertNotNull(ruleSet.getRuleByName("MockRuleNameRefRef"));

        rsf = new RuleSetFactory(rl, RulePriority.HIGH, false, true);
        ruleSet = rsf.createRuleSet(createRuleSetReferenceId(REF_INTERNAL_TO_INTERNAL_CHAIN));
        assertEquals("Number of Rules", 1, ruleSet.getRules().size());
        assertNotNull(ruleSet.getRuleByName("MockRuleNameRefRef"));

        rsf = new RuleSetFactory(rl, RulePriority.LOW, false, true);
        ruleSet = rsf.createRuleSet(createRuleSetReferenceId(REF_INTERNAL_TO_EXTERNAL_CHAIN));
        assertEquals("Number of Rules", 3, ruleSet.getRules().size());
        assertNotNull(ruleSet.getRuleByName("ExternalRefRuleName"));
        assertNotNull(ruleSet.getRuleByName("ExternalRefRuleNameRef"));
        assertNotNull(ruleSet.getRuleByName("ExternalRefRuleNameRefRef"));

        rsf = new RuleSetFactory(rl, RulePriority.MEDIUM_HIGH, false, true);
        ruleSet = rsf.createRuleSet(createRuleSetReferenceId(REF_INTERNAL_TO_EXTERNAL_CHAIN));
        assertEquals("Number of Rules", 2, ruleSet.getRules().size());
        assertNotNull(ruleSet.getRuleByName("ExternalRefRuleNameRef"));
        assertNotNull(ruleSet.getRuleByName("ExternalRefRuleNameRefRef"));

        rsf = new RuleSetFactory(rl, RulePriority.HIGH, false, true);
        ruleSet = rsf.createRuleSet(createRuleSetReferenceId(REF_INTERNAL_TO_EXTERNAL_CHAIN));
        assertEquals("Number of Rules", 1, ruleSet.getRules().size());
        assertNotNull(ruleSet.getRuleByName("ExternalRefRuleNameRefRef"));
    }

    @Test
    public void testOverridePriorityLoadWithMinimum() throws RuleSetNotFoundException {
        RuleSetFactory rsf = new RuleSetFactory(new ResourceLoader(), RulePriority.MEDIUM_LOW, true, true);
        RuleSet ruleset = rsf.createRuleSet("net/sourceforge/pmd/rulesets/ruleset-minimum-priority.xml");
        // only one rule should remain, since we filter out the other rule by minimum priority
        assertEquals("Number of Rules", 1, ruleset.getRules().size());

        // Priority is overridden and applied, rule is missing
        assertNull(ruleset.getRuleByName("DummyBasicMockRule"));

        // this is the remaining rule
        assertNotNull(ruleset.getRuleByName("SampleXPathRule"));

        // now, load with default minimum priority
        rsf = new RuleSetFactory();
        ruleset = rsf.createRuleSet("net/sourceforge/pmd/rulesets/ruleset-minimum-priority.xml");
        assertEquals("Number of Rules", 2, ruleset.getRules().size());
        Rule dummyBasicMockRule = ruleset.getRuleByName("DummyBasicMockRule");
        assertEquals("Wrong Priority", RulePriority.LOW, dummyBasicMockRule.getPriority());
    }

    @Test
    public void testExcludeWithMinimumPriority() throws RuleSetNotFoundException {
        RuleSetFactory rsf = new RuleSetFactory(new ResourceLoader(), RulePriority.HIGH, true, true);
        RuleSet ruleset = rsf.createRuleSet("net/sourceforge/pmd/rulesets/ruleset-minimum-priority-exclusion.xml");
        // no rules should be loaded
        assertEquals("Number of Rules", 0, ruleset.getRules().size());

        // now, load with default minimum priority
        rsf = new RuleSetFactory();
        ruleset = rsf.createRuleSet("net/sourceforge/pmd/rulesets/ruleset-minimum-priority-exclusion.xml");
        // only one rule, we have excluded one...
        assertEquals("Number of Rules", 1, ruleset.getRules().size());
        // rule is excluded
        assertNull(ruleset.getRuleByName("DummyBasicMockRule"));
        // this is the remaining rule
        assertNotNull(ruleset.getRuleByName("SampleXPathRule"));
    }

    @Test
    public void testOverrideMessage() throws RuleSetNotFoundException {
        Rule r = loadFirstRule(REF_OVERRIDE_ORIGINAL_NAME);
        assertEquals("TestMessageOverride", r.getMessage());
    }

    @Test
    public void testOverrideMessageOneElem() throws RuleSetNotFoundException {
        Rule r = loadFirstRule(REF_OVERRIDE_ORIGINAL_NAME_ONE_ELEM);
        assertEquals("TestMessageOverride", r.getMessage());
    }

    @Test(expected = IllegalArgumentException.class)
    public void testIncorrectExternalRef() throws IllegalArgumentException, RuleSetNotFoundException {
        loadFirstRule(REF_MISPELLED_XREF);
    }

    @Test
    public void testSetPriority() throws RuleSetNotFoundException {
        ResourceLoader rl = new ResourceLoader();
        RuleSetFactory rsf = new RuleSetFactory(rl, RulePriority.MEDIUM_HIGH, false, true);
        assertEquals(0, rsf.createRuleSet(createRuleSetReferenceId(SINGLE_RULE)).size());
        rsf = new RuleSetFactory(rl, RulePriority.MEDIUM_LOW, false, true);
        assertEquals(1, rsf.createRuleSet(createRuleSetReferenceId(SINGLE_RULE)).size());
    }

    @Test
    public void testLanguage() throws RuleSetNotFoundException {
        Rule r = loadFirstRule(LANGUAGE);
        assertEquals(LanguageRegistry.getLanguage(DummyLanguageModule.NAME), r.getLanguage());
    }

    @Test(expected = IllegalArgumentException.class)
    public void testIncorrectLanguage() throws RuleSetNotFoundException {
        loadFirstRule(INCORRECT_LANGUAGE);
    }

    @Test
    public void testMinimumLanguageVersion() throws RuleSetNotFoundException {
        Rule r = loadFirstRule(MINIMUM_LANGUAGE_VERSION);
        assertEquals(LanguageRegistry.getLanguage(DummyLanguageModule.NAME).getVersion("1.4"),
                r.getMinimumLanguageVersion());
    }

    @Test
    public void testIncorrectMinimumLanguageVersion() throws RuleSetNotFoundException {
        ex.expect(IllegalArgumentException.class);
        ex.expectMessage(Matchers.containsString("1.0, 1.1, 1.2")); // and not "dummy 1.0, dummy 1.1, ..."
        loadFirstRule(INCORRECT_MINIMUM_LANGUAGE_VERSION);
    }

    @Test
    public void testMaximumLanguageVersion() throws RuleSetNotFoundException {
        Rule r = loadFirstRule(MAXIMUM_LANGUAGE_VERSION);
        assertEquals(LanguageRegistry.getLanguage(DummyLanguageModule.NAME).getVersion("1.7"),
                r.getMaximumLanguageVersion());
    }

    @Test
    public void testIncorrectMaximumLanguageVersion() throws RuleSetNotFoundException {
        ex.expect(IllegalArgumentException.class);
        ex.expectMessage(Matchers.containsString("1.0, 1.1, 1.2")); // and not "dummy 1.0, dummy 1.1, ..."
        loadFirstRule(INCORRECT_MAXIMUM_LANGUAGE_VERSION);
    }

    @Test(expected = IllegalArgumentException.class)
    public void testInvertedMinimumMaximumLanguageVersions() throws RuleSetNotFoundException {
        loadFirstRule(INVERTED_MINIMUM_MAXIMUM_LANGUAGE_VERSIONS);
    }

    @Test
    public void testDirectDeprecatedRule() throws RuleSetNotFoundException {
        Rule r = loadFirstRule(DIRECT_DEPRECATED_RULE);
        assertNotNull("Direct Deprecated Rule", r);
        assertTrue(r.isDeprecated());
    }

    @Test
    public void testReferenceToDeprecatedRule() throws RuleSetNotFoundException {
        Rule r = loadFirstRule(REFERENCE_TO_DEPRECATED_RULE);
        assertNotNull("Reference to Deprecated Rule", r);
        assertTrue("Rule Reference", r instanceof RuleReference);
        assertFalse("Not deprecated", r.isDeprecated());
        assertTrue("Original Rule Deprecated", ((RuleReference) r).getRule().isDeprecated());
        assertEquals("Rule name", r.getName(), DEPRECATED_RULE_NAME);
    }

    @Test
    public void testRuleSetReferenceWithDeprecatedRule() throws RuleSetNotFoundException {
        RuleSet ruleSet = loadRuleSet(REFERENCE_TO_RULESET_WITH_DEPRECATED_RULE);
        assertNotNull("RuleSet", ruleSet);
        assertFalse("RuleSet empty", ruleSet.getRules().isEmpty());
        // No deprecated Rules should be loaded when loading an entire RuleSet
        // by reference - unless it contains only deprecated rules - then all rules would be added
        Rule r = ruleSet.getRuleByName(DEPRECATED_RULE_NAME);
        assertNull("Deprecated Rule Reference", r);
        for (Rule rule : ruleSet.getRules()) {
            assertFalse("Rule not deprecated", rule.isDeprecated());
        }
    }

    @Test
    public void testDeprecatedRuleSetReference() throws RuleSetNotFoundException {
        RuleSetFactory ruleSetFactory = new RuleSetFactory();
        RuleSet ruleSet = ruleSetFactory.createRuleSet("net/sourceforge/pmd/rulesets/ruleset-deprecated.xml");
        assertEquals(2, ruleSet.getRules().size());
    }

    @Test
    public void testExternalReferences() throws RuleSetNotFoundException {
        RuleSet rs = loadRuleSet(EXTERNAL_REFERENCE_RULE_SET);
        assertEquals(1, rs.size());
        assertEquals(MockRule.class.getName(), rs.getRuleByName("MockRule").getRuleClass());
    }

    @Test
    public void testIncludeExcludePatterns() throws RuleSetNotFoundException {
        RuleSet ruleSet = loadRuleSet(INCLUDE_EXCLUDE_RULESET);

        assertNotNull("Include patterns", ruleSet.getIncludePatterns());
        assertEquals("Include patterns size", 2, ruleSet.getIncludePatterns().size());
        assertEquals("Include pattern #1", "include1", ruleSet.getIncludePatterns().get(0));
        assertEquals("Include pattern #2", "include2", ruleSet.getIncludePatterns().get(1));

        assertNotNull("Exclude patterns", ruleSet.getExcludePatterns());
        assertEquals("Exclude patterns size", 3, ruleSet.getExcludePatterns().size());
        assertEquals("Exclude pattern #1", "exclude1", ruleSet.getExcludePatterns().get(0));
        assertEquals("Exclude pattern #2", "exclude2", ruleSet.getExcludePatterns().get(1));
        assertEquals("Exclude pattern #3", "exclude3", ruleSet.getExcludePatterns().get(2));
    }

    /**
     * Rule reference can't be resolved - ref is used instead of class and the
     * class is old (pmd 4.3 and not pmd 5).
     *
     * @throws Exception
     *             any error
     */
    @Test(expected = RuleSetNotFoundException.class)
    public void testBug1202() throws Exception {
        RuleSetReferenceId ref = createRuleSetReferenceId("<?xml version=\"1.0\" encoding=\"UTF-8\"?>\n" + "<ruleset>\n"
                + "  <rule ref=\"net.sourceforge.pmd.rules.XPathRule\">\n" + "    <priority>1</priority>\n"
                + "    <properties>\n" + "      <property name=\"xpath\" value=\"//TypeDeclaration\" />\n"
                + "      <property name=\"message\" value=\"Foo\" />\n" + "    </properties>\n" + "  </rule>\n"
                + "</ruleset>\n");
        RuleSetFactory ruleSetFactory = new RuleSetFactory();
        ruleSetFactory.createRuleSet(ref);
    }

    /**
     * See https://sourceforge.net/p/pmd/bugs/1225/
     *
     * @throws Exception
     *             any error
     */
    @Test
    public void testEmptyRuleSetFile() throws Exception {
        RuleSetReferenceId ref = createRuleSetReferenceId("<?xml version=\"1.0\" encoding=\"UTF-8\"?>\n" + "\n"
                + "<ruleset name=\"Custom ruleset\" xmlns=\"http://pmd.sourceforge.net/ruleset/2.0.0\"\n"
                + "    xmlns:xsi=\"http:www.w3.org/2001/XMLSchema-instance\"\n"
                + "    xsi:schemaLocation=\"http://pmd.sourceforge.net/ruleset/2.0.0 https://pmd.sourceforge.io/ruleset_2_0_0.xsd\">\n"
                + "    <description>PMD Ruleset.</description>\n" + "\n"
                + "    <exclude-pattern>.*Test.*</exclude-pattern>\n" + "\n" + "</ruleset>\n");
        RuleSetFactory ruleSetFactory = new RuleSetFactory();
        RuleSet ruleset = ruleSetFactory.createRuleSet(ref);
        assertEquals(0, ruleset.getRules().size());
    }

    /**
     * See https://github.com/pmd/pmd/issues/782
     * Empty ruleset should be interpreted as deprecated.
     *
     * @throws Exception
     *             any error
     */
    @Test
    public void testEmptyRuleSetReferencedShouldNotBeDeprecated() throws Exception {
        RuleSetReferenceId ref = createRuleSetReferenceId("<?xml version=\"1.0\" encoding=\"UTF-8\"?>\n" + "\n"
                + "<ruleset name=\"Custom ruleset\" xmlns=\"http://pmd.sourceforge.net/ruleset/2.0.0\"\n"
                + "    xmlns:xsi=\"http:www.w3.org/2001/XMLSchema-instance\"\n"
                + "    xsi:schemaLocation=\"http://pmd.sourceforge.net/ruleset/2.0.0 https://pmd.sourceforge.io/ruleset_2_0_0.xsd\">\n"
                + "    <description>Ruleset which references a empty ruleset</description>\n" + "\n"
                + "    <rule ref=\"rulesets/dummy/empty-ruleset.xml\" />\n"
                + "</ruleset>\n");
        RuleSetFactory ruleSetFactory = new RuleSetFactory(new ResourceLoader(), RulePriority.LOW, true, true);
        RuleSet ruleset = ruleSetFactory.createRuleSet(ref);
        assertEquals(0, ruleset.getRules().size());

        assertTrue(logging.getLog().isEmpty());
    }

    /**
     * See https://sourceforge.net/p/pmd/bugs/1231/
     *
     * @throws Exception
     *             any error
     */
    @Test(expected = IllegalArgumentException.class)
    public void testWrongRuleNameReferenced() throws Exception {
        RuleSetReferenceId ref = createRuleSetReferenceId("<?xml version=\"1.0\"?>\n"
                + "<ruleset name=\"Custom ruleset for tests\"\n"
                + "    xmlns=\"http://pmd.sourceforge.net/ruleset/2.0.0\"\n"
                + "    xmlns:xsi=\"http://www.w3.org/2001/XMLSchema-instance\"\n"
                + "    xsi:schemaLocation=\"http://pmd.sourceforge.net/ruleset/2.0.0 https://pmd.sourceforge.io/ruleset_2_0_0.xsd\">\n"
                + "  <description>Custom ruleset for tests</description>\n"
                + "  <rule ref=\"net/sourceforge/pmd/TestRuleset1.xml/ThisRuleDoesNotExist\"/>\n" + "</ruleset>\n");
        RuleSetFactory ruleSetFactory = new RuleSetFactory();
        ruleSetFactory.createRuleSet(ref);
    }

    /**
     * Unit test for #1312 see https://sourceforge.net/p/pmd/bugs/1312/
     *
     * @throws Exception
     *             any error
     */
    @Test
    public void testRuleReferenceWithNameOverridden() throws Exception {
        RuleSetReferenceId ref = createRuleSetReferenceId("<?xml version=\"1.0\" encoding=\"UTF-8\"?>\n"
                + "<ruleset xmlns=\"http://pmd.sourceforge.net/ruleset/2.0.0\"\n"
                + "         xmlns:xsi=\"http://www.w3.org/2001/XMLSchema-instance\"\n"
                + "         name=\"pmd-eclipse\"\n"
                + "         xsi:schemaLocation=\"http://pmd.sourceforge.net/ruleset/2.0.0 https://pmd.sourceforge.io/ruleset_2_0_0.xsd\">\n"
                + "   <description>PMD Plugin preferences rule set</description>\n" + "\n"
                + "<rule name=\"OverriddenDummyBasicMockRule\"\n"
                + "    ref=\"rulesets/dummy/basic.xml/DummyBasicMockRule\">\n" + "</rule>\n" + "\n" + "</ruleset>");
        RuleSetFactory ruleSetFactory = new RuleSetFactory();
        RuleSet rs = ruleSetFactory.createRuleSet(ref);

        Rule r = rs.getRules().toArray(new Rule[1])[0];
        assertEquals("OverriddenDummyBasicMockRule", r.getName());
        RuleReference ruleRef = (RuleReference) r;
        assertEquals("DummyBasicMockRule", ruleRef.getRule().getName());
    }

    /**
     * See https://sourceforge.net/p/pmd/bugs/1231/
     *
     * <p>See https://github.com/pmd/pmd/issues/1978 - with that, it should not be an error anymore.
     *
     * @throws Exception
     *             any error
     */
    @Test
    public void testWrongRuleNameExcluded() throws Exception {
        RuleSetReferenceId ref = createRuleSetReferenceId(
                "<?xml version=\"1.0\"?>\n" + "<ruleset name=\"Custom ruleset for tests\"\n"
                        + "    xmlns=\"http://pmd.sourceforge.net/ruleset/2.0.0\"\n"
                        + "    xmlns:xsi=\"http://www.w3.org/2001/XMLSchema-instance\"\n"
                        + "    xsi:schemaLocation=\"http://pmd.sourceforge.net/ruleset/2.0.0 https://pmd.sourceforge.io/ruleset_2_0_0.xsd\">\n"
                        + "  <description>Custom ruleset for tests</description>\n"
                        + "  <rule ref=\"net/sourceforge/pmd/TestRuleset1.xml\">\n"
                        + "    <exclude name=\"ThisRuleDoesNotExist\"/>\n" + "  </rule>\n" + "</ruleset>\n");
        RuleSetFactory ruleSetFactory = new RuleSetFactory();
        RuleSet ruleset = ruleSetFactory.createRuleSet(ref);
        assertEquals(4, ruleset.getRules().size());
    }

    /**
     * This unit test manifests the current behavior - which might change in the
     * future. See #1537.
     *
     * Currently, if a ruleset is imported twice, the excludes of the first
     * import are ignored. Duplicated rules are silently ignored.
     *
     * @throws Exception
     *             any error
     * @see <a href="https://sourceforge.net/p/pmd/bugs/1537/">#1537 Implement
     *      strict ruleset parsing</a>
     * @see <a href=
     *      "http://stackoverflow.com/questions/40299075/custom-pmd-ruleset-not-working">stackoverflow
     *      - custom ruleset not working</a>
     */
    @Test
    public void testExcludeAndImportTwice() throws Exception {
        RuleSetReferenceId ref1 = createRuleSetReferenceId(
                "<?xml version=\"1.0\"?>\n" + "<ruleset name=\"Custom ruleset for tests\"\n"
                        + "    xmlns=\"http://pmd.sourceforge.net/ruleset/2.0.0\"\n"
                        + "    xmlns:xsi=\"http://www.w3.org/2001/XMLSchema-instance\"\n"
                        + "    xsi:schemaLocation=\"http://pmd.sourceforge.net/ruleset/2.0.0 https://pmd.sourceforge.io/ruleset_2_0_0.xsd\">\n"
                        + "  <description>Custom ruleset for tests</description>\n"
                        + "  <rule ref=\"rulesets/dummy/basic.xml\">\n" + "    <exclude name=\"DummyBasicMockRule\"/>\n"
                        + "  </rule>\n" + "</ruleset>\n");
        RuleSetFactory ruleSetFactory = new RuleSetFactory();
        RuleSet ruleset = ruleSetFactory.createRuleSet(ref1);
        assertNull(ruleset.getRuleByName("DummyBasicMockRule"));

        RuleSetReferenceId ref2 = createRuleSetReferenceId(
                "<?xml version=\"1.0\"?>\n" + "<ruleset name=\"Custom ruleset for tests\"\n"
                        + "    xmlns=\"http://pmd.sourceforge.net/ruleset/2.0.0\"\n"
                        + "    xmlns:xsi=\"http://www.w3.org/2001/XMLSchema-instance\"\n"
                        + "    xsi:schemaLocation=\"http://pmd.sourceforge.net/ruleset/2.0.0 https://pmd.sourceforge.io/ruleset_2_0_0.xsd\">\n"
                        + "  <description>Custom ruleset for tests</description>\n"
                        + "  <rule ref=\"rulesets/dummy/basic.xml\">\n" + "    <exclude name=\"DummyBasicMockRule\"/>\n"
                        + "  </rule>\n" + "  <rule ref=\"rulesets/dummy/basic.xml\"/>\n" + "</ruleset>\n");
        RuleSetFactory ruleSetFactory2 = new RuleSetFactory();
        RuleSet ruleset2 = ruleSetFactory2.createRuleSet(ref2);
        assertNotNull(ruleset2.getRuleByName("DummyBasicMockRule"));

        RuleSetReferenceId ref3 = createRuleSetReferenceId(
                "<?xml version=\"1.0\"?>\n" + "<ruleset name=\"Custom ruleset for tests\"\n"
                        + "    xmlns=\"http://pmd.sourceforge.net/ruleset/2.0.0\"\n"
                        + "    xmlns:xsi=\"http://www.w3.org/2001/XMLSchema-instance\"\n"
                        + "    xsi:schemaLocation=\"http://pmd.sourceforge.net/ruleset/2.0.0 https://pmd.sourceforge.io/ruleset_2_0_0.xsd\">\n"
                        + "  <description>Custom ruleset for tests</description>\n"
                        + "  <rule ref=\"rulesets/dummy/basic.xml\"/>\n" + "  <rule ref=\"rulesets/dummy/basic.xml\">\n"
                        + "    <exclude name=\"DummyBasicMockRule\"/>\n" + "  </rule>\n" + "</ruleset>\n");
        RuleSetFactory ruleSetFactory3 = new RuleSetFactory();
        RuleSet ruleset3 = ruleSetFactory3.createRuleSet(ref3);
        assertNotNull(ruleset3.getRuleByName("DummyBasicMockRule"));
    }

    @org.junit.Rule
    public JavaUtilLoggingRule logging = new JavaUtilLoggingRule(RuleSetFactory.class.getName());

    @Test
    public void testMissingRuleSetNameIsWarning() throws Exception {
        RuleSetReferenceId ref = createRuleSetReferenceId(
                "<?xml version=\"1.0\"?>\n" + "<ruleset \n"
                        + "    xmlns=\"http://pmd.sourceforge.net/ruleset/2.0.0\"\n"
                        + "    xmlns:xsi=\"http://www.w3.org/2001/XMLSchema-instance\"\n"
                        + "    xsi:schemaLocation=\"http://pmd.sourceforge.net/ruleset/2.0.0 https://pmd.sourceforge.io/ruleset_2_0_0.xsd\">\n"
                        + "  <description>Custom ruleset for tests</description>\n"
                        + "  <rule ref=\"rulesets/dummy/basic.xml\"/>\n"
                        + "  </ruleset>\n");
        RuleSetFactory ruleSetFactory = new RuleSetFactory();
        ruleSetFactory.createRuleSet(ref);

        assertTrue(logging.getLog().contains("RuleSet name is missing."));
    }

    @Test
    public void testMissingRuleSetDescriptionIsWarning() throws Exception {
        RuleSetReferenceId ref = createRuleSetReferenceId(
                "<?xml version=\"1.0\"?>\n" + "<ruleset name=\"then name\"\n"
                        + "    xmlns=\"http://pmd.sourceforge.net/ruleset/2.0.0\"\n"
                        + "    xmlns:xsi=\"http://www.w3.org/2001/XMLSchema-instance\"\n"
                        + "    xsi:schemaLocation=\"http://pmd.sourceforge.net/ruleset/2.0.0 https://pmd.sourceforge.io/ruleset_2_0_0.xsd\">\n"
                        + "  <rule ref=\"rulesets/dummy/basic.xml\"/>\n"
                        + "  </ruleset>\n");
        RuleSetFactory ruleSetFactory = new RuleSetFactory();
        ruleSetFactory.createRuleSet(ref);
        assertTrue(logging.getLog().contains("RuleSet description is missing."));
    }

    private static final String REF_OVERRIDE_ORIGINAL_NAME = "<?xml version=\"1.0\"?>" + PMD.EOL
            + "<ruleset name=\"test\">" + PMD.EOL + " <description>testdesc</description>" + PMD.EOL + " <rule "
            + PMD.EOL + "  ref=\"net/sourceforge/pmd/TestRuleset1.xml/MockRule1\" message=\"TestMessageOverride\"> "
            + PMD.EOL + " </rule>" + PMD.EOL + "</ruleset>";

    private static final String REF_MISPELLED_XREF = "<?xml version=\"1.0\"?>" + PMD.EOL + "<ruleset name=\"test\">"
            + PMD.EOL + " <description>testdesc</description>" + PMD.EOL + " <rule " + PMD.EOL
            + "  ref=\"net/sourceforge/pmd/TestRuleset1.xml/FooMockRule1\"> " + PMD.EOL + " </rule>" + PMD.EOL
            + "</ruleset>";

    private static final String REF_OVERRIDE_ORIGINAL_NAME_ONE_ELEM = "<?xml version=\"1.0\"?>" + PMD.EOL
            + "<ruleset name=\"test\">" + PMD.EOL + " <description>testdesc</description>" + PMD.EOL
            + " <rule ref=\"net/sourceforge/pmd/TestRuleset1.xml/MockRule1\" message=\"TestMessageOverride\"/> "
            + PMD.EOL + "</ruleset>";

    private static final String REF_OVERRIDE = "<?xml version=\"1.0\"?>" + PMD.EOL + "<ruleset name=\"test\">" + PMD.EOL
            + " <description>testdesc</description>" + PMD.EOL + " <rule " + PMD.EOL
            + "  ref=\"net/sourceforge/pmd/TestRuleset1.xml/MockRule4\" " + PMD.EOL + "  name=\"TestNameOverride\" "
            + PMD.EOL + "  message=\"Test message override\"> " + PMD.EOL
            + "  <description>Test description override</description>" + PMD.EOL
            + "  <example>Test example override</example>" + PMD.EOL + "  <priority>3</priority>" + PMD.EOL
            + "  <properties>" + PMD.EOL
            + "   <property name=\"test2\" description=\"test2\" type=\"String\" value=\"override2\"/>" + PMD.EOL
            + "   <property name=\"test3\" type=\"String\" description=\"test3\"><value>override3</value></property>"
            // + PMD.EOL + "   <property name=\"test4\" description=\"test4\" type=\"String\" value=\"new property\"/>" // Nonsense
            + PMD.EOL + "  </properties>" + PMD.EOL + " </rule>" + PMD.EOL + "</ruleset>";

    private static final String REF_OVERRIDE_NONEXISTENT = "<?xml version=\"1.0\"?>" + PMD.EOL + "<ruleset name=\"test\">" + PMD.EOL
                                                           + " <description>testdesc</description>" + PMD.EOL + " <rule " + PMD.EOL
                                                           + "  ref=\"net/sourceforge/pmd/TestRuleset1.xml/MockRule4\" " + PMD.EOL + "  name=\"TestNameOverride\" "
                                                           + PMD.EOL + "  message=\"Test message override\"> " + PMD.EOL
                                                           + "  <description>Test description override</description>" + PMD.EOL
                                                           + "  <example>Test example override</example>" + PMD.EOL + "  <priority>3</priority>" + PMD.EOL
                                                           + "  <properties>" + PMD.EOL
                                                           + "   <property name=\"test4\" description=\"test4\" type=\"String\" value=\"new property\"/>" + PMD.EOL // inexistent property
                                                           + "  </properties>" + PMD.EOL + " </rule>" + PMD.EOL + "</ruleset>";

    private static final String REF_INTERNAL_TO_INTERNAL = "<?xml version=\"1.0\"?>" + PMD.EOL
            + "<ruleset name=\"test\">" + PMD.EOL + " <description>testdesc</description>" + PMD.EOL + "<rule "
            + PMD.EOL + "name=\"MockRuleName\" " + PMD.EOL + "message=\"avoid the mock rule\" " + PMD.EOL
            + "class=\"net.sourceforge.pmd.lang.rule.MockRule\">" + PMD.EOL + "</rule>"
            + " <rule ref=\"MockRuleName\" name=\"MockRuleNameRef\"/> " + PMD.EOL + "</ruleset>";

    private static final String REF_INTERNAL_TO_INTERNAL_CHAIN = "<?xml version=\"1.0\"?>" + PMD.EOL
            + "<ruleset name=\"test\">" + PMD.EOL + " <description>testdesc</description>" + PMD.EOL + "<rule "
            + PMD.EOL + "name=\"MockRuleName\" " + PMD.EOL + "message=\"avoid the mock rule\" " + PMD.EOL
            + "class=\"net.sourceforge.pmd.lang.rule.MockRule\">" + PMD.EOL + "</rule>"
            + " <rule ref=\"MockRuleName\" name=\"MockRuleNameRef\"><priority>2</priority></rule> " + PMD.EOL
            + " <rule ref=\"MockRuleNameRef\" name=\"MockRuleNameRefRef\"><priority>1</priority></rule> " + PMD.EOL
            + "</ruleset>";

    private static final String REF_INTERNAL_TO_EXTERNAL = "<?xml version=\"1.0\"?>" + PMD.EOL
            + "<ruleset name=\"test\">" + PMD.EOL + " <description>testdesc</description>" + PMD.EOL + "<rule "
            + PMD.EOL + "name=\"ExternalRefRuleName\" " + PMD.EOL
            + "ref=\"net/sourceforge/pmd/TestRuleset1.xml/MockRule1\"/>" + PMD.EOL
            + " <rule ref=\"ExternalRefRuleName\" name=\"ExternalRefRuleNameRef\"/> " + PMD.EOL + "</ruleset>";

    private static final String REF_INTERNAL_TO_EXTERNAL_CHAIN = "<?xml version=\"1.0\"?>" + PMD.EOL
            + "<ruleset name=\"test\">" + PMD.EOL + " <description>testdesc</description>" + PMD.EOL + "<rule "
            + PMD.EOL + "name=\"ExternalRefRuleName\" " + PMD.EOL
            + "ref=\"net/sourceforge/pmd/TestRuleset2.xml/TestRule\"/>" + PMD.EOL
            + " <rule ref=\"ExternalRefRuleName\" name=\"ExternalRefRuleNameRef\"><priority>2</priority></rule> "
            + PMD.EOL
            + " <rule ref=\"ExternalRefRuleNameRef\" name=\"ExternalRefRuleNameRefRef\"><priority>1</priority></rule> "
            + PMD.EOL + "</ruleset>";

    private static final String EMPTY_RULESET = "<?xml version=\"1.0\"?>" + PMD.EOL + "<ruleset name=\"test\">"
            + PMD.EOL + "<description>testdesc</description>" + PMD.EOL + "</ruleset>";

    private static final String SINGLE_RULE = "<?xml version=\"1.0\"?>" + PMD.EOL + "<ruleset name=\"test\">" + PMD.EOL
            + "<description>testdesc</description>" + PMD.EOL + "<rule " + PMD.EOL + "name=\"MockRuleName\" " + PMD.EOL
            + "message=\"avoid the mock rule\" " + PMD.EOL + "class=\"net.sourceforge.pmd.lang.rule.MockRule\">"
            + "<priority>3</priority>" + PMD.EOL + "</rule></ruleset>";

    private static final String MULTIPLE_RULES = "<?xml version=\"1.0\"?>" + PMD.EOL + "<ruleset name=\"test\">"
            + PMD.EOL + "<description>testdesc</description>" + PMD.EOL + "<rule name=\"MockRuleName1\" " + PMD.EOL
            + "message=\"avoid the mock rule\" " + PMD.EOL + "class=\"net.sourceforge.pmd.lang.rule.MockRule\">"
            + PMD.EOL + "</rule>" + PMD.EOL + "<rule name=\"MockRuleName2\" " + PMD.EOL
            + "message=\"avoid the mock rule\" " + PMD.EOL + "class=\"net.sourceforge.pmd.lang.rule.MockRule\">"
            + PMD.EOL + "</rule></ruleset>";

    private static final String PROPERTIES = "<?xml version=\"1.0\"?>" + PMD.EOL + "<ruleset name=\"test\">" + PMD.EOL
            + "<description>testdesc</description>" + PMD.EOL + "<rule name=\"MockRuleName\" " + PMD.EOL
            + "message=\"avoid the mock rule\" " + PMD.EOL + "class=\"net.sourceforge.pmd.lang.rule.MockRule\">"
            + PMD.EOL + "<description>testdesc2</description>" + PMD.EOL + "<properties>" + PMD.EOL
            + "<property name=\"fooBoolean\" description=\"test\" type=\"Boolean\" value=\"true\" />" + PMD.EOL
            + "<property name=\"fooChar\" description=\"test\" type=\"Character\" value=\"B\" />" + PMD.EOL
            + "<property name=\"fooInt\" description=\"test\" type=\"Integer\" min=\"1\" max=\"10\" value=\"3\" />"
            + PMD.EOL
            + "<property name=\"fooFloat\" description=\"test\" type=\"Float\" min=\"1.0\" max=\"1.0\" value=\"1.0\"  />"
            + PMD.EOL
            + "<property name=\"fooDouble\" description=\"test\" type=\"Double\" min=\"1.0\" max=\"9.0\" value=\"3.0\"  />"
            + PMD.EOL + "<property name=\"fooString\" description=\"test\" type=\"String\" value=\"bar\" />" + PMD.EOL
            + "</properties>" + PMD.EOL + "</rule></ruleset>";

    private static final String XPATH = "<?xml version=\"1.0\"?>" + PMD.EOL + "<ruleset name=\"test\">" + PMD.EOL
            + "<description>testdesc</description>" + PMD.EOL + "<rule name=\"MockRuleName\" " + PMD.EOL
            + "message=\"avoid the mock rule\" " + PMD.EOL + "class=\"net.sourceforge.pmd.lang.rule.MockRule\">"
            + "<priority>3</priority>" + PMD.EOL + PMD.EOL + "<description>testdesc2</description>" + PMD.EOL
            + "<properties>" + PMD.EOL + "<property name=\"xpath\" description=\"test\" type=\"String\">" + PMD.EOL
            + "<value>" + PMD.EOL + "<![CDATA[ //Block ]]>" + PMD.EOL + "</value>" + PMD.EOL + "</property>" + PMD.EOL
            + "</properties>" + PMD.EOL + "</rule></ruleset>";

    private static final String PRIORITY = "<?xml version=\"1.0\"?>" + PMD.EOL + "<ruleset name=\"test\">" + PMD.EOL
            + "<description>testdesc</description>" + PMD.EOL + "<rule " + PMD.EOL + "name=\"MockRuleName\" " + PMD.EOL
            + "message=\"avoid the mock rule\" " + PMD.EOL + "class=\"net.sourceforge.pmd.lang.rule.MockRule\">"
            + "<priority>3</priority>" + PMD.EOL + "</rule></ruleset>";

    private static final String LANGUAGE = "<?xml version=\"1.0\"?>" + PMD.EOL + "<ruleset name=\"test\">" + PMD.EOL
            + "<description>testdesc</description>" + PMD.EOL + "<rule " + PMD.EOL + "name=\"MockRuleName\" " + PMD.EOL
            + "message=\"avoid the mock rule\" " + PMD.EOL
            + "class=\"net.sourceforge.pmd.lang.rule.MockRule\" language=\"dummy\">" + PMD.EOL + "</rule></ruleset>";

    private static final String INCORRECT_LANGUAGE = "<?xml version=\"1.0\"?>" + PMD.EOL + "<ruleset name=\"test\">"
            + PMD.EOL + "<description>testdesc</description>" + PMD.EOL + "<rule " + PMD.EOL + "name=\"MockRuleName\" "
            + PMD.EOL + "message=\"avoid the mock rule\" " + PMD.EOL
            + "class=\"net.sourceforge.pmd.lang.rule.MockRule\"" + PMD.EOL + " language=\"bogus\">" + PMD.EOL
            + "</rule></ruleset>";

    private static final String MINIMUM_LANGUAGE_VERSION = "<?xml version=\"1.0\"?>" + PMD.EOL
            + "<ruleset name=\"test\">" + PMD.EOL + "<description>testdesc</description>" + PMD.EOL + "<rule " + PMD.EOL
            + "name=\"MockRuleName\" " + PMD.EOL + "message=\"avoid the mock rule\" " + PMD.EOL
            + "class=\"net.sourceforge.pmd.lang.rule.MockRule\"" + PMD.EOL + " language=\"dummy\"" + PMD.EOL
            + " minimumLanguageVersion=\"1.4\">" + PMD.EOL + "</rule></ruleset>";

    private static final String INCORRECT_MINIMUM_LANGUAGE_VERSION = "<?xml version=\"1.0\"?>" + PMD.EOL
            + "<ruleset name=\"test\">" + PMD.EOL + "<description>testdesc</description>" + PMD.EOL + "<rule " + PMD.EOL
            + "name=\"MockRuleName\" " + PMD.EOL + "message=\"avoid the mock rule\" " + PMD.EOL
            + "class=\"net.sourceforge.pmd.lang.rule.MockRule\"" + PMD.EOL + " language=\"dummy\"" + PMD.EOL
            + " minimumLanguageVersion=\"bogus\">" + PMD.EOL + "</rule></ruleset>";

    private static final String MAXIMUM_LANGUAGE_VERSION = "<?xml version=\"1.0\"?>" + PMD.EOL
            + "<ruleset name=\"test\">" + PMD.EOL + "<description>testdesc</description>" + PMD.EOL + "<rule " + PMD.EOL
            + "name=\"MockRuleName\" " + PMD.EOL + "message=\"avoid the mock rule\" " + PMD.EOL
            + "class=\"net.sourceforge.pmd.lang.rule.MockRule\"" + PMD.EOL + " language=\"dummy\"" + PMD.EOL
            + " maximumLanguageVersion=\"1.7\">" + PMD.EOL + "</rule></ruleset>";

    private static final String INCORRECT_MAXIMUM_LANGUAGE_VERSION = "<?xml version=\"1.0\"?>" + PMD.EOL
            + "<ruleset name=\"test\">" + PMD.EOL + "<description>testdesc</description>" + PMD.EOL + "<rule " + PMD.EOL
            + "name=\"MockRuleName\" " + PMD.EOL + "message=\"avoid the mock rule\" " + PMD.EOL
            + "class=\"net.sourceforge.pmd.lang.rule.MockRule\"" + PMD.EOL + " language=\"dummy\"" + PMD.EOL
            + " maximumLanguageVersion=\"bogus\">" + PMD.EOL + "</rule></ruleset>";

    private static final String INVERTED_MINIMUM_MAXIMUM_LANGUAGE_VERSIONS = "<?xml version=\"1.0\"?>" + PMD.EOL
            + "<ruleset name=\"test\">" + PMD.EOL + "<description>testdesc</description>" + PMD.EOL + "<rule " + PMD.EOL
            + "name=\"MockRuleName\" " + PMD.EOL + "message=\"avoid the mock rule\" " + PMD.EOL
            + "class=\"net.sourceforge.pmd.lang.rule.MockRule\" " + PMD.EOL + "language=\"dummy\"" + PMD.EOL
            + " minimumLanguageVersion=\"1.7\"" + PMD.EOL + "maximumLanguageVersion=\"1.4\">" + PMD.EOL
            + "</rule></ruleset>";

    private static final String DIRECT_DEPRECATED_RULE = "<?xml version=\"1.0\"?>" + PMD.EOL + "<ruleset name=\"test\">"
            + PMD.EOL + "<description>testdesc</description>" + PMD.EOL + "<rule " + PMD.EOL + "name=\"MockRuleName\" "
            + PMD.EOL + "message=\"avoid the mock rule\" " + PMD.EOL
            + "class=\"net.sourceforge.pmd.lang.rule.MockRule\" deprecated=\"true\">" + PMD.EOL + "</rule></ruleset>";

    // Note: Update this RuleSet name to a different RuleSet with deprecated
    // Rules when the Rules are finally removed.
    private static final String DEPRECATED_RULE_RULESET_NAME = "net/sourceforge/pmd/TestRuleset1.xml";

    // Note: Update this Rule name to a different deprecated Rule when the one
    // listed here is finally removed.
    private static final String DEPRECATED_RULE_NAME = "MockRule3";

    private static final String REFERENCE_TO_DEPRECATED_RULE = "<?xml version=\"1.0\"?>" + PMD.EOL
            + "<ruleset name=\"test\">" + PMD.EOL + "<description>testdesc</description>" + PMD.EOL + "<rule " + PMD.EOL
            + "ref=\"" + DEPRECATED_RULE_RULESET_NAME + "/" + DEPRECATED_RULE_NAME + "\">" + PMD.EOL
            + "</rule></ruleset>";

    private static final String REFERENCE_TO_RULESET_WITH_DEPRECATED_RULE = "<?xml version=\"1.0\"?>" + PMD.EOL
            + "<ruleset name=\"test\">" + PMD.EOL + "<description>testdesc</description>" + PMD.EOL + "<rule " + PMD.EOL
            + "ref=\"" + DEPRECATED_RULE_RULESET_NAME + "\">" + PMD.EOL + "</rule></ruleset>";

    private static final String DFA = "<?xml version=\"1.0\"?>" + PMD.EOL + "<ruleset name=\"test\">" + PMD.EOL
            + "<description>testdesc</description>" + PMD.EOL + "<rule " + PMD.EOL + "name=\"MockRuleName\" " + PMD.EOL
            + "message=\"avoid the mock rule\" " + PMD.EOL + "dfa=\"true\" " + PMD.EOL
            + "class=\"net.sourceforge.pmd.lang.rule.MockRule\">" + "<priority>3</priority>" + PMD.EOL
            + "</rule></ruleset>";

    private static final String INCLUDE_EXCLUDE_RULESET = "<?xml version=\"1.0\"?>" + PMD.EOL
            + "<ruleset name=\"test\">" + PMD.EOL + "<description>testdesc</description>" + PMD.EOL
            + "<include-pattern>include1</include-pattern>" + PMD.EOL + "<include-pattern>include2</include-pattern>"
            + PMD.EOL + "<exclude-pattern>exclude1</exclude-pattern>" + PMD.EOL
            + "<exclude-pattern>exclude2</exclude-pattern>" + PMD.EOL + "<exclude-pattern>exclude3</exclude-pattern>"
            + PMD.EOL + "</ruleset>";

    private static final String EXTERNAL_REFERENCE_RULE_SET = "<?xml version=\"1.0\"?>" + PMD.EOL
            + "<ruleset name=\"test\">" + PMD.EOL + "<description>testdesc</description>" + PMD.EOL
            + "<rule ref=\"net/sourceforge/pmd/external-reference-ruleset.xml/MockRule\"/>" + PMD.EOL + "</ruleset>";

    private Rule loadFirstRule(String ruleSetXml) throws RuleSetNotFoundException {
        RuleSet rs = loadRuleSet(ruleSetXml);
        return rs.getRules().iterator().next();
    }

    private RuleSet loadRuleSet(String ruleSetXml) throws RuleSetNotFoundException {
        RuleSetFactory rsf = new RuleSetFactory();
        return rsf.createRuleSet(createRuleSetReferenceId(ruleSetXml));
    }

    private RuleSet loadRuleSetWithDeprecationWarnings(String ruleSetXml) throws RuleSetNotFoundException {
        RuleSetFactory rsf = new RuleSetFactory(new ResourceLoader(), RulePriority.LOW, true, false);
        return rsf.createRuleSet(createRuleSetReferenceId(ruleSetXml));
    }

    private static RuleSetReferenceId createRuleSetReferenceId(final String ruleSetXml) {
        return new RuleSetReferenceId(null) {
            @Override
            public InputStream getInputStream(ResourceLoader resourceLoader) throws RuleSetNotFoundException {
                try {
                    return new ByteArrayInputStream(ruleSetXml.getBytes("UTF-8"));
                } catch (UnsupportedEncodingException e) {
                    return null;
                }
            }
        };
    }
}<|MERGE_RESOLUTION|>--- conflicted
+++ resolved
@@ -38,12 +38,9 @@
     @org.junit.Rule
     public ExpectedException ex = ExpectedException.none();
 
-<<<<<<< HEAD
-=======
     @org.junit.Rule
     public LocaleRule localeRule = LocaleRule.en();
 
->>>>>>> 8257fc2e
     @Test
     public void testRuleSetFileName() throws RuleSetNotFoundException {
         RuleSet rs = loadRuleSet(EMPTY_RULESET);
