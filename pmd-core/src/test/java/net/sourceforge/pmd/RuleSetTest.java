--- conflicted
+++ resolved
@@ -77,15 +77,6 @@
     @Test
     void testAccessors() {
         RuleSet rs = new RuleSetBuilder(new Random().nextLong())
-<<<<<<< HEAD
-            .withFileName("baz")
-            .withName("foo")
-            .withDescription("bar")
-            .build();
-        assertEquals("file name mismatch", "baz", rs.getFileName());
-        assertEquals("name mismatch", "foo", rs.getName());
-        assertEquals("description mismatch", "bar", rs.getDescription());
-=======
                 .withFileName("baz")
                 .withName("foo")
                 .withDescription("bar")
@@ -93,7 +84,6 @@
         assertEquals("baz", rs.getFileName(), "file name mismatch");
         assertEquals("foo", rs.getName(), "name mismatch");
         assertEquals("bar", rs.getDescription(), "description mismatch");
->>>>>>> 942c8f04
     }
 
     @Test
@@ -137,17 +127,10 @@
             .addRule(new MockRule("name", "desc", "msg", "rulesetname"))
             .build();
         RuleSet set2 = createRuleSetBuilder("ruleset2")
-<<<<<<< HEAD
-            .addRule(new MockRule("name2", "desc", "msg", "rulesetname"))
-            .addRuleSet(set1)
-            .build();
-        assertEquals("ruleset size wrong", 2, set2.size());
-=======
                 .addRule(new MockRule("name2", "desc", "msg", "rulesetname"))
                 .addRuleSet(set1)
                 .build();
         assertEquals(2, set2.size(), "ruleset size wrong");
->>>>>>> 942c8f04
     }
 
     @Test
@@ -156,18 +139,11 @@
             .addRule(new MockRule("name", "desc", "msg", "rulesetname"))
             .build();
 
-<<<<<<< HEAD
-        createRuleSetBuilder("ruleset2")
-            .addRule(new MockRule("name2", "desc", "msg", "rulesetname"))
-            .addRuleSetByReference(set1, false)
-            .build();
-=======
         assertThrows(RuntimeException.class, () ->
             createRuleSetBuilder("ruleset2")
                     .addRule(new MockRule("name2", "desc", "msg", "rulesetname"))
                     .addRuleSetByReference(set1, false)
                     .build());
->>>>>>> 942c8f04
     }
 
     @Test
@@ -178,15 +154,9 @@
             .addRule(new MockRule("name2", "desc", "msg", "rulesetname"))
             .build();
         RuleSet set1 = createRuleSetBuilder("ruleset1")
-<<<<<<< HEAD
-            .addRuleSetByReference(set2, true)
-            .build();
-        assertEquals("wrong rule size", 2, set1.getRules().size());
-=======
                 .addRuleSetByReference(set2, true)
                 .build();
         assertEquals(2, set1.getRules().size(), "wrong rule size");
->>>>>>> 942c8f04
         for (Rule rule : set1.getRules()) {
             assertTrue(rule instanceof RuleReference, "not a rule reference");
             RuleReference ruleReference = (RuleReference) rule;
@@ -203,15 +173,9 @@
             .addRule(new MockRule("name2", "desc", "msg", "rulesetname"))
             .build();
         RuleSet set1 = createRuleSetBuilder("ruleset1")
-<<<<<<< HEAD
-            .addRuleSetByReference(set2, false)
-            .build();
-        assertEquals("wrong rule size", 2, set1.getRules().size());
-=======
                 .addRuleSetByReference(set2, false)
                 .build();
         assertEquals(2, set1.getRules().size(), "wrong rule size");
->>>>>>> 942c8f04
         for (Rule rule : set1.getRules()) {
             assertTrue(rule instanceof RuleReference, "not a rule reference");
             RuleReference ruleReference = (RuleReference) rule;
@@ -242,17 +206,10 @@
     @Test
     void testEquals3() {
         RuleSet s = new RuleSetBuilder(new Random().nextLong())
-<<<<<<< HEAD
-            .withName("basic rules")
-            .withDescription("desc")
-            .build();
-        assertFalse("A ruleset cannot be equals to another kind of object", s.equals("basic rules"));
-=======
                 .withName("basic rules")
                 .withDescription("desc")
                 .build();
         assertFalse(s.equals("basic rules"), "A ruleset cannot be equals to another kind of object");
->>>>>>> 942c8f04
     }
 
     @Test
@@ -300,25 +257,6 @@
 
         Rule rule = new MockRule();
 
-<<<<<<< HEAD
-        assertFalse("Different languages should not apply",
-                    RuleSet.applies(rule, LanguageRegistry.getLanguage(Dummy2LanguageModule.NAME).getDefaultVersion()));
-
-        assertTrue("Same language with no min/max should apply",
-                   RuleSet.applies(rule, dummyLang.getVersion("1.5")));
-
-        rule.setMinimumLanguageVersion(dummyLang.getVersion("1.5"));
-        assertTrue("Same language with valid min only should apply",
-                   RuleSet.applies(rule, dummyLang.getVersion("1.5")));
-
-        rule.setMaximumLanguageVersion(dummyLang.getVersion("1.6"));
-        assertTrue("Same language with valid min and max should apply",
-                   RuleSet.applies(rule, dummyLang.getVersion("1.5")));
-        assertFalse("Same language with outside range of min/max should not apply",
-                    RuleSet.applies(rule, dummyLang.getVersion("1.4")));
-        assertFalse("Same language with outside range of min/max should not apply",
-                    RuleSet.applies(rule, dummyLang.getVersion("1.7")));
-=======
         assertFalse(RuleSet.applies(rule, LanguageRegistry.getLanguage(Dummy2LanguageModule.NAME).getDefaultVersion()),
                 "Different languages should not apply");
 
@@ -336,7 +274,6 @@
                 "Same language with outside range of min/max should not apply");
         assertFalse(RuleSet.applies(rule, dummyLang.getVersion("1.7")),
                 "Same language with outside range of min/max should not apply");
->>>>>>> 942c8f04
     }
 
     @Test
@@ -353,17 +290,10 @@
     void testExcludePatternAreOrdered() {
 
         RuleSet ruleSet2 = createRuleSetBuilder("ruleset2")
-<<<<<<< HEAD
-            .withFileExclusions(Pattern.compile(".*"))
-            .withFileExclusions(Pattern.compile(".*ha"))
-            .build();
-        assertEquals("Exclude pattern", Arrays.asList(".*", ".*ha"), toStrings(ruleSet2.getFileExclusions()));
-=======
                 .withFileExclusions(Pattern.compile(".*"))
                 .withFileExclusions(Pattern.compile(".*ha"))
                 .build();
         assertEquals(Arrays.asList(".*", ".*ha"), toStrings(ruleSet2.getFileExclusions()), "Exclude pattern");
->>>>>>> 942c8f04
     }
 
     @Test
@@ -390,17 +320,10 @@
         assertEquals(1, ruleSet.getFileExclusions().size(), "Invalid number of patterns");
 
         RuleSet ruleSet2 = createRuleSetBuilder("ruleset2")
-<<<<<<< HEAD
-            .withFileExclusions(ruleSet.getFileExclusions())
-            .build();
-        assertNotNull("Exclude patterns", ruleSet2.getFileExclusions());
-        assertEquals("Invalid number of patterns", 1, ruleSet2.getFileExclusions().size());
-=======
                 .withFileExclusions(ruleSet.getFileExclusions())
                 .build();
         assertNotNull(ruleSet2.getFileExclusions(), "Exclude patterns");
         assertEquals(1, ruleSet2.getFileExclusions().size(), "Invalid number of patterns");
->>>>>>> 942c8f04
     }
 
     @Test
@@ -420,15 +343,6 @@
     @Test
     void testAddIncludePattern() {
         RuleSet ruleSet = createRuleSetBuilder("ruleset")
-<<<<<<< HEAD
-            .withFileInclusions(Pattern.compile(".*"))
-            .build();
-        assertNotNull("Include patterns", ruleSet.getFileInclusions());
-        assertEquals("Invalid number of patterns", 1, ruleSet.getFileInclusions().size());
-        assertEquals("Include pattern", ".*", ruleSet.getFileInclusions().get(0).pattern());
-        assertNotNull("Exclude patterns", ruleSet.getFileExclusions());
-        assertEquals("Invalid number of exclude patterns", 0, ruleSet.getFileExclusions().size());
-=======
                 .withFileInclusions(Pattern.compile(".*"))
                 .build();
         assertNotNull(ruleSet.getFileInclusions(), "Include patterns");
@@ -436,7 +350,6 @@
         assertEquals(".*", ruleSet.getFileInclusions().get(0).pattern(), "Include pattern");
         assertNotNull(ruleSet.getFileExclusions(), "Exclude patterns");
         assertEquals(0, ruleSet.getFileExclusions().size(), "Invalid number of exclude patterns");
->>>>>>> 942c8f04
     }
 
     @Test
@@ -445,16 +358,6 @@
             .withFileInclusions(Pattern.compile("ah*"), Pattern.compile(".*"))
             .build();
         RuleSet ruleSet2 = createRuleSetBuilder("ruleset1")
-<<<<<<< HEAD
-            .withFileInclusions(ruleSet.getFileInclusions())
-            .build();
-        assertNotNull("Include patterns", ruleSet2.getFileInclusions());
-        assertEquals("Invalid number of patterns", 2, ruleSet2.getFileInclusions().size());
-        assertEquals("Include pattern", "ah*", ruleSet2.getFileInclusions().get(0).pattern());
-        assertEquals("Include pattern", ".*", ruleSet2.getFileInclusions().get(1).pattern());
-        assertNotNull("Exclude patterns", ruleSet.getFileExclusions());
-        assertEquals("Invalid number of exclude patterns", 0, ruleSet.getFileExclusions().size());
-=======
                 .withFileInclusions(ruleSet.getFileInclusions())
                 .build();
         assertNotNull(ruleSet2.getFileInclusions(), "Include patterns");
@@ -463,7 +366,6 @@
         assertEquals(".*", ruleSet2.getFileInclusions().get(1).pattern(), "Include pattern");
         assertNotNull(ruleSet.getFileExclusions(), "Exclude patterns");
         assertEquals(0, ruleSet.getFileExclusions().size(), "Invalid number of exclude patterns");
->>>>>>> 942c8f04
     }
 
     @Test
@@ -481,43 +383,13 @@
     }
 
     @Test
-<<<<<<< HEAD
-    public void testIncludeExcludeApplies() {
+    void testIncludeExcludeApplies() {
         TextFile file = TextFile.forPath(Paths.get("C:\\myworkspace\\project\\some\\random\\package\\RandomClass.java"), Charset.defaultCharset(), dummyLang.getDefaultVersion());
-=======
-    void testIncludeExcludeApplies() {
-        File file = new File("C:\\myworkspace\\project\\some\\random\\package\\RandomClass.java");
->>>>>>> 942c8f04
 
         RuleSet ruleSet = createRuleSetBuilder("ruleset").build();
         assertTrue(ruleSet.applies(file), "No patterns");
 
         ruleSet = createRuleSetBuilder("ruleset")
-<<<<<<< HEAD
-            .withFileExclusions(Pattern.compile("nomatch"))
-            .build();
-        assertTrue("Non-matching exclude", ruleSet.applies(file));
-
-        ruleSet = createRuleSetBuilder("ruleset")
-            .withFileExclusions(Pattern.compile("nomatch"), Pattern.compile(".*/package/.*"))
-            .build();
-        assertFalse("Matching exclude", ruleSet.applies(file));
-
-        ruleSet = createRuleSetBuilder("ruleset")
-            .withFileExclusions(Pattern.compile("nomatch"))
-            .withFileExclusions(Pattern.compile(".*/package/.*"))
-            .withFileInclusions(Pattern.compile(".*/randomX/.*"))
-            .build();
-        assertFalse("Non-matching include", ruleSet.applies(file));
-
-        ruleSet = createRuleSetBuilder("ruleset")
-            .withFileExclusions(Pattern.compile("nomatch"))
-            .withFileExclusions(Pattern.compile(".*/package/.*"))
-            .withFileInclusions(Pattern.compile(".*/randomX/.*"))
-            .withFileInclusions(Pattern.compile(".*/random/.*"))
-            .build();
-        assertTrue("Matching include", ruleSet.applies(file));
-=======
                 .withFileExclusions(Pattern.compile("nomatch"))
                 .build();
         assertTrue(ruleSet.applies(file), "Non-matching exclude");
@@ -541,7 +413,6 @@
                 .withFileInclusions(Pattern.compile(".*/random/.*"))
                 .build();
         assertTrue(ruleSet.applies(file), "Matching include");
->>>>>>> 942c8f04
     }
 
     @Test
