/**
 * BSD-style license; for more info see http://pmd.sourceforge.net/license.html
 */

package net.sourceforge.pmd;

import static net.sourceforge.pmd.util.CollectionUtil.listOf;
import static net.sourceforge.pmd.util.CollectionUtil.setOf;
import static org.junit.Assert.assertEquals;
import static org.junit.Assert.assertFalse;
import static org.junit.Assert.assertNotNull;
import static org.junit.Assert.assertNotSame;
import static org.junit.Assert.assertNull;
import static org.junit.Assert.assertTrue;

import java.io.File;
import java.util.ArrayList;
import java.util.Arrays;
import java.util.Collection;
import java.util.HashSet;
import java.util.Iterator;
import java.util.List;
import java.util.Random;
import java.util.Set;
import java.util.regex.Pattern;

import org.checkerframework.checker.nullness.qual.NonNull;
import org.junit.Test;

import net.sourceforge.pmd.Report.ProcessingError;
import net.sourceforge.pmd.RuleSet.RuleSetBuilder;
import net.sourceforge.pmd.internal.util.IteratorUtil;
import net.sourceforge.pmd.lang.Dummy2LanguageModule;
import net.sourceforge.pmd.lang.DummyLanguageModule;
import net.sourceforge.pmd.lang.LanguageRegistry;
import net.sourceforge.pmd.lang.ast.DummyNode;
import net.sourceforge.pmd.lang.ast.DummyRoot;
import net.sourceforge.pmd.lang.ast.Node;
import net.sourceforge.pmd.lang.rule.MockRule;
import net.sourceforge.pmd.lang.rule.RuleReference;
import net.sourceforge.pmd.lang.rule.RuleTargetSelector;

public class RuleSetTest {

    @Test(expected = NullPointerException.class)
    public void testRuleSetRequiresName() {
        new RuleSetBuilder(new Random().nextLong())
            .withName(null);
    }

    @Test(expected = NullPointerException.class)
    public void testRuleSetRequiresDescription() {
        new RuleSetBuilder(new Random().nextLong())
            .withName("some name")
            .withDescription(null);
    }

    @Test(expected = NullPointerException.class)
    public void testRuleSetRequiresName2() {
        new RuleSetBuilder(new Random().nextLong()).build();
    }

    @Test
    public void testAccessors() {
        RuleSet rs = new RuleSetBuilder(new Random().nextLong())
                .withFileName("baz")
                .withName("foo")
                .withDescription("bar")
                .build();
        assertEquals("file name mismatch", "baz", rs.getFileName());
        assertEquals("name mismatch", "foo", rs.getName());
        assertEquals("description mismatch", "bar", rs.getDescription());
    }

    @Test
    public void testGetRuleByName() {
        MockRule mock = new MockRule("name", "desc", "msg", "rulesetname");
        RuleSet rs = RulesetsFactoryUtils.defaultFactory().createSingleRuleRuleSet(mock);
        assertEquals("unable to fetch rule by name", mock, rs.getRuleByName("name"));
    }

    @Test
    public void testGetRuleByName2() {
        MockRule mock = new MockRule("name", "desc", "msg", "rulesetname");
        RuleSet rs = RulesetsFactoryUtils.defaultFactory().createSingleRuleRuleSet(mock);
        assertNull("the rule FooRule must not be found!", rs.getRuleByName("FooRule"));
    }

    @Test
    public void testRuleList() {
        MockRule rule = new MockRule("name", "desc", "msg", "rulesetname");
        RuleSet ruleset = RulesetsFactoryUtils.defaultFactory().createSingleRuleRuleSet(rule);

        assertEquals("Size of RuleSet isn't one.", 1, ruleset.size());

        Collection<Rule> rules = ruleset.getRules();

        Iterator<Rule> i = rules.iterator();
        assertTrue("Empty Set", i.hasNext());
        assertEquals("Returned set of wrong size.", 1, rules.size());
        assertEquals("Rule isn't in ruleset.", rule, i.next());
    }

    private RuleSetBuilder createRuleSetBuilder(String name) {
        return new RuleSetBuilder(new Random().nextLong())
                .withName(name)
                .withDescription("Description for " + name);
    }

    @Test
    public void testAddRuleSet() {
        RuleSet set1 = createRuleSetBuilder("ruleset1")
                .addRule(new MockRule("name", "desc", "msg", "rulesetname"))
                .build();
        RuleSet set2 = createRuleSetBuilder("ruleset2")
                .addRule(new MockRule("name2", "desc", "msg", "rulesetname"))
                .addRuleSet(set1)
                .build();
        assertEquals("ruleset size wrong", 2, set2.size());
    }

    @Test(expected = RuntimeException.class)
    public void testAddRuleSetByReferenceBad() {
        RuleSet set1 = createRuleSetBuilder("ruleset1")
                .addRule(new MockRule("name", "desc", "msg", "rulesetname"))
                .build();

        createRuleSetBuilder("ruleset2")
                .addRule(new MockRule("name2", "desc", "msg", "rulesetname"))
                .addRuleSetByReference(set1, false)
                .build();
    }

    @Test
    public void testAddRuleSetByReferenceAllRule() {
        RuleSet set2 = createRuleSetBuilder("ruleset2")
                .withFileName("foo")
                .addRule(new MockRule("name", "desc", "msg", "rulesetname"))
                .addRule(new MockRule("name2", "desc", "msg", "rulesetname"))
                .build();
        RuleSet set1 = createRuleSetBuilder("ruleset1")
                .addRuleSetByReference(set2, true)
                .build();
        assertEquals("wrong rule size", 2, set1.getRules().size());
        for (Rule rule : set1.getRules()) {
            assertTrue("not a rule reference", rule instanceof RuleReference);
            RuleReference ruleReference = (RuleReference) rule;
            assertEquals("wrong ruleset file name", "foo", ruleReference.getRuleSetReference().getRuleSetFileName());
            assertTrue("not all rule reference", ruleReference.getRuleSetReference().isAllRules());
        }
    }

    @Test
    public void testAddRuleSetByReferenceSingleRule() {
        RuleSet set2 = createRuleSetBuilder("ruleset2")
                .withFileName("foo")
                .addRule(new MockRule("name", "desc", "msg", "rulesetname"))
                .addRule(new MockRule("name2", "desc", "msg", "rulesetname"))
                .build();
        RuleSet set1 = createRuleSetBuilder("ruleset1")
                .addRuleSetByReference(set2, false)
                .build();
        assertEquals("wrong rule size", 2, set1.getRules().size());
        for (Rule rule : set1.getRules()) {
            assertTrue("not a rule reference", rule instanceof RuleReference);
            RuleReference ruleReference = (RuleReference) rule;
            assertEquals("wrong ruleset file name", "foo", ruleReference.getRuleSetReference().getRuleSetFileName());
            assertFalse("should not be all rule reference", ruleReference.getRuleSetReference().isAllRules());
        }
    }

    @Test
    public void testApply0Rules() throws Exception {
        RuleSet ruleset = createRuleSetBuilder("ruleset").build();
        verifyRuleSet(ruleset, 0, new HashSet<RuleViolation>());
    }

    @Test
    public void testEquals1() {
        RuleSet s = createRuleSetBuilder("ruleset").build();
        assertFalse("A ruleset cannot be equals to null", s.equals(null));
    }

    @Test
    @SuppressWarnings("PMD.UseAssertEqualsInsteadOfAssertTrue")
    public void testEquals2() {
        RuleSet s = createRuleSetBuilder("ruleset").build();
        assertTrue("A rulset must be equals to itself", s.equals(s));
    }

    @Test
    public void testEquals3() {
        RuleSet s = new RuleSetBuilder(new Random().nextLong())
                .withName("basic rules")
                .withDescription("desc")
                .build();
        assertFalse("A ruleset cannot be equals to another kind of object", s.equals("basic rules"));
    }

    @Test
    public void testEquals4() {
        RuleSet s1 = createRuleSetBuilder("my ruleset")
                .addRule(new MockRule("name", "desc", "msg", "rulesetname"))
                .build();

        RuleSet s2 = createRuleSetBuilder("my ruleset")
                .addRule(new MockRule("name", "desc", "msg", "rulesetname"))
                .build();

        assertEquals("2 rulesets with same name and rules must be equals", s1, s2);
        assertEquals("Equals rulesets must have the same hashcode", s1.hashCode(), s2.hashCode());
    }

    @Test
    public void testEquals5() {
        RuleSet s1 = createRuleSetBuilder("my ruleset")
                .addRule(new MockRule("name", "desc", "msg", "rulesetname"))
                .build();

        RuleSet s2 = createRuleSetBuilder("my other ruleset")
                .addRule(new MockRule("name", "desc", "msg", "rulesetname"))
                .build();

        assertFalse("2 rulesets with different name but same rules must not be equals", s1.equals(s2));
    }

    @Test
    public void testEquals6() {
        RuleSet s1 = createRuleSetBuilder("my ruleset")
                .addRule(new MockRule("name", "desc", "msg", "rulesetname"))
                .build();

        RuleSet s2 = createRuleSetBuilder("my ruleset")
                .addRule(new MockRule("other rule", "desc", "msg", "rulesetname"))
                .build();

        assertFalse("2 rulesets with same name but different rules must not be equals", s1.equals(s2));
    }

    @Test
    public void testLanguageApplies() {

        Rule rule = new MockRule();

        rule.setLanguage(LanguageRegistry.getLanguage(DummyLanguageModule.NAME));
        assertFalse("Different languages should not apply",
                RuleSet.applies(rule, LanguageRegistry.getLanguage(Dummy2LanguageModule.NAME).getDefaultVersion()));

        rule.setLanguage(LanguageRegistry.getLanguage(DummyLanguageModule.NAME));
        assertTrue("Same language with no min/max should apply",
                RuleSet.applies(rule, LanguageRegistry.getLanguage(DummyLanguageModule.NAME).getVersion("1.5")));

        rule.setMinimumLanguageVersion(LanguageRegistry.getLanguage(DummyLanguageModule.NAME).getVersion("1.5"));
        assertTrue("Same language with valid min only should apply",
                RuleSet.applies(rule, LanguageRegistry.getLanguage(DummyLanguageModule.NAME).getVersion("1.5")));

        rule.setMaximumLanguageVersion(LanguageRegistry.getLanguage(DummyLanguageModule.NAME).getVersion("1.6"));
        assertTrue("Same language with valid min and max should apply",
                RuleSet.applies(rule, LanguageRegistry.getLanguage(DummyLanguageModule.NAME).getVersion("1.5")));
        assertFalse("Same language with outside range of min/max should not apply",
                RuleSet.applies(rule, LanguageRegistry.getLanguage(DummyLanguageModule.NAME).getVersion("1.4")));
        assertFalse("Same language with outside range of min/max should not apply",
                RuleSet.applies(rule, LanguageRegistry.getLanguage(DummyLanguageModule.NAME).getVersion("1.7")));
    }

    @Test
    public void testAddExcludePattern() {
        RuleSet ruleSet =
            createRuleSetBuilder("ruleset1")
                .withFileExclusions(Pattern.compile(".*"))
                .build();
        assertNotNull("Exclude patterns", ruleSet.getExcludePatterns());
        assertEquals("Invalid number of patterns", 1, ruleSet.getExcludePatterns().size());
    }

    @Test
    public void testExcludePatternAreOrdered() {

        RuleSet ruleSet2 = createRuleSetBuilder("ruleset2")
                .withFileExclusions(Pattern.compile(".*"))
                .withFileExclusions(Pattern.compile(".*ha"))
                .build();
        assertEquals("Exclude pattern", Arrays.asList(".*", ".*ha"), ruleSet2.getExcludePatterns());
    }

    @Test
    public void testIncludePatternsAreOrdered() {

        RuleSet ruleSet2 = createRuleSetBuilder("ruleset2")
                .withFileInclusions(Pattern.compile(".*"))
                .withFileInclusions(Arrays.asList(Pattern.compile(".*ha"), Pattern.compile(".*hb")))
                .build();
        assertEquals("Exclude pattern", Arrays.asList(".*", ".*ha", ".*hb"), ruleSet2.getIncludePatterns());
    }

    @Test
    public void testAddExcludePatterns() {
        RuleSet ruleSet = createRuleSetBuilder("ruleset1")
                .withFileExclusions(Pattern.compile(".*"))
                .build();

        assertNotNull("Exclude patterns", ruleSet.getFileExclusions());
        assertEquals("Invalid number of patterns", 1, ruleSet.getFileExclusions().size());

        RuleSet ruleSet2 = createRuleSetBuilder("ruleset2")
                .withFileExclusions(ruleSet.getFileExclusions())
                .build();
        assertNotNull("Exclude patterns", ruleSet2.getFileExclusions());
        assertEquals("Invalid number of patterns", 1, ruleSet2.getFileExclusions().size());
    }

    @Test
    public void testSetExcludePatterns() {
        List<Pattern> excludePatterns = new ArrayList<>();
        excludePatterns.add(Pattern.compile("ah*"));
        excludePatterns.add(Pattern.compile(".*"));
        RuleSet ruleSet = createRuleSetBuilder("ruleset").replaceFileExclusions(excludePatterns).build();
        assertNotNull("Exclude patterns", ruleSet.getExcludePatterns());
        assertNotNull("Exclude patterns", ruleSet.getFileExclusions());
        assertEquals("Invalid number of exclude patterns", 2, ruleSet.getFileExclusions().size());
        assertEquals("Exclude pattern", "ah*", ruleSet.getFileExclusions().get(0).pattern());
        assertEquals("Exclude pattern", ".*", ruleSet.getFileExclusions().get(1).pattern());
        assertNotNull("Include patterns", ruleSet.getFileInclusions());
        assertEquals("Invalid number of include patterns", 0, ruleSet.getFileInclusions().size());
    }

    @Test
    public void testAddIncludePattern() {
        RuleSet ruleSet = createRuleSetBuilder("ruleset")
                .withFileInclusions(Pattern.compile(".*"))
                .build();
        assertNotNull("Include patterns", ruleSet.getFileInclusions());
        assertEquals("Invalid number of patterns", 1, ruleSet.getFileInclusions().size());
        assertEquals("Include pattern", ".*", ruleSet.getFileInclusions().get(0).pattern());
        assertNotNull("Exclude patterns", ruleSet.getFileExclusions());
        assertEquals("Invalid number of exclude patterns", 0, ruleSet.getFileExclusions().size());
    }

    @Test
    public void testAddIncludePatterns() {
        RuleSet ruleSet = createRuleSetBuilder("ruleset1")
                .withFileInclusions(Pattern.compile("ah*"), Pattern.compile(".*"))
                .build();
        RuleSet ruleSet2 = createRuleSetBuilder("ruleset1")
                .withFileInclusions(ruleSet.getFileInclusions())
                .build();
        assertNotNull("Include patterns", ruleSet2.getFileInclusions());
        assertEquals("Invalid number of patterns", 2, ruleSet2.getFileInclusions().size());
        assertEquals("Include pattern", "ah*", ruleSet2.getFileInclusions().get(0).pattern());
        assertEquals("Include pattern", ".*", ruleSet2.getFileInclusions().get(1).pattern());
        assertNotNull("Exclude patterns", ruleSet.getFileExclusions());
        assertEquals("Invalid number of exclude patterns", 0, ruleSet.getFileExclusions().size());
    }

    @Test
    public void testSetIncludePatterns() {
        List<Pattern> includePatterns = new ArrayList<>();
        includePatterns.add(Pattern.compile("ah*"));
        includePatterns.add(Pattern.compile(".*"));
        RuleSet ruleSet = createRuleSetBuilder("ruleset")
            .replaceFileInclusions(includePatterns)
            .build();

        assertEquals("Include patterns", includePatterns, ruleSet.getFileInclusions());
        assertNotNull("Exclude patterns", ruleSet.getFileInclusions());
        assertEquals("Invalid number of exclude patterns", 0, ruleSet.getFileExclusions().size());
    }

    @Test
    public void testIncludeExcludeApplies() {
        File file = new File("C:\\myworkspace\\project\\some\\random\\package\\RandomClass.java");

        RuleSet ruleSet = createRuleSetBuilder("ruleset").build();
        assertTrue("No patterns", ruleSet.applies(file));

        ruleSet = createRuleSetBuilder("ruleset")
                .withFileExclusions(Pattern.compile("nomatch"))
                .build();
        assertTrue("Non-matching exclude", ruleSet.applies(file));

        ruleSet = createRuleSetBuilder("ruleset")
                .withFileExclusions(Pattern.compile("nomatch"), Pattern.compile(".*/package/.*"))
                .build();
        assertFalse("Matching exclude", ruleSet.applies(file));

        ruleSet = createRuleSetBuilder("ruleset")
                .withFileExclusions(Pattern.compile("nomatch"))
                .withFileExclusions(Pattern.compile(".*/package/.*"))
                .withFileInclusions(Pattern.compile(".*/randomX/.*"))
                .build();
        assertFalse("Non-matching include", ruleSet.applies(file));

        ruleSet = createRuleSetBuilder("ruleset")
                .withFileExclusions(Pattern.compile("nomatch"))
                .withFileExclusions(Pattern.compile(".*/package/.*"))
                .withFileInclusions(Pattern.compile(".*/randomX/.*"))
                .withFileInclusions(Pattern.compile(".*/random/.*"))
                .build();
        assertTrue("Matching include", ruleSet.applies(file));
    }

    @Test
    public void testIncludeExcludeMultipleRuleSetWithRuleChainApplies() throws PMDException {
        File file = new File("C:\\myworkspace\\project\\some\\random\\package\\RandomClass.java");

        Rule rule = new FooRule();
        rule.setName("FooRule1");
        rule.setLanguage(LanguageRegistry.getLanguage(DummyLanguageModule.NAME));
        RuleSet ruleSet1 = createRuleSetBuilder("RuleSet1")
                .addRule(rule)
                .build();

        RuleSet ruleSet2 = createRuleSetBuilder("RuleSet2")
                .addRule(rule)
                .build();

        RuleSets ruleSets = new RuleSets(listOf(ruleSet1, ruleSet2));

        // Two violations
        RuleContext ctx = new RuleContext();
        Report r = new Report();
        ctx.setReport(r);
        ctx.setSourceCodeFile(file);
        ctx.setLanguageVersion(LanguageRegistry.getLanguage(DummyLanguageModule.NAME).getDefaultVersion());
        ruleSets.apply(makeCompilationUnits(), ctx);
        assertEquals("Violations", 2, r.size());

        // One violation
        ruleSet1 = createRuleSetBuilder("RuleSet1")
                .withFileExclusions(Pattern.compile(".*/package/.*"))
                .addRule(rule)
                .build();

        ruleSets = new RuleSets(listOf(ruleSet1, ruleSet2));

        r = new Report();
        ctx.setReport(r);
        ruleSets.apply(makeCompilationUnits(), ctx);
        assertEquals("Violations", 1, r.size());
    }

    @Test
    public void copyConstructorDeepCopies() {
        Rule rule = new FooRule();
        rule.setName("FooRule1");
        rule.setLanguage(LanguageRegistry.getLanguage(DummyLanguageModule.NAME));
        RuleSet ruleSet1 = createRuleSetBuilder("RuleSet1")
                .addRule(rule)
                .build();
        RuleSet ruleSet2 = new RuleSet(ruleSet1);

        assertEquals(ruleSet1, ruleSet2);
        assertNotSame(ruleSet1, ruleSet2);

        assertEquals(rule, ruleSet2.getRuleByName("FooRule1"));
        assertNotSame(rule, ruleSet2.getRuleByName("FooRule1"));
    }

    private void verifyRuleSet(RuleSet ruleset, int size, Set<RuleViolation> values) {

        RuleContext context = new RuleContext();
        Set<RuleViolation> reportedValues = new HashSet<>();
        context.setReport(new Report());
        new RuleSets(ruleset).apply(makeCompilationUnits(), context);

        assertEquals("Invalid number of Violations Reported", size, context.getReport().size());

        Iterator<RuleViolation> violations = context.getReport().iterator();
        while (violations.hasNext()) {
            RuleViolation violation = violations.next();

            reportedValues.add(violation);
            assertTrue("Unexpected Violation Returned: " + violation, values.contains(violation));
        }

        Iterator<RuleViolation> expected = values.iterator();
        while (expected.hasNext()) {
            RuleViolation violation = expected.next();
            assertTrue("Expected Violation not Returned: " + violation, reportedValues.contains(violation));
        }
    }

    private List<Node> makeCompilationUnits() {
        List<Node> nodes = new ArrayList<>();
        DummyNode node = new DummyRoot();
        node.setCoords(1, 1, 10, 1);
        node.setImage("Foo");
        nodes.add(node);
        return nodes;
    }

    @Test
    public void ruleExceptionShouldBeReported() {
        RuleSet ruleset = createRuleSetBuilder("ruleExceptionShouldBeReported")
                .addRule(new MockRule() {
                    @Override
                    public void apply(Node nodes, RuleContext ctx) {
                        throw new RuntimeException("Test exception while applying rule");
                    }
                })
                .build();
        RuleContext context = new RuleContext();
        context.setReport(new Report());
        context.setLanguageVersion(LanguageRegistry.getLanguage(DummyLanguageModule.NAME).getDefaultVersion());
        context.setSourceCodeFile(new File(RuleSetTest.class.getName() + ".ruleExceptionShouldBeReported"));
        context.setIgnoreExceptions(true); // the default
        ruleset.apply(makeCompilationUnits(), context);

<<<<<<< HEAD
        assertTrue("Report should have processing errors", context.getReport().hasErrors());
        List<ProcessingError> errors = IteratorUtil.toList(context.getReport().errors());
=======
        List<ProcessingError> errors = context.getReport().getProcessingErrors();
        assertTrue("Report should have processing errors", !errors.isEmpty());
>>>>>>> b273774e
        assertEquals("Errors expected", 1, errors.size());
        assertEquals("Wrong error message", "RuntimeException: Test exception while applying rule", errors.get(0).getMsg());
        assertTrue("Should be a RuntimeException", errors.get(0).getError() instanceof RuntimeException);
    }

    @Test(expected = RuntimeException.class)
    public void ruleExceptionShouldBeThrownIfNotIgnored() {
        RuleSet ruleset = createRuleSetBuilder("ruleExceptionShouldBeReported")
                .addRule(new MockRule() {
                    @Override
                    public void apply(Node target, RuleContext ctx) {
                        throw new RuntimeException("Test exception while applying rule");
                    }
                })
                .build();
        RuleContext context = new RuleContext();
        context.setReport(new Report());
        context.setLanguageVersion(LanguageRegistry.getLanguage(DummyLanguageModule.NAME).getDefaultVersion());
        context.setSourceCodeFile(new File(RuleSetTest.class.getName() + ".ruleExceptionShouldBeThrownIfNotIgnored"));
        context.setIgnoreExceptions(false);
        ruleset.apply(makeCompilationUnits(), context);
    }

    @Test
    public void ruleExceptionShouldNotStopProcessingFile() {
        RuleSet ruleset = createRuleSetBuilder("ruleExceptionShouldBeReported").addRule(new MockRule() {
            @Override
            public void apply(Node target, RuleContext ctx) {
                throw new RuntimeException("Test exception while applying rule");
            }
        }).addRule(new MockRule() {
            @Override
            public void apply(Node target, RuleContext ctx) {
                addViolationWithMessage(ctx, target, "Test violation of the second rule in the ruleset");
            }
        }).build();
        RuleContext context = new RuleContext();
        context.setReport(new Report());
        context.setLanguageVersion(LanguageRegistry.getLanguage(DummyLanguageModule.NAME).getDefaultVersion());
        context.setSourceCodeFile(new File(RuleSetTest.class.getName() + ".ruleExceptionShouldBeReported"));
        context.setIgnoreExceptions(true); // the default
        ruleset.apply(makeCompilationUnits(), context);

        assertTrue("Report should have processing errors", context.getReport().hasErrors());
        List<ProcessingError> errors = IteratorUtil.toList(context.getReport().errors());
        assertEquals("Errors expected", 1, errors.size());
        assertEquals("Wrong error message", "RuntimeException: Test exception while applying rule", errors.get(0).getMsg());
        assertTrue("Should be a RuntimeException", errors.get(0).getError() instanceof RuntimeException);

        assertEquals("There should be a violation", 1, context.getReport().size());
    }

    @Test
    public void ruleExceptionShouldNotStopProcessingFileWithRuleChain() {
        RuleSet ruleset = createRuleSetBuilder("ruleExceptionShouldBeReported").addRule(new MockRule() {

            @Override
            protected @NonNull RuleTargetSelector buildTargetSelector() {
                return RuleTargetSelector.forXPathNames(setOf("dummyRootNode"));
            }

            @Override
            public void apply(Node target, RuleContext ctx) {
                throw new RuntimeException("Test exception while applying rule");
            }
        }).addRule(new MockRule() {

            @Override
            protected @NonNull RuleTargetSelector buildTargetSelector() {
                return RuleTargetSelector.forXPathNames(setOf("dummyRootNode"));
            }

            @Override
            public void apply(Node target, RuleContext ctx) {
                addViolationWithMessage(ctx, target, "Test violation of the second rule in the ruleset");
            }
        }).build();
        RuleContext context = new RuleContext();
        context.setReport(new Report());
        context.setLanguageVersion(LanguageRegistry.getLanguage(DummyLanguageModule.NAME).getDefaultVersion());
        context.setSourceCodeFile(new File(RuleSetTest.class.getName() + ".ruleExceptionShouldBeReported"));
        context.setIgnoreExceptions(true); // the default
        RuleSets rulesets = new RuleSets(ruleset);
        rulesets.apply(makeCompilationUnits(), context);

        assertTrue("Report should have processing errors", context.getReport().hasErrors());
        List<ProcessingError> errors = IteratorUtil.toList(context.getReport().errors());
        assertEquals("Errors expected", 1, errors.size());
        assertEquals("Wrong error message", "RuntimeException: Test exception while applying rule", errors.get(0).getMsg());
        assertTrue("Should be a RuntimeException", errors.get(0).getError() instanceof RuntimeException);

        assertEquals("There should be a violation", 1, context.getReport().size());
    }

}<|MERGE_RESOLUTION|>--- conflicted
+++ resolved
@@ -506,13 +506,8 @@
         context.setIgnoreExceptions(true); // the default
         ruleset.apply(makeCompilationUnits(), context);
 
-<<<<<<< HEAD
-        assertTrue("Report should have processing errors", context.getReport().hasErrors());
-        List<ProcessingError> errors = IteratorUtil.toList(context.getReport().errors());
-=======
         List<ProcessingError> errors = context.getReport().getProcessingErrors();
         assertTrue("Report should have processing errors", !errors.isEmpty());
->>>>>>> b273774e
         assertEquals("Errors expected", 1, errors.size());
         assertEquals("Wrong error message", "RuntimeException: Test exception while applying rule", errors.get(0).getMsg());
         assertTrue("Should be a RuntimeException", errors.get(0).getError() instanceof RuntimeException);
