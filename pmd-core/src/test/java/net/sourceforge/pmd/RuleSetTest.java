--- conflicted
+++ resolved
@@ -73,10 +73,10 @@
     @Test
     public void testAccessors() {
         RuleSet rs = new RuleSetBuilder(new Random().nextLong())
-                .withFileName("baz")
-                .withName("foo")
-                .withDescription("bar")
-                .build();
+            .withFileName("baz")
+            .withName("foo")
+            .withDescription("bar")
+            .build();
         assertEquals("file name mismatch", "baz", rs.getFileName());
         assertEquals("name mismatch", "foo", rs.getName());
         assertEquals("description mismatch", "bar", rs.getDescription());
@@ -113,44 +113,44 @@
 
     private RuleSetBuilder createRuleSetBuilder(String name) {
         return new RuleSetBuilder(new Random().nextLong())
-                .withName(name)
-                .withDescription("Description for " + name);
+            .withName(name)
+            .withDescription("Description for " + name);
     }
 
     @Test
     public void testAddRuleSet() {
         RuleSet set1 = createRuleSetBuilder("ruleset1")
-                .addRule(new MockRule("name", "desc", "msg", "rulesetname"))
-                .build();
+            .addRule(new MockRule("name", "desc", "msg", "rulesetname"))
+            .build();
         RuleSet set2 = createRuleSetBuilder("ruleset2")
-                .addRule(new MockRule("name2", "desc", "msg", "rulesetname"))
-                .addRuleSet(set1)
-                .build();
+            .addRule(new MockRule("name2", "desc", "msg", "rulesetname"))
+            .addRuleSet(set1)
+            .build();
         assertEquals("ruleset size wrong", 2, set2.size());
     }
 
     @Test(expected = RuntimeException.class)
     public void testAddRuleSetByReferenceBad() {
         RuleSet set1 = createRuleSetBuilder("ruleset1")
-                .addRule(new MockRule("name", "desc", "msg", "rulesetname"))
-                .build();
+            .addRule(new MockRule("name", "desc", "msg", "rulesetname"))
+            .build();
 
         createRuleSetBuilder("ruleset2")
-                .addRule(new MockRule("name2", "desc", "msg", "rulesetname"))
-                .addRuleSetByReference(set1, false)
-                .build();
+            .addRule(new MockRule("name2", "desc", "msg", "rulesetname"))
+            .addRuleSetByReference(set1, false)
+            .build();
     }
 
     @Test
     public void testAddRuleSetByReferenceAllRule() {
         RuleSet set2 = createRuleSetBuilder("ruleset2")
-                .withFileName("foo")
-                .addRule(new MockRule("name", "desc", "msg", "rulesetname"))
-                .addRule(new MockRule("name2", "desc", "msg", "rulesetname"))
-                .build();
+            .withFileName("foo")
+            .addRule(new MockRule("name", "desc", "msg", "rulesetname"))
+            .addRule(new MockRule("name2", "desc", "msg", "rulesetname"))
+            .build();
         RuleSet set1 = createRuleSetBuilder("ruleset1")
-                .addRuleSetByReference(set2, true)
-                .build();
+            .addRuleSetByReference(set2, true)
+            .build();
         assertEquals("wrong rule size", 2, set1.getRules().size());
         for (Rule rule : set1.getRules()) {
             assertTrue("not a rule reference", rule instanceof RuleReference);
@@ -163,13 +163,13 @@
     @Test
     public void testAddRuleSetByReferenceSingleRule() {
         RuleSet set2 = createRuleSetBuilder("ruleset2")
-                .withFileName("foo")
-                .addRule(new MockRule("name", "desc", "msg", "rulesetname"))
-                .addRule(new MockRule("name2", "desc", "msg", "rulesetname"))
-                .build();
+            .withFileName("foo")
+            .addRule(new MockRule("name", "desc", "msg", "rulesetname"))
+            .addRule(new MockRule("name2", "desc", "msg", "rulesetname"))
+            .build();
         RuleSet set1 = createRuleSetBuilder("ruleset1")
-                .addRuleSetByReference(set2, false)
-                .build();
+            .addRuleSetByReference(set2, false)
+            .build();
         assertEquals("wrong rule size", 2, set1.getRules().size());
         for (Rule rule : set1.getRules()) {
             assertTrue("not a rule reference", rule instanceof RuleReference);
@@ -201,21 +201,21 @@
     @Test
     public void testEquals3() {
         RuleSet s = new RuleSetBuilder(new Random().nextLong())
-                .withName("basic rules")
-                .withDescription("desc")
-                .build();
+            .withName("basic rules")
+            .withDescription("desc")
+            .build();
         assertFalse("A ruleset cannot be equals to another kind of object", s.equals("basic rules"));
     }
 
     @Test
     public void testEquals4() {
         RuleSet s1 = createRuleSetBuilder("my ruleset")
-                .addRule(new MockRule("name", "desc", "msg", "rulesetname"))
-                .build();
+            .addRule(new MockRule("name", "desc", "msg", "rulesetname"))
+            .build();
 
         RuleSet s2 = createRuleSetBuilder("my ruleset")
-                .addRule(new MockRule("name", "desc", "msg", "rulesetname"))
-                .build();
+            .addRule(new MockRule("name", "desc", "msg", "rulesetname"))
+            .build();
 
         assertEquals("2 rulesets with same name and rules must be equals", s1, s2);
         assertEquals("Equals rulesets must have the same hashcode", s1.hashCode(), s2.hashCode());
@@ -224,12 +224,12 @@
     @Test
     public void testEquals5() {
         RuleSet s1 = createRuleSetBuilder("my ruleset")
-                .addRule(new MockRule("name", "desc", "msg", "rulesetname"))
-                .build();
+            .addRule(new MockRule("name", "desc", "msg", "rulesetname"))
+            .build();
 
         RuleSet s2 = createRuleSetBuilder("my other ruleset")
-                .addRule(new MockRule("name", "desc", "msg", "rulesetname"))
-                .build();
+            .addRule(new MockRule("name", "desc", "msg", "rulesetname"))
+            .build();
 
         assertFalse("2 rulesets with different name but same rules must not be equals", s1.equals(s2));
     }
@@ -237,12 +237,12 @@
     @Test
     public void testEquals6() {
         RuleSet s1 = createRuleSetBuilder("my ruleset")
-                .addRule(new MockRule("name", "desc", "msg", "rulesetname"))
-                .build();
+            .addRule(new MockRule("name", "desc", "msg", "rulesetname"))
+            .build();
 
         RuleSet s2 = createRuleSetBuilder("my ruleset")
-                .addRule(new MockRule("other rule", "desc", "msg", "rulesetname"))
-                .build();
+            .addRule(new MockRule("other rule", "desc", "msg", "rulesetname"))
+            .build();
 
         assertFalse("2 rulesets with same name but different rules must not be equals", s1.equals(s2));
     }
@@ -253,22 +253,22 @@
         Rule rule = new MockRule();
 
         assertFalse("Different languages should not apply",
-                RuleSet.applies(rule, LanguageRegistry.getLanguage(Dummy2LanguageModule.NAME).getDefaultVersion()));
+                    RuleSet.applies(rule, LanguageRegistry.getLanguage(Dummy2LanguageModule.NAME).getDefaultVersion()));
 
         assertTrue("Same language with no min/max should apply",
-                RuleSet.applies(rule, dummyLang.getVersion("1.5")));
+                   RuleSet.applies(rule, dummyLang.getVersion("1.5")));
 
         rule.setMinimumLanguageVersion(dummyLang.getVersion("1.5"));
         assertTrue("Same language with valid min only should apply",
-                RuleSet.applies(rule, dummyLang.getVersion("1.5")));
+                   RuleSet.applies(rule, dummyLang.getVersion("1.5")));
 
         rule.setMaximumLanguageVersion(dummyLang.getVersion("1.6"));
         assertTrue("Same language with valid min and max should apply",
-                RuleSet.applies(rule, dummyLang.getVersion("1.5")));
+                   RuleSet.applies(rule, dummyLang.getVersion("1.5")));
         assertFalse("Same language with outside range of min/max should not apply",
-                RuleSet.applies(rule, dummyLang.getVersion("1.4")));
+                    RuleSet.applies(rule, dummyLang.getVersion("1.4")));
         assertFalse("Same language with outside range of min/max should not apply",
-                RuleSet.applies(rule, dummyLang.getVersion("1.7")));
+                    RuleSet.applies(rule, dummyLang.getVersion("1.7")));
     }
 
     @Test
@@ -285,9 +285,9 @@
     public void testExcludePatternAreOrdered() {
 
         RuleSet ruleSet2 = createRuleSetBuilder("ruleset2")
-                .withFileExclusions(Pattern.compile(".*"))
-                .withFileExclusions(Pattern.compile(".*ha"))
-                .build();
+            .withFileExclusions(Pattern.compile(".*"))
+            .withFileExclusions(Pattern.compile(".*ha"))
+            .build();
         assertEquals("Exclude pattern", Arrays.asList(".*", ".*ha"), toStrings(ruleSet2.getFileExclusions()));
     }
 
@@ -315,8 +315,8 @@
         assertEquals("Invalid number of patterns", 1, ruleSet.getFileExclusions().size());
 
         RuleSet ruleSet2 = createRuleSetBuilder("ruleset2")
-                .withFileExclusions(ruleSet.getFileExclusions())
-                .build();
+            .withFileExclusions(ruleSet.getFileExclusions())
+            .build();
         assertNotNull("Exclude patterns", ruleSet2.getFileExclusions());
         assertEquals("Invalid number of patterns", 1, ruleSet2.getFileExclusions().size());
     }
@@ -338,8 +338,8 @@
     @Test
     public void testAddIncludePattern() {
         RuleSet ruleSet = createRuleSetBuilder("ruleset")
-                .withFileInclusions(Pattern.compile(".*"))
-                .build();
+            .withFileInclusions(Pattern.compile(".*"))
+            .build();
         assertNotNull("Include patterns", ruleSet.getFileInclusions());
         assertEquals("Invalid number of patterns", 1, ruleSet.getFileInclusions().size());
         assertEquals("Include pattern", ".*", ruleSet.getFileInclusions().get(0).pattern());
@@ -350,11 +350,11 @@
     @Test
     public void testAddIncludePatterns() {
         RuleSet ruleSet = createRuleSetBuilder("ruleset1")
-                .withFileInclusions(Pattern.compile("ah*"), Pattern.compile(".*"))
-                .build();
+            .withFileInclusions(Pattern.compile("ah*"), Pattern.compile(".*"))
+            .build();
         RuleSet ruleSet2 = createRuleSetBuilder("ruleset1")
-                .withFileInclusions(ruleSet.getFileInclusions())
-                .build();
+            .withFileInclusions(ruleSet.getFileInclusions())
+            .build();
         assertNotNull("Include patterns", ruleSet2.getFileInclusions());
         assertEquals("Invalid number of patterns", 2, ruleSet2.getFileInclusions().size());
         assertEquals("Include pattern", "ah*", ruleSet2.getFileInclusions().get(0).pattern());
@@ -385,28 +385,28 @@
         assertTrue("No patterns", ruleSet.applies(file));
 
         ruleSet = createRuleSetBuilder("ruleset")
-                .withFileExclusions(Pattern.compile("nomatch"))
-                .build();
+            .withFileExclusions(Pattern.compile("nomatch"))
+            .build();
         assertTrue("Non-matching exclude", ruleSet.applies(file));
 
         ruleSet = createRuleSetBuilder("ruleset")
-                .withFileExclusions(Pattern.compile("nomatch"), Pattern.compile(".*/package/.*"))
-                .build();
+            .withFileExclusions(Pattern.compile("nomatch"), Pattern.compile(".*/package/.*"))
+            .build();
         assertFalse("Matching exclude", ruleSet.applies(file));
 
         ruleSet = createRuleSetBuilder("ruleset")
-                .withFileExclusions(Pattern.compile("nomatch"))
-                .withFileExclusions(Pattern.compile(".*/package/.*"))
-                .withFileInclusions(Pattern.compile(".*/randomX/.*"))
-                .build();
+            .withFileExclusions(Pattern.compile("nomatch"))
+            .withFileExclusions(Pattern.compile(".*/package/.*"))
+            .withFileInclusions(Pattern.compile(".*/randomX/.*"))
+            .build();
         assertFalse("Non-matching include", ruleSet.applies(file));
 
         ruleSet = createRuleSetBuilder("ruleset")
-                .withFileExclusions(Pattern.compile("nomatch"))
-                .withFileExclusions(Pattern.compile(".*/package/.*"))
-                .withFileInclusions(Pattern.compile(".*/randomX/.*"))
-                .withFileInclusions(Pattern.compile(".*/random/.*"))
-                .build();
+            .withFileExclusions(Pattern.compile("nomatch"))
+            .withFileExclusions(Pattern.compile(".*/package/.*"))
+            .withFileInclusions(Pattern.compile(".*/randomX/.*"))
+            .withFileInclusions(Pattern.compile(".*/random/.*"))
+            .build();
         assertTrue("Matching include", ruleSet.applies(file));
     }
 
@@ -443,8 +443,8 @@
         Rule rule = new FooRule();
         rule.setName("FooRule1");
         RuleSet ruleSet1 = createRuleSetBuilder("RuleSet1")
-                .addRule(rule)
-                .build();
+            .addRule(rule)
+            .build();
         RuleSet ruleSet2 = new RuleSet(ruleSet1);
 
         assertEquals(ruleSet1, ruleSet2);
@@ -474,28 +474,26 @@
     }
 
     private RootNode makeCompilationUnits(String filename) {
-<<<<<<< HEAD
-        DummyRoot node = new DummyRoot();
-        node.setCoordsReplaceText(1, 1, 2, 1);
-=======
-        DummyRootNode node = new DummyRootNode();
-        node.setCoords(1, 1, 10, 1);
->>>>>>> 226e63ea
+        DummyRootNode node = DummyLanguageModule.parse("dummyCode", filename);
         node.setImage("Foo");
-        node.withFileName(filename);
         return node;
+        //        DummyRootNode node = new DummyRootNode();
+        //        node.setCoordsReplaceText(1, 1, 2, 1);
+        //        node.setImage("Foo");
+        //        node.withFileName(filename);
+        //        return node;
     }
 
     @Test
     public void ruleExceptionShouldBeReported() throws Exception {
         RuleSet ruleset = createRuleSetBuilder("ruleExceptionShouldBeReported")
-                .addRule(new MockRule() {
-                    @Override
-                    public void apply(Node nodes, RuleContext ctx) {
-                        throw new IllegalStateException("Test exception while applying rule");
-                    }
-                })
-                .build();
+            .addRule(new MockRule() {
+                @Override
+                public void apply(Node nodes, RuleContext ctx) {
+                    throw new IllegalStateException("Test exception while applying rule");
+                }
+            })
+            .build();
 
         Report report = RuleContextTest.getReportForRuleSetApply(ruleset, makeCompilationUnits());
 
