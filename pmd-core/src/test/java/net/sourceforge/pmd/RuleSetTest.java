--- conflicted
+++ resolved
@@ -38,10 +38,7 @@
 
 import org.checkerframework.checker.nullness.qual.NonNull;
 import org.junit.jupiter.api.Test;
-<<<<<<< HEAD
-=======
 import org.junit.jupiter.api.extension.RegisterExtension;
->>>>>>> eee8b95a
 
 import net.sourceforge.pmd.Report.ProcessingError;
 import net.sourceforge.pmd.RuleSet.RuleSetBuilder;
@@ -56,12 +53,9 @@
 
 class RuleSetTest {
 
-<<<<<<< HEAD
-=======
     @RegisterExtension
     private final DummyParsingHelper helper = new DummyParsingHelper();
 
->>>>>>> eee8b95a
     @Test
     void testRuleSetRequiresName() {
         assertThrows(NullPointerException.class, () ->
@@ -488,20 +482,9 @@
     }
 
     private RootNode makeCompilationUnits(String filename) {
-<<<<<<< HEAD
-        DummyRootNode node = DummyLanguageModule.parse("dummyCode", filename);
-        node.setImage("Foo");
-        return node;
-        //        DummyRootNode node = new DummyRootNode();
-        //        node.setCoordsReplaceText(1, 1, 2, 1);
-        //        node.setImage("Foo");
-        //        node.withFileName(filename);
-        //        return node;
-=======
         DummyRootNode node = helper.parse("dummyCode", filename);
         node.setImage("Foo");
         return node;
->>>>>>> eee8b95a
     }
 
     @Test
