/*
 * BSD-style license; for more info see http://pmd.sourceforge.net/license.html
 */

package net.sourceforge.pmd;

import static org.junit.Assert.assertEquals;
import static org.junit.Assert.assertTrue;

import java.io.IOException;
import java.io.StringWriter;
import java.util.function.Consumer;

<<<<<<< HEAD
import org.apache.commons.io.IOUtils;
import org.checkerframework.checker.nullness.qual.NonNull;
=======
>>>>>>> 32a02cec
import org.junit.Test;

import net.sourceforge.pmd.lang.ast.DummyNode;
import net.sourceforge.pmd.lang.ast.DummyRoot;
import net.sourceforge.pmd.lang.ast.Node;
import net.sourceforge.pmd.lang.rule.MockRule;
import net.sourceforge.pmd.lang.rule.ParametricRuleViolation;
import net.sourceforge.pmd.renderers.Renderer;
import net.sourceforge.pmd.renderers.XMLRenderer;
import net.sourceforge.pmd.reporting.FileAnalysisListener;
import net.sourceforge.pmd.reporting.GlobalAnalysisListener;
import net.sourceforge.pmd.util.datasource.DataSource;

<<<<<<< HEAD
public class ReportTest extends PmdContextualizedTest {

    static class ViolationSemaphore implements ThreadSafeReportListener {
        private boolean hadViolation;

        @Override
        public void ruleViolationAdded(RuleViolation ruleViolation) {
            hadViolation = true;
        }
    }
=======
public class ReportTest {
>>>>>>> 32a02cec


    // Files are grouped together now.
    @Test
    public void testSortedReportFile() throws IOException {
<<<<<<< HEAD
        Report r = new Report();
        RuleContext ctx = new RuleContext();
        ctx.setSourceCodeFile(new File("foo"));
        Node s = getNode(10, 5);
        Rule rule1 = makeMockRule("name", "desc");
        r.addRuleViolation(new ParametricRuleViolation<>(rule1, ctx, s, rule1.getMessage()));
        ctx.setSourceCodeFile(new File("bar"));
        Node s1 = getNode(10, 5);
        Rule rule2 = makeMockRule("name", "desc");
        r.addRuleViolation(new ParametricRuleViolation<>(rule2, ctx, s1, rule2.getMessage()));
=======
>>>>>>> 32a02cec
        Renderer rend = new XMLRenderer();
        String result = render(rend, r -> {
            Node s = getNode(10, 5).withFileName("foo");
            Rule rule1 = new MockRule("name", "desc", "msg", "rulesetname");
            r.onRuleViolation(new ParametricRuleViolation<>(rule1, s, rule1.getMessage()));
            Node s1 = getNode(10, 5).withFileName("bar");
            Rule rule2 = new MockRule("name", "desc", "msg", "rulesetname");
            r.onRuleViolation(new ParametricRuleViolation<>(rule2, s1, rule2.getMessage()));
        });
        assertTrue("sort order wrong", result.indexOf("bar") < result.indexOf("foo"));
    }

    @NonNull
    public MockRule makeMockRule(String name, String desc) {
        return dummyRule(new MockRule(name, desc, "msg", "rulesetname"));
    }

    @Test
    public void testSortedReportLine() throws IOException {
<<<<<<< HEAD
        Report r = new Report();
        RuleContext ctx = new RuleContext();
        ctx.setSourceCodeFile(new File("foo1")); // same file!!
        Node node1 = getNode(20, 5); // line 20: after rule2 violation
        Rule rule1 = makeMockRule("rule1", "rule1");
        r.addRuleViolation(new ParametricRuleViolation<>(rule1, ctx, node1, rule1.getMessage()));

        ctx.setSourceCodeFile(new File("foo1")); // same file!!
        Node node2 = getNode(10, 5); // line 10: before rule1 violation
        Rule rule2 = makeMockRule("rule2", "rule2");
        r.addRuleViolation(new ParametricRuleViolation<>(rule2, ctx, node2, rule2.getMessage()));
=======
>>>>>>> 32a02cec
        Renderer rend = new XMLRenderer();
        String result = render(rend, r -> {
            Node node1 = getNode(20, 5).withFileName("foo1"); // line 20: after rule2 violation
            Rule rule1 = new MockRule("rule1", "rule1", "msg", "rulesetname");
            r.onRuleViolation(new ParametricRuleViolation<>(rule1, node1, rule1.getMessage()));

            Node node2 = getNode(10, 5).withFileName("foo1"); // line 10: before rule1 violation
            Rule rule2 = new MockRule("rule2", "rule2", "msg", "rulesetname");
            r.onRuleViolation(new ParametricRuleViolation<>(rule2, node2, rule2.getMessage())); // same file!!
        });
        assertTrue("sort order wrong", result.indexOf("rule2") < result.indexOf("rule1"));
    }

    @Test
<<<<<<< HEAD
    public void testListener() {
        Report rpt = new Report();
        ViolationSemaphore listener = new ViolationSemaphore();
        rpt.addListener(listener);
        RuleContext ctx = new RuleContext();
        ctx.setSourceCodeFile(new File("file"));
        Node s = getNode(5, 5);
        Rule rule1 = makeMockRule("name", "desc");
        rpt.addRuleViolation(new ParametricRuleViolation<>(rule1, ctx, s, rule1.getMessage()));
        assertTrue(listener.hadViolation);
    }

    @Test
    public void testSummary() {
        Report r = new Report();
        RuleContext ctx = new RuleContext();
        ctx.setSourceCodeFile(new File("foo1"));
        Node s = getNode(5, 5);
        Rule rule = makeMockRule("name", "desc");
        r.addRuleViolation(new ParametricRuleViolation<>(rule, ctx, s, rule.getMessage()));
        ctx.setSourceCodeFile(new File("foo2"));
        Rule mr = makeMockRule("rule1", "rule1");
        Node s1 = getNode(20, 5);
        Node s2 = getNode(30, 5);
        r.addRuleViolation(new ParametricRuleViolation<>(mr, ctx, s1, mr.getMessage()));
        r.addRuleViolation(new ParametricRuleViolation<>(mr, ctx, s2, mr.getMessage()));
        Map<String, Integer> summary = r.getSummary();
        assertEquals(summary.keySet().size(), 2);
        assertTrue(summary.containsValue(1));
        assertTrue(summary.containsValue(2));
    }

    @Test
    public void testTreeIterator() {
        Report r = new Report();
        RuleContext ctx = new RuleContext();
        Rule rule = makeMockRule("name", "desc");
=======
    public void testIterator() {
        Rule rule = new MockRule("name", "desc", "msg", "rulesetname");
>>>>>>> 32a02cec
        Node node1 = getNode(5, 5, true);
        Node node2 = getNode(5, 6, true);
        Report r = Report.buildReport(it -> {
            it.onRuleViolation(new ParametricRuleViolation<>(rule, node1, rule.getMessage()));
            it.onRuleViolation(new ParametricRuleViolation<>(rule, node2, rule.getMessage()));
        });

        assertEquals(2, r.getViolations().size());
    }

    private static DummyNode getNode(int line, int column) {
        DummyNode parent = new DummyRoot();
        DummyNode s = new DummyNode();
        parent.setCoords(line, column, line, column + 1);
        parent.addChild(s, 0);
        s.setCoords(line, column, line, column + 1);
        return s;
    }

    private static Node getNode(int line, int column, boolean nextLine) {
        DummyNode s = getNode(line, column);
        if (nextLine) {
            s.setCoords(line + 1, column + 4, line + 4, 1);
        }
        return s;
    }

    public static String render(Renderer renderer, Consumer<? super FileAnalysisListener> listenerEffects) throws IOException {
        return renderGlobal(renderer, globalListener -> {
            DataSource dummyFile = DataSource.forString("dummyText", "file");
            try (FileAnalysisListener fal = globalListener.startFileAnalysis(dummyFile)) {
                listenerEffects.accept(fal);
            } catch (Exception e) {
                throw new AssertionError(e);
            }
        });
    }

    public static String renderGlobal(Renderer renderer, Consumer<? super GlobalAnalysisListener> listenerEffects) throws IOException {
        StringWriter writer = new StringWriter();
        renderer.setWriter(writer);

        try (GlobalAnalysisListener listener = renderer.newListener()) {
            listenerEffects.accept(listener);
        } catch (Exception e) {
            throw new AssertionError(e);
        }

        return writer.toString();
    }

    public static String render(Renderer renderer, Report report) throws IOException {
        StringWriter writer = new StringWriter();
        renderer.setWriter(writer);
        renderer.start();
        renderer.renderFileReport(report);
        renderer.end();
        return writer.toString();
    }
}<|MERGE_RESOLUTION|>--- conflicted
+++ resolved
@@ -11,11 +11,6 @@
 import java.io.StringWriter;
 import java.util.function.Consumer;
 
-<<<<<<< HEAD
-import org.apache.commons.io.IOUtils;
-import org.checkerframework.checker.nullness.qual.NonNull;
-=======
->>>>>>> 32a02cec
 import org.junit.Test;
 
 import net.sourceforge.pmd.lang.ast.DummyNode;
@@ -29,38 +24,11 @@
 import net.sourceforge.pmd.reporting.GlobalAnalysisListener;
 import net.sourceforge.pmd.util.datasource.DataSource;
 
-<<<<<<< HEAD
-public class ReportTest extends PmdContextualizedTest {
-
-    static class ViolationSemaphore implements ThreadSafeReportListener {
-        private boolean hadViolation;
-
-        @Override
-        public void ruleViolationAdded(RuleViolation ruleViolation) {
-            hadViolation = true;
-        }
-    }
-=======
 public class ReportTest {
->>>>>>> 32a02cec
-
 
     // Files are grouped together now.
     @Test
     public void testSortedReportFile() throws IOException {
-<<<<<<< HEAD
-        Report r = new Report();
-        RuleContext ctx = new RuleContext();
-        ctx.setSourceCodeFile(new File("foo"));
-        Node s = getNode(10, 5);
-        Rule rule1 = makeMockRule("name", "desc");
-        r.addRuleViolation(new ParametricRuleViolation<>(rule1, ctx, s, rule1.getMessage()));
-        ctx.setSourceCodeFile(new File("bar"));
-        Node s1 = getNode(10, 5);
-        Rule rule2 = makeMockRule("name", "desc");
-        r.addRuleViolation(new ParametricRuleViolation<>(rule2, ctx, s1, rule2.getMessage()));
-=======
->>>>>>> 32a02cec
         Renderer rend = new XMLRenderer();
         String result = render(rend, r -> {
             Node s = getNode(10, 5).withFileName("foo");
@@ -73,27 +41,8 @@
         assertTrue("sort order wrong", result.indexOf("bar") < result.indexOf("foo"));
     }
 
-    @NonNull
-    public MockRule makeMockRule(String name, String desc) {
-        return dummyRule(new MockRule(name, desc, "msg", "rulesetname"));
-    }
-
     @Test
     public void testSortedReportLine() throws IOException {
-<<<<<<< HEAD
-        Report r = new Report();
-        RuleContext ctx = new RuleContext();
-        ctx.setSourceCodeFile(new File("foo1")); // same file!!
-        Node node1 = getNode(20, 5); // line 20: after rule2 violation
-        Rule rule1 = makeMockRule("rule1", "rule1");
-        r.addRuleViolation(new ParametricRuleViolation<>(rule1, ctx, node1, rule1.getMessage()));
-
-        ctx.setSourceCodeFile(new File("foo1")); // same file!!
-        Node node2 = getNode(10, 5); // line 10: before rule1 violation
-        Rule rule2 = makeMockRule("rule2", "rule2");
-        r.addRuleViolation(new ParametricRuleViolation<>(rule2, ctx, node2, rule2.getMessage()));
-=======
->>>>>>> 32a02cec
         Renderer rend = new XMLRenderer();
         String result = render(rend, r -> {
             Node node1 = getNode(20, 5).withFileName("foo1"); // line 20: after rule2 violation
@@ -108,48 +57,8 @@
     }
 
     @Test
-<<<<<<< HEAD
-    public void testListener() {
-        Report rpt = new Report();
-        ViolationSemaphore listener = new ViolationSemaphore();
-        rpt.addListener(listener);
-        RuleContext ctx = new RuleContext();
-        ctx.setSourceCodeFile(new File("file"));
-        Node s = getNode(5, 5);
-        Rule rule1 = makeMockRule("name", "desc");
-        rpt.addRuleViolation(new ParametricRuleViolation<>(rule1, ctx, s, rule1.getMessage()));
-        assertTrue(listener.hadViolation);
-    }
-
-    @Test
-    public void testSummary() {
-        Report r = new Report();
-        RuleContext ctx = new RuleContext();
-        ctx.setSourceCodeFile(new File("foo1"));
-        Node s = getNode(5, 5);
-        Rule rule = makeMockRule("name", "desc");
-        r.addRuleViolation(new ParametricRuleViolation<>(rule, ctx, s, rule.getMessage()));
-        ctx.setSourceCodeFile(new File("foo2"));
-        Rule mr = makeMockRule("rule1", "rule1");
-        Node s1 = getNode(20, 5);
-        Node s2 = getNode(30, 5);
-        r.addRuleViolation(new ParametricRuleViolation<>(mr, ctx, s1, mr.getMessage()));
-        r.addRuleViolation(new ParametricRuleViolation<>(mr, ctx, s2, mr.getMessage()));
-        Map<String, Integer> summary = r.getSummary();
-        assertEquals(summary.keySet().size(), 2);
-        assertTrue(summary.containsValue(1));
-        assertTrue(summary.containsValue(2));
-    }
-
-    @Test
-    public void testTreeIterator() {
-        Report r = new Report();
-        RuleContext ctx = new RuleContext();
-        Rule rule = makeMockRule("name", "desc");
-=======
     public void testIterator() {
         Rule rule = new MockRule("name", "desc", "msg", "rulesetname");
->>>>>>> 32a02cec
         Node node1 = getNode(5, 5, true);
         Node node2 = getNode(5, 6, true);
         Report r = Report.buildReport(it -> {
