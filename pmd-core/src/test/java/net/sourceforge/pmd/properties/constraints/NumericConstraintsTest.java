/**
 * BSD-style license; for more info see http://pmd.sourceforge.net/license.html
 */

package net.sourceforge.pmd.properties.constraints;

import static org.junit.jupiter.api.Assertions.assertFalse;
import static org.junit.jupiter.api.Assertions.assertTrue;

import org.junit.jupiter.api.Test;

class NumericConstraintsTest {

    @Test
    void testInRangeInteger() {
        PropertyConstraint<Integer> constraint = NumericConstraints.inRange(1, 10);
<<<<<<< HEAD
        Assert.assertNull(constraint.validate(1));
        Assert.assertNull(constraint.validate(5));
        Assert.assertNull(constraint.validate(10));
        Assert.assertNotNull(constraint.validate(0));
        Assert.assertEquals("'-1' should be between 1 and 10", constraint.validate(-1));
        Assert.assertNotNull(constraint.validate(11));
        Assert.assertNotNull(constraint.validate(100));
=======
        assertTrue(constraint.test(1));
        assertTrue(constraint.test(5));
        assertTrue(constraint.test(10));
        assertFalse(constraint.test(0));
        assertFalse(constraint.test(-1));
        assertFalse(constraint.test(11));
        assertFalse(constraint.test(100));
>>>>>>> 00574929
    }

    @Test
    void testInRangeDouble() {
        PropertyConstraint<Double> constraint = NumericConstraints.inRange(1.0, 10.0);
<<<<<<< HEAD
        Assert.assertNull(constraint.validate(1.0));
        Assert.assertNull(constraint.validate(5.5));
        Assert.assertNull(constraint.validate(10.0));
        Assert.assertNotNull(constraint.validate(0.0));
        Assert.assertNotNull(constraint.validate(-1.0));
        Assert.assertNotNull(constraint.validate(11.1));
        Assert.assertNotNull(constraint.validate(100.0));
=======
        assertTrue(constraint.test(1.0));
        assertTrue(constraint.test(5.5));
        assertTrue(constraint.test(10.0));
        assertFalse(constraint.test(0.0));
        assertFalse(constraint.test(-1.0));
        assertFalse(constraint.test(11.1));
        assertFalse(constraint.test(100.0));
>>>>>>> 00574929
    }

    @Test
    void testPositive() {
        PropertyConstraint<Number> constraint = NumericConstraints.positive();
<<<<<<< HEAD
        Assert.assertNull(constraint.validate(1));
        Assert.assertNull(constraint.validate(1.5f));
        Assert.assertNull(constraint.validate(1.5d));
        Assert.assertNull(constraint.validate(100));
        Assert.assertNotNull(constraint.validate(0));
        Assert.assertEquals("'0.1' should be positive", constraint.validate(0.1f));
        Assert.assertNotNull(constraint.validate(0.9d));
        Assert.assertNotNull(constraint.validate(-1));
        Assert.assertNotNull(constraint.validate(-100));
        Assert.assertNotNull(constraint.validate(-0.1f));
        Assert.assertNotNull(constraint.validate(-0.1d));
=======
        assertTrue(constraint.test(1));
        assertTrue(constraint.test(1.5f));
        assertTrue(constraint.test(1.5d));
        assertTrue(constraint.test(100));
        assertFalse(constraint.test(0));
        assertFalse(constraint.test(0.1f));
        assertFalse(constraint.test(0.9d));
        assertFalse(constraint.test(-1));
        assertFalse(constraint.test(-100));
        assertFalse(constraint.test(-0.1f));
        assertFalse(constraint.test(-0.1d));
>>>>>>> 00574929
    }
}<|MERGE_RESOLUTION|>--- conflicted
+++ resolved
@@ -4,8 +4,7 @@
 
 package net.sourceforge.pmd.properties.constraints;
 
-import static org.junit.jupiter.api.Assertions.assertFalse;
-import static org.junit.jupiter.api.Assertions.assertTrue;
+import static org.junit.jupiter.api.Assertions.*;
 
 import org.junit.jupiter.api.Test;
 
@@ -14,74 +13,40 @@
     @Test
     void testInRangeInteger() {
         PropertyConstraint<Integer> constraint = NumericConstraints.inRange(1, 10);
-<<<<<<< HEAD
-        Assert.assertNull(constraint.validate(1));
-        Assert.assertNull(constraint.validate(5));
-        Assert.assertNull(constraint.validate(10));
-        Assert.assertNotNull(constraint.validate(0));
-        Assert.assertEquals("'-1' should be between 1 and 10", constraint.validate(-1));
-        Assert.assertNotNull(constraint.validate(11));
-        Assert.assertNotNull(constraint.validate(100));
-=======
-        assertTrue(constraint.test(1));
-        assertTrue(constraint.test(5));
-        assertTrue(constraint.test(10));
-        assertFalse(constraint.test(0));
-        assertFalse(constraint.test(-1));
-        assertFalse(constraint.test(11));
-        assertFalse(constraint.test(100));
->>>>>>> 00574929
+        assertNull(constraint.validate(1));
+        assertNull(constraint.validate(5));
+        assertNull(constraint.validate(10));
+        assertNotNull(constraint.validate(0));
+        assertEquals("'-1' should be between 1 and 10", constraint.validate(-1));
+        assertNotNull(constraint.validate(11));
+        assertNotNull(constraint.validate(100));
     }
 
     @Test
     void testInRangeDouble() {
         PropertyConstraint<Double> constraint = NumericConstraints.inRange(1.0, 10.0);
-<<<<<<< HEAD
-        Assert.assertNull(constraint.validate(1.0));
-        Assert.assertNull(constraint.validate(5.5));
-        Assert.assertNull(constraint.validate(10.0));
-        Assert.assertNotNull(constraint.validate(0.0));
-        Assert.assertNotNull(constraint.validate(-1.0));
-        Assert.assertNotNull(constraint.validate(11.1));
-        Assert.assertNotNull(constraint.validate(100.0));
-=======
-        assertTrue(constraint.test(1.0));
-        assertTrue(constraint.test(5.5));
-        assertTrue(constraint.test(10.0));
-        assertFalse(constraint.test(0.0));
-        assertFalse(constraint.test(-1.0));
-        assertFalse(constraint.test(11.1));
-        assertFalse(constraint.test(100.0));
->>>>>>> 00574929
+        assertNull(constraint.validate(1.0));
+        assertNull(constraint.validate(5.5));
+        assertNull(constraint.validate(10.0));
+        assertNotNull(constraint.validate(0.0));
+        assertNotNull(constraint.validate(-1.0));
+        assertNotNull(constraint.validate(11.1));
+        assertNotNull(constraint.validate(100.0));
     }
 
     @Test
     void testPositive() {
         PropertyConstraint<Number> constraint = NumericConstraints.positive();
-<<<<<<< HEAD
-        Assert.assertNull(constraint.validate(1));
-        Assert.assertNull(constraint.validate(1.5f));
-        Assert.assertNull(constraint.validate(1.5d));
-        Assert.assertNull(constraint.validate(100));
-        Assert.assertNotNull(constraint.validate(0));
-        Assert.assertEquals("'0.1' should be positive", constraint.validate(0.1f));
-        Assert.assertNotNull(constraint.validate(0.9d));
-        Assert.assertNotNull(constraint.validate(-1));
-        Assert.assertNotNull(constraint.validate(-100));
-        Assert.assertNotNull(constraint.validate(-0.1f));
-        Assert.assertNotNull(constraint.validate(-0.1d));
-=======
-        assertTrue(constraint.test(1));
-        assertTrue(constraint.test(1.5f));
-        assertTrue(constraint.test(1.5d));
-        assertTrue(constraint.test(100));
-        assertFalse(constraint.test(0));
-        assertFalse(constraint.test(0.1f));
-        assertFalse(constraint.test(0.9d));
-        assertFalse(constraint.test(-1));
-        assertFalse(constraint.test(-100));
-        assertFalse(constraint.test(-0.1f));
-        assertFalse(constraint.test(-0.1d));
->>>>>>> 00574929
+        assertNull(constraint.validate(1));
+        assertNull(constraint.validate(1.5f));
+        assertNull(constraint.validate(1.5d));
+        assertNull(constraint.validate(100));
+        assertNotNull(constraint.validate(0));
+        assertEquals("'0.1' should be positive", constraint.validate(0.1f));
+        assertNotNull(constraint.validate(0.9d));
+        assertNotNull(constraint.validate(-1));
+        assertNotNull(constraint.validate(-100));
+        assertNotNull(constraint.validate(-0.1f));
+        assertNotNull(constraint.validate(-0.1d));
     }
 }