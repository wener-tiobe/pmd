/**
 * BSD-style license; for more info see http://pmd.sourceforge.net/license.html
 */

package net.sourceforge.pmd.ant;

<<<<<<< HEAD
import static org.hamcrest.MatcherAssert.assertThat;
import static org.hamcrest.Matchers.containsString;
import static org.junit.Assert.fail;
=======
import static org.junit.jupiter.api.Assertions.assertEquals;
import static org.junit.jupiter.api.Assertions.fail;
>>>>>>> 942c8f04

import java.io.FileInputStream;
import java.io.IOException;
import java.io.InputStream;
import java.nio.charset.StandardCharsets;

import org.apache.tools.ant.BuildException;
import org.junit.jupiter.api.BeforeEach;
import org.junit.jupiter.api.Test;

import net.sourceforge.pmd.util.IOUtil;

class PMDTaskTest extends AbstractAntTest {

    @BeforeEach
    void setUp() {
        configureProject("src/test/resources/net/sourceforge/pmd/ant/xml/pmdtasktest.xml");
    }

    @Test
    void testFormatterWithNoToFileAttribute() {
        try {
            executeTarget("testFormatterWithNoToFileAttribute");
            fail("This should throw an exception");
        } catch (BuildException ex) {
            assertEquals("toFile or toConsole needs to be specified in Formatter", ex.getMessage());
        }
    }

    @Test
    void testNoRuleSets() {
        try {
            executeTarget("testNoRuleSets");
            fail("This should throw an exception");
        } catch (BuildException ex) {
            assertEquals("No rulesets specified", ex.getMessage());
        }
    }

    @Test
    void testBasic() {
        executeTarget("testBasic");
    }

    @Test
    void testInvalidLanguageVersion() {
        try {
            executeTarget("testInvalidLanguageVersion");
            assertEquals(
                    "The following language is not supported:<sourceLanguage name=\"java\" version=\"42\" />.",
                    log.toString());
            fail("This should throw an exception");
        } catch (BuildException ex) {
            assertEquals(
                    "The following language is not supported:<sourceLanguage name=\"java\" version=\"42\" />.",
                    ex.getMessage());
        }
    }

    @Test
    void testWithShortFilenames() throws IOException {
        executeTarget("testWithShortFilenames");

        try (InputStream in = new FileInputStream("target/pmd-ant-test.txt")) {
            String actual = IOUtil.readToString(in, StandardCharsets.UTF_8);
            // remove any trailing newline
            actual = actual.trim();
<<<<<<< HEAD
            assertThat(actual, containsString("sample.dummy:1:\tSampleXPathRule:\tTest Rule 2"));
=======
            assertEquals("sample.dummy:1:\tSampleXPathRule:\tTest Rule 2", actual);
>>>>>>> 942c8f04
        }
    }

    @Test
    void testXmlFormatter() throws IOException {
        executeTarget("testXmlFormatter");

        try (InputStream in = new FileInputStream("target/pmd-ant-xml.xml");
             InputStream expectedStream = PMDTaskTest.class.getResourceAsStream("xml/expected-pmd-ant-xml.xml")) {
            String actual = IOUtil.readToString(in, StandardCharsets.UTF_8);
            actual = actual.replaceFirst("timestamp=\"[^\"]+\"", "timestamp=\"\"");
            actual = actual.replaceFirst("\\.xsd\" version=\"[^\"]+\"", ".xsd\" version=\"\"");

            String expected = IOUtil.readToString(expectedStream, StandardCharsets.UTF_8);
            expected = expected.replaceFirst("timestamp=\"[^\"]+\"", "timestamp=\"\"");
            expected = expected.replaceFirst("\\.xsd\" version=\"[^\"]+\"", ".xsd\" version=\"\"");

<<<<<<< HEAD
            Assert.assertEquals(expected, actual);
=======
            // under windows, the file source sample.dummy has different line endings
            // and therefore the endcolumn of the nodes also change
            if (System.lineSeparator().equals("\r\n")) {
                expected = expected.replaceFirst("endcolumn=\"109\"", "endcolumn=\"110\"");
            }

            assertEquals(expected, actual);
>>>>>>> 942c8f04
        }
    }
}<|MERGE_RESOLUTION|>--- conflicted
+++ resolved
@@ -4,14 +4,10 @@
 
 package net.sourceforge.pmd.ant;
 
-<<<<<<< HEAD
 import static org.hamcrest.MatcherAssert.assertThat;
 import static org.hamcrest.Matchers.containsString;
-import static org.junit.Assert.fail;
-=======
 import static org.junit.jupiter.api.Assertions.assertEquals;
 import static org.junit.jupiter.api.Assertions.fail;
->>>>>>> 942c8f04
 
 import java.io.FileInputStream;
 import java.io.IOException;
@@ -79,11 +75,7 @@
             String actual = IOUtil.readToString(in, StandardCharsets.UTF_8);
             // remove any trailing newline
             actual = actual.trim();
-<<<<<<< HEAD
             assertThat(actual, containsString("sample.dummy:1:\tSampleXPathRule:\tTest Rule 2"));
-=======
-            assertEquals("sample.dummy:1:\tSampleXPathRule:\tTest Rule 2", actual);
->>>>>>> 942c8f04
         }
     }
 
@@ -101,17 +93,7 @@
             expected = expected.replaceFirst("timestamp=\"[^\"]+\"", "timestamp=\"\"");
             expected = expected.replaceFirst("\\.xsd\" version=\"[^\"]+\"", ".xsd\" version=\"\"");
 
-<<<<<<< HEAD
-            Assert.assertEquals(expected, actual);
-=======
-            // under windows, the file source sample.dummy has different line endings
-            // and therefore the endcolumn of the nodes also change
-            if (System.lineSeparator().equals("\r\n")) {
-                expected = expected.replaceFirst("endcolumn=\"109\"", "endcolumn=\"110\"");
-            }
-
             assertEquals(expected, actual);
->>>>>>> 942c8f04
         }
     }
 }