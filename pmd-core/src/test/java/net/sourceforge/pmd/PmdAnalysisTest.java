/*
 * BSD-style license; for more info see http://pmd.sourceforge.net/license.html
 */

package net.sourceforge.pmd;

import static org.hamcrest.MatcherAssert.assertThat;
import static org.hamcrest.Matchers.empty;
import static org.hamcrest.Matchers.equalTo;
import static org.hamcrest.Matchers.hasSize;
import static org.junit.Assert.assertEquals;
import static org.mockito.Mockito.never;
import static org.mockito.Mockito.spy;
import static org.mockito.Mockito.times;
import static org.mockito.Mockito.verify;

import java.io.IOException;
import java.nio.file.Paths;
import java.util.List;

<<<<<<< HEAD
import org.junit.jupiter.api.Test;
import org.mockito.ArgumentMatchers;

import net.sourceforge.pmd.RuleSetTest.MockRule;
import net.sourceforge.pmd.processor.PmdRunnableTest;
=======
import org.junit.Assert;
import org.junit.Test;
import org.mockito.ArgumentMatchers;

import net.sourceforge.pmd.lang.Dummy2LanguageModule;
import net.sourceforge.pmd.lang.Language;
import net.sourceforge.pmd.lang.ast.Node;
import net.sourceforge.pmd.lang.document.SimpleTestTextFile;
import net.sourceforge.pmd.lang.rule.AbstractRule;
>>>>>>> bdde4b7f
import net.sourceforge.pmd.renderers.Renderer;
import net.sourceforge.pmd.reporting.ReportStats;

/**
 * @author Clément Fournier
 */
class PmdAnalysisTest {

    @Test
    void testPmdAnalysisWithEmptyConfig() {
        PMDConfiguration config = new PMDConfiguration();
        try (PmdAnalysis pmd = PmdAnalysis.create(config)) {
            assertThat(pmd.files().getCollectedFiles(), empty());
            assertThat(pmd.rulesets(), empty());
            assertThat(pmd.renderers(), empty());
        }
    }

    @Test
    void testRendererInteractions() throws IOException {
        PMDConfiguration config = new PMDConfiguration();
        config.setInputPaths("sample-source/dummy");
        Renderer renderer = spy(Renderer.class);
        try (PmdAnalysis pmd = PmdAnalysis.create(config)) {
            pmd.addRenderer(renderer);
            verify(renderer, never()).start();
            pmd.performAnalysis();
        }

        verify(renderer, times(1)).renderFileReport(ArgumentMatchers.<Report>any());
        verify(renderer, times(1)).start();
        verify(renderer, times(1)).end();
        verify(renderer, times(1)).flush();
    }

    @Test
    void testRulesetLoading() {
        PMDConfiguration config = new PMDConfiguration();
        config.addRuleSet("rulesets/dummy/basic.xml");
        try (PmdAnalysis pmd = PmdAnalysis.create(config)) {
            assertThat(pmd.rulesets(), hasSize(1));
        }
    }

    @Test
    void testRulesetWhenSomeoneHasAnError() {
        PMDConfiguration config = new PMDConfiguration();
        config.addRuleSet("rulesets/dummy/basic.xml");
        config.addRuleSet("rulesets/xxxe/notaruleset.xml");
        try (PmdAnalysis pmd = PmdAnalysis.create(config)) {
            assertThat(pmd.rulesets(), hasSize(1)); // no failure
            assertThat(pmd.getReporter().numErrors(), equalTo(1));
        }
    }

    @Test
<<<<<<< HEAD
    public void testParseException() {
        PMDConfiguration config = new PMDConfiguration();
        config.setThreads(1);
        config.setForceLanguageVersion(PmdRunnableTest.getVersionWithParserThatThrowsSemanticError());
        try (PmdAnalysis pmd = PmdAnalysis.create(config)) {
            pmd.addRuleSet(RuleSet.forSingleRule(new MockRule()));
            pmd.files().addSourceFile("file", "some source");

            ReportStats stats = pmd.runAndReturnStats();
            assertEquals("Errors", 1, stats.getNumErrors());
            assertEquals("Violations", 0, stats.getNumViolations());
        }
    }
=======
    public void testFileWithSpecificLanguage() {
        final Language language = Dummy2LanguageModule.getInstance();
        PMDConfiguration config = new PMDConfiguration();
        config.setIgnoreIncrementalAnalysis(true);
        RuleSet ruleset = RuleSet.forSingleRule(new TestRule());

        try (PmdAnalysis pmd = PmdAnalysis.create(config)) {
            pmd.addRuleSet(ruleset);
            pmd.files().addFile(Paths.get("src", "test", "resources", "sample-source", "dummy", "foo.txt"), language);
            Report report = pmd.performAnalysisAndCollectReport();
            for (Report.ProcessingError error : report.getProcessingErrors()) {
                System.out.println("error = " + error.getMsg() + ": " + error.getDetail());
            }
            Assert.assertEquals(0, report.getProcessingErrors().size());
            Assert.assertEquals(1, report.getViolations().size());
        }
    }

    @Test
    public void testTextFileWithSpecificLanguage() {
        final Language language = Dummy2LanguageModule.getInstance();
        PMDConfiguration config = new PMDConfiguration();
        config.setIgnoreIncrementalAnalysis(true);
        RuleSet ruleset = RuleSet.forSingleRule(new TestRule());

        try (PmdAnalysis pmd = PmdAnalysis.create(config)) {
            pmd.addRuleSet(ruleset);
            pmd.files().addFile(new SimpleTestTextFile("test content foo", "foo.txt", "foo.txt", language.getDefaultVersion()));
            Report report = pmd.performAnalysisAndCollectReport();
            for (Report.ProcessingError error : report.getProcessingErrors()) {
                System.out.println("error = " + error.getMsg() + ": " + error.getDetail());
            }
            Assert.assertEquals(0, report.getProcessingErrors().size());
            Assert.assertEquals(1, report.getViolations().size());
        }
    }

    public static class TestRule extends AbstractRule {
        public TestRule() {
            setLanguage(Dummy2LanguageModule.getInstance());
            setMessage("dummy 2 test rule");
        }

        @Override
        public void apply(List<? extends Node> nodes, RuleContext ctx) {
            ctx.addViolation(nodes.get(0));
        }
    }

>>>>>>> bdde4b7f
}<|MERGE_RESOLUTION|>--- conflicted
+++ resolved
@@ -16,25 +16,17 @@
 
 import java.io.IOException;
 import java.nio.file.Paths;
-import java.util.List;
 
-<<<<<<< HEAD
 import org.junit.jupiter.api.Test;
 import org.mockito.ArgumentMatchers;
 
 import net.sourceforge.pmd.RuleSetTest.MockRule;
-import net.sourceforge.pmd.processor.PmdRunnableTest;
-=======
-import org.junit.Assert;
-import org.junit.Test;
-import org.mockito.ArgumentMatchers;
-
 import net.sourceforge.pmd.lang.Dummy2LanguageModule;
 import net.sourceforge.pmd.lang.Language;
 import net.sourceforge.pmd.lang.ast.Node;
 import net.sourceforge.pmd.lang.document.SimpleTestTextFile;
 import net.sourceforge.pmd.lang.rule.AbstractRule;
->>>>>>> bdde4b7f
+import net.sourceforge.pmd.processor.PmdRunnableTest;
 import net.sourceforge.pmd.renderers.Renderer;
 import net.sourceforge.pmd.reporting.ReportStats;
 
@@ -91,7 +83,6 @@
     }
 
     @Test
-<<<<<<< HEAD
     public void testParseException() {
         PMDConfiguration config = new PMDConfiguration();
         config.setThreads(1);
@@ -105,7 +96,8 @@
             assertEquals("Violations", 0, stats.getNumViolations());
         }
     }
-=======
+
+    @Test
     public void testFileWithSpecificLanguage() {
         final Language language = Dummy2LanguageModule.getInstance();
         PMDConfiguration config = new PMDConfiguration();
@@ -119,8 +111,8 @@
             for (Report.ProcessingError error : report.getProcessingErrors()) {
                 System.out.println("error = " + error.getMsg() + ": " + error.getDetail());
             }
-            Assert.assertEquals(0, report.getProcessingErrors().size());
-            Assert.assertEquals(1, report.getViolations().size());
+            assertEquals(0, report.getProcessingErrors().size());
+            assertEquals(1, report.getViolations().size());
         }
     }
 
@@ -133,13 +125,13 @@
 
         try (PmdAnalysis pmd = PmdAnalysis.create(config)) {
             pmd.addRuleSet(ruleset);
-            pmd.files().addFile(new SimpleTestTextFile("test content foo", "foo.txt", "foo.txt", language.getDefaultVersion()));
+            pmd.files().addFile(new SimpleTestTextFile("test content foo", "foo.txt", language.getDefaultVersion()));
             Report report = pmd.performAnalysisAndCollectReport();
             for (Report.ProcessingError error : report.getProcessingErrors()) {
                 System.out.println("error = " + error.getMsg() + ": " + error.getDetail());
             }
-            Assert.assertEquals(0, report.getProcessingErrors().size());
-            Assert.assertEquals(1, report.getViolations().size());
+            assertEquals(0, report.getProcessingErrors().size());
+            assertEquals(1, report.getViolations().size());
         }
     }
 
@@ -150,10 +142,8 @@
         }
 
         @Override
-        public void apply(List<? extends Node> nodes, RuleContext ctx) {
-            ctx.addViolation(nodes.get(0));
+        public void apply(Node node, RuleContext ctx) {
+            ctx.addViolation(node);
         }
     }
-
->>>>>>> bdde4b7f
 }