--- conflicted
+++ resolved
@@ -216,8 +216,6 @@
         assertEquals("888", attributes.getNamedItem("totalNumberOfTokens").getNodeValue());
     }
 
-<<<<<<< HEAD
-=======
     @Test
     public void testGetDuplicationStartEnd() throws IOException, ParserConfigurationException, SAXException {
         TokenEntry.clearImages();
@@ -251,25 +249,6 @@
     }
 
     @Test
-    public void testRendererEncodedPath() throws IOException {
-        CPDRenderer renderer = new XMLRenderer();
-        List<Match> list = new ArrayList<>();
-        final String espaceChar = "&lt;";
-        Mark mark1 = createMark("public", "/var/A<oo.java" + FORM_FEED, 48, 6, "code fragment");
-        Mark mark2 = createMark("void", "/var/B<oo.java", 73, 6, "code fragment");
-        Match match1 = new Match(75, mark1, mark2);
-        list.add(match1);
-
-        StringWriter sw = new StringWriter();
-        renderer.render(list.iterator(), sw);
-        String report = sw.toString();
-        assertTrue(report.contains(espaceChar));
-        assertFalse(report.contains(FORM_FEED));
-        assertFalse(report.contains(FORM_FEED_ENTITY));
-    }
->>>>>>> bdde4b7f
-
-    @Test
     void testRendererXMLEscaping() throws IOException {
         String codefragment = "code fragment" + FORM_FEED + "\nline2\nline3\nno & escaping necessary in CDATA\nx=\"]]>\";";
         CPDRenderer renderer = new XMLRenderer();
