/**
 * BSD-style license; for more info see http://pmd.sourceforge.net/license.html
 */

package net.sourceforge.pmd.cpd;

import static org.junit.jupiter.api.Assertions.assertEquals;

import java.io.IOException;
import java.io.StringWriter;

import org.junit.jupiter.api.Test;

<<<<<<< HEAD
import net.sourceforge.pmd.PMD;
import net.sourceforge.pmd.cpd.CpdTestUtils.CpdReportBuilder;
=======
>>>>>>> 24a089bf
import net.sourceforge.pmd.cpd.renderer.CPDReportRenderer;

class CSVRendererTest {
    @Test
    void testLineCountPerFile() throws IOException {
        CPDReportRenderer renderer = new CSVRenderer(true);
        CpdReportBuilder builder = new CpdReportBuilder();
        Mark mark1 = builder.createMark("public", "/var/Foo.java", 48, 10);
        Mark mark2 = builder.createMark("stuff", "/var/Bar.java", 73, 20);
        builder.addMatch(new Match(75, mark1, mark2));

        StringWriter sw = new StringWriter();
        renderer.render(builder.build(), sw);
        String report = sw.toString();
<<<<<<< HEAD
        String expectedReport = "tokens,occurrences" + PMD.EOL
            + "75,2,48,10,/var/Foo.java,73,20,/var/Bar.java" + PMD.EOL;
=======
        String expectedReport = "tokens,occurrences" + System.lineSeparator()
            + "75,2,48,10,/var/Foo.java,73,20,/var/Bar.java" + System.lineSeparator();
>>>>>>> 24a089bf

        assertEquals(expectedReport, report);
    }

    @Test
    void testFilenameEscapes() throws IOException {
        CPDReportRenderer renderer = new CSVRenderer();
        CpdReportBuilder builder = new CpdReportBuilder();
        Mark mark1 = builder.createMark("public", "/var,with,commas/Foo.java", 48, 10);
        Mark mark2 = builder.createMark("stuff", "/var,with,commas/Bar.java", 73, 20);
        builder.addMatch(new Match(75, mark1, mark2));

        StringWriter sw = new StringWriter();
        renderer.render(builder.build(), sw);
        String report = sw.toString();
<<<<<<< HEAD
        String expectedReport = "lines,tokens,occurrences" + PMD.EOL
            + "10,75,2,48,\"/var,with,commas/Foo.java\",73,\"/var,with,commas/Bar.java\"" + PMD.EOL;
=======
        String expectedReport = "lines,tokens,occurrences" + System.lineSeparator()
                + "10,75,2,48,\"/var,with,commas/Foo.java\",73,\"/var,with,commas/Bar.java\"" + System.lineSeparator();
>>>>>>> 24a089bf
        assertEquals(expectedReport, report);
    }

}<|MERGE_RESOLUTION|>--- conflicted
+++ resolved
@@ -11,11 +11,7 @@
 
 import org.junit.jupiter.api.Test;
 
-<<<<<<< HEAD
-import net.sourceforge.pmd.PMD;
 import net.sourceforge.pmd.cpd.CpdTestUtils.CpdReportBuilder;
-=======
->>>>>>> 24a089bf
 import net.sourceforge.pmd.cpd.renderer.CPDReportRenderer;
 
 class CSVRendererTest {
@@ -30,13 +26,8 @@
         StringWriter sw = new StringWriter();
         renderer.render(builder.build(), sw);
         String report = sw.toString();
-<<<<<<< HEAD
-        String expectedReport = "tokens,occurrences" + PMD.EOL
-            + "75,2,48,10,/var/Foo.java,73,20,/var/Bar.java" + PMD.EOL;
-=======
         String expectedReport = "tokens,occurrences" + System.lineSeparator()
             + "75,2,48,10,/var/Foo.java,73,20,/var/Bar.java" + System.lineSeparator();
->>>>>>> 24a089bf
 
         assertEquals(expectedReport, report);
     }
@@ -52,13 +43,8 @@
         StringWriter sw = new StringWriter();
         renderer.render(builder.build(), sw);
         String report = sw.toString();
-<<<<<<< HEAD
-        String expectedReport = "lines,tokens,occurrences" + PMD.EOL
-            + "10,75,2,48,\"/var,with,commas/Foo.java\",73,\"/var,with,commas/Bar.java\"" + PMD.EOL;
-=======
         String expectedReport = "lines,tokens,occurrences" + System.lineSeparator()
-                + "10,75,2,48,\"/var,with,commas/Foo.java\",73,\"/var,with,commas/Bar.java\"" + System.lineSeparator();
->>>>>>> 24a089bf
+            + "10,75,2,48,\"/var,with,commas/Foo.java\",73,\"/var,with,commas/Bar.java\"" + System.lineSeparator();
         assertEquals(expectedReport, report);
     }
 
