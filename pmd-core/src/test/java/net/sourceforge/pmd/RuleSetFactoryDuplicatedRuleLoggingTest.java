/*
 * BSD-style license; for more info see http://pmd.sourceforge.net/license.html
 */

package net.sourceforge.pmd;

import static org.junit.Assert.assertEquals;
import static org.junit.Assert.assertNotNull;

import org.junit.Assert;
import org.junit.Test;

public class RuleSetFactoryDuplicatedRuleLoggingTest extends RulesetFactoryTestBase {

    @Test
    public void duplicatedRuleReferenceShouldWarn() {
        RuleSet ruleset = loadRuleSet("duplicatedRuleReference.xml");

        assertEquals(1, ruleset.getRules().size());
        Rule mockRule = ruleset.getRuleByName("DummyBasicMockRule");
        assertNotNull(mockRule);
<<<<<<< HEAD
        assertEquals(RulePriority.MEDIUM, mockRule.getPriority());
=======
        Assert.assertEquals(RulePriority.MEDIUM, mockRule.getPriority());
>>>>>>> cb9a0920
        verifyFoundAWarningWithMessage(containing(
            "The rule DummyBasicMockRule is referenced multiple times in \"Custom Rules\". "
                + "Only the last rule configuration is used."
        ));
    }

    @Test
    public void duplicatedRuleReferenceWithOverrideShouldNotWarn() {
        RuleSet ruleset = loadRuleSet("duplicatedRuleReferenceWithOverride.xml");

        assertEquals(2, ruleset.getRules().size());
        Rule mockRule = ruleset.getRuleByName("DummyBasicMockRule");
        assertNotNull(mockRule);
        assertEquals(RulePriority.HIGH, mockRule.getPriority());
        assertNotNull(ruleset.getRuleByName("SampleXPathRule"));
        verifyNoWarnings();
    }

    @Test
    public void duplicatedRuleReferenceWithOverrideBeforeShouldNotWarn() {
        RuleSet ruleset = loadRuleSet("duplicatedRuleReferenceWithOverrideBefore.xml");

        assertEquals(2, ruleset.getRules().size());
        Rule mockRule = ruleset.getRuleByName("DummyBasicMockRule");
        assertNotNull(mockRule);
        assertEquals(RulePriority.HIGH, mockRule.getPriority());
        assertNotNull(ruleset.getRuleByName("SampleXPathRule"));
        verifyNoWarnings();
    }

    @Test
    public void multipleDuplicates() {
        RuleSet ruleset = loadRuleSet("multipleDuplicates.xml");

        assertEquals(2, ruleset.getRules().size());
        Rule mockRule = ruleset.getRuleByName("DummyBasicMockRule");
        assertNotNull(mockRule);
        assertEquals(RulePriority.MEDIUM_HIGH, mockRule.getPriority());
        assertNotNull(ruleset.getRuleByName("SampleXPathRule"));
        verifyFoundAWarningWithMessage(containing(
            "The rule DummyBasicMockRule is referenced multiple times in \"Custom Rules\". "
                + "Only the last rule configuration is used."));
        verifyFoundAWarningWithMessage(containing(
            "The ruleset rulesets/dummy/basic.xml is referenced multiple times in \"Custom Rules\"."));
    }

    protected RuleSet loadRuleSet(String ruleSetFilename) {
        return loadRuleSetInDir("net/sourceforge/pmd/rulesets/duplicatedRuleLoggingTest", ruleSetFilename);
    }
}<|MERGE_RESOLUTION|>--- conflicted
+++ resolved
@@ -19,11 +19,7 @@
         assertEquals(1, ruleset.getRules().size());
         Rule mockRule = ruleset.getRuleByName("DummyBasicMockRule");
         assertNotNull(mockRule);
-<<<<<<< HEAD
-        assertEquals(RulePriority.MEDIUM, mockRule.getPriority());
-=======
         Assert.assertEquals(RulePriority.MEDIUM, mockRule.getPriority());
->>>>>>> cb9a0920
         verifyFoundAWarningWithMessage(containing(
             "The rule DummyBasicMockRule is referenced multiple times in \"Custom Rules\". "
                 + "Only the last rule configuration is used."
