/**
 * BSD-style license; for more info see http://pmd.sourceforge.net/license.html
 */

package net.sourceforge.pmd.cache;

import static org.junit.Assert.assertEquals;
import static org.junit.Assert.assertFalse;
import static org.junit.Assert.assertNotNull;
import static org.junit.Assert.assertTrue;
import static org.junit.Assert.fail;
import static org.mockito.Mockito.mock;
import static org.mockito.Mockito.when;

import java.io.File;
import java.io.IOException;
import java.net.MalformedURLException;
import java.net.URL;
import java.net.URLClassLoader;
import java.nio.charset.Charset;
import java.nio.charset.StandardCharsets;
import java.nio.file.Files;
import java.util.Collections;
import java.util.List;
import java.util.zip.ZipEntry;
import java.util.zip.ZipOutputStream;

import org.junit.Before;
import org.junit.Rule;
import org.junit.Test;
import org.junit.contrib.java.lang.system.RestoreSystemProperties;
import org.junit.rules.TemporaryFolder;
import org.mockito.Mockito;

import net.sourceforge.pmd.RuleSets;
import net.sourceforge.pmd.RuleViolation;
import net.sourceforge.pmd.lang.Language;
import net.sourceforge.pmd.lang.LanguageRegistry;
import net.sourceforge.pmd.lang.LanguageVersion;
import net.sourceforge.pmd.lang.document.FileLocation;
import net.sourceforge.pmd.lang.document.TextDocument;
import net.sourceforge.pmd.lang.document.TextFile;
import net.sourceforge.pmd.lang.document.TextFileContent;

@SuppressWarnings("deprecation")
public class FileAnalysisCacheTest {

    @Rule
    public TemporaryFolder tempFolder = new TemporaryFolder();

    @Rule
    public RestoreSystemProperties restoreSystemProperties = new RestoreSystemProperties();

    private File unexistingCacheFile;
    private File newCacheFile;
    private File emptyCacheFile;

    private TextDocument sourceFile;
    private TextFile sourceFileBackend;

    private final LanguageVersion dummyVersion = LanguageRegistry.getDefaultLanguage().getDefaultVersion();


    @Before
    public void setUp() throws IOException {
        unexistingCacheFile = new File(tempFolder.getRoot(), "non-existing-file.cache");
        newCacheFile = new File(tempFolder.getRoot(), "pmd-analysis.cache");
        emptyCacheFile = tempFolder.newFile();
        File sourceFile = tempFolder.newFile("Source.java");
        this.sourceFileBackend = TextFile.forPath(sourceFile.toPath(), Charset.defaultCharset(), dummyVersion);
        this.sourceFile = TextDocument.create(sourceFileBackend);
    }

    @Test
    public void testLoadFromNonExistingFile() throws IOException {
        final FileAnalysisCache cache = new FileAnalysisCache(unexistingCacheFile);
        assertNotNull("Cache creation from non existing file failed.", cache);
    }

    @Test
    public void testLoadFromEmptyFile() throws IOException {
        final FileAnalysisCache cache = new FileAnalysisCache(emptyCacheFile);
        assertNotNull("Cache creation from empty file failed.", cache);
    }

    @Test
    public void testLoadFromDirectoryShouldntThrow() throws IOException {
        new FileAnalysisCache(tempFolder.getRoot());
    }

    @Test
    public void testLoadFromUnreadableFileShouldntThrow() throws IOException {
        emptyCacheFile.setReadable(false);
        new FileAnalysisCache(emptyCacheFile);
    }

    @Test
    public void testStoreCreatesFile() throws Exception {
        final FileAnalysisCache cache = new FileAnalysisCache(unexistingCacheFile);
        cache.persist();
        assertTrue("Cache file doesn't exist after store", unexistingCacheFile.exists());
    }

    @Test
    public void testStoreOnUnwritableFileShouldntThrow() throws IOException {
        emptyCacheFile.setWritable(false);
        final FileAnalysisCache cache = new FileAnalysisCache(emptyCacheFile);
        cache.persist();
    }

    @Test
    public void testStorePersistsFilesWithViolations() throws IOException {
        final FileAnalysisCache cache = new FileAnalysisCache(newCacheFile);
        cache.checkValidity(mock(RuleSets.class), mock(ClassLoader.class));
        cache.isUpToDate(sourceFile);

        final RuleViolation rv = mock(RuleViolation.class);
        when(rv.getFilename()).thenReturn(sourceFile.getDisplayName());
        when(rv.getLocation()).thenReturn(FileLocation.location(sourceFile.getDisplayName(), 1, 2, 3, 4));
        final net.sourceforge.pmd.Rule rule = mock(net.sourceforge.pmd.Rule.class, Mockito.RETURNS_SMART_NULLS);
        when(rule.getLanguage()).thenReturn(mock(Language.class));
        when(rv.getRule()).thenReturn(rule);

<<<<<<< HEAD
        cache.startFileAnalysis(mock(TextFile.class)).onRuleViolation(rv);
=======
        DataSource ds = mock(DataSource.class);
        when(ds.getNiceFileName(false, "")).thenReturn(sourceFile.getPath());
        cache.startFileAnalysis(ds).onRuleViolation(rv);
>>>>>>> 6349f134
        cache.persist();

        final FileAnalysisCache reloadedCache = new FileAnalysisCache(newCacheFile);
        reloadedCache.checkValidity(mock(RuleSets.class), mock(ClassLoader.class));
        assertTrue("Cache believes unmodified file with violations is not up to date",
                reloadedCache.isUpToDate(sourceFile));

        final List<RuleViolation> cachedViolations = reloadedCache.getCachedViolations(sourceFile);
        assertEquals("Cached rule violations count mismatch", 1, cachedViolations.size());
    }

    @Test
    public void testCacheValidityWithNoChanges() throws IOException {
        final RuleSets rs = mock(RuleSets.class);
        final ClassLoader cl = mock(ClassLoader.class);

        setupCacheWithFiles(newCacheFile, rs, cl, sourceFile);

        final FileAnalysisCache reloadedCache = new FileAnalysisCache(newCacheFile);
        reloadedCache.checkValidity(rs, cl);
        assertTrue("Cache believes unmodified file is not up to date without ruleset / classpath changes",
                reloadedCache.isUpToDate(sourceFile));
    }

    @Test
    public void testCacheValidityWithIrrelevantChanges() throws IOException {
        final RuleSets rs = mock(RuleSets.class);
        final URLClassLoader cl = mock(URLClassLoader.class);
        when(cl.getURLs()).thenReturn(new URL[] {});

        setupCacheWithFiles(newCacheFile, rs, cl, sourceFile);

        final File classpathFile = tempFolder.newFile("foo.xml");
        when(cl.getURLs()).thenReturn(new URL[] { classpathFile.toURI().toURL(), });

        final FileAnalysisCache reloadedCache = new FileAnalysisCache(newCacheFile);
        reloadedCache.checkValidity(rs, cl);
        assertTrue("Cache believes unmodified file is not up to date without ruleset / classpath changes",
                reloadedCache.isUpToDate(sourceFile));
    }

    @Test
    public void testRulesetChangeInvalidatesCache() throws IOException {
        final RuleSets rs = mock(RuleSets.class);
        final ClassLoader cl = mock(ClassLoader.class);

        setupCacheWithFiles(newCacheFile, rs, cl, sourceFile);

        final FileAnalysisCache reloadedCache = new FileAnalysisCache(newCacheFile);
        when(rs.getChecksum()).thenReturn(1L);
        reloadedCache.checkValidity(rs, cl);
        assertFalse("Cache believes unmodified file is up to date after ruleset changed",
                reloadedCache.isUpToDate(sourceFile));
    }

    @Test
    public void testAuxClasspathNonExistingAuxclasspathEntriesIgnored() throws MalformedURLException, IOException {
        final RuleSets rs = mock(RuleSets.class);
        final URLClassLoader cl = mock(URLClassLoader.class);
        when(cl.getURLs()).thenReturn(new URL[] { new File(tempFolder.getRoot(), "non-existing-dir").toURI().toURL(), });

        setupCacheWithFiles(newCacheFile, rs, cl, sourceFile);

        final FileAnalysisCache analysisCache = new FileAnalysisCache(newCacheFile);
        when(cl.getURLs()).thenReturn(new URL[] {});
        analysisCache.checkValidity(rs, cl);
        assertTrue("Cache believes unmodified file is not up to date after non-existing auxclasspath entry removed",
                analysisCache.isUpToDate(sourceFile));
    }

    @Test
    public void testAuxClasspathChangeWithoutDFAorTypeResolutionDoesNotInvalidatesCache() throws MalformedURLException, IOException {
        final RuleSets rs = mock(RuleSets.class);
        final URLClassLoader cl = mock(URLClassLoader.class);
        when(cl.getURLs()).thenReturn(new URL[] { });

        setupCacheWithFiles(newCacheFile, rs, cl, sourceFile);

        final FileAnalysisCache reloadedCache = new FileAnalysisCache(newCacheFile);
        when(cl.getURLs()).thenReturn(new URL[] { tempFolder.newFile().toURI().toURL(), });
        reloadedCache.checkValidity(rs, cl);
        assertTrue("Cache believes unmodified file is not up to date after auxclasspath changed when no rule cares",
                reloadedCache.isUpToDate(sourceFile));
    }

    @Test
    public void testAuxClasspathChangeInvalidatesCache() throws MalformedURLException, IOException {
        final RuleSets rs = mock(RuleSets.class);
        final URLClassLoader cl = mock(URLClassLoader.class);
        when(cl.getURLs()).thenReturn(new URL[] { });

        setupCacheWithFiles(newCacheFile, rs, cl, sourceFile);

        final FileAnalysisCache reloadedCache = new FileAnalysisCache(newCacheFile);
        final File classpathFile = tempFolder.newFile("foo.class");
        when(cl.getURLs()).thenReturn(new URL[] { classpathFile.toURI().toURL(), });

        // Make sure the auxclasspath file is not empty
        Files.write(classpathFile.toPath(), "some text".getBytes());

        final net.sourceforge.pmd.Rule r = mock(net.sourceforge.pmd.Rule.class);
        when(r.getLanguage()).thenReturn(mock(Language.class));
        when(rs.getAllRules()).thenReturn(Collections.singleton(r));
        reloadedCache.checkValidity(rs, cl);
        assertFalse("Cache believes unmodified file is up to date after auxclasspath changed",
                reloadedCache.isUpToDate(sourceFile));
    }

    @Test
    public void testAuxClasspathJarContentsChangeInvalidatesCache() throws MalformedURLException, IOException {
        final RuleSets rs = mock(RuleSets.class);
        final URLClassLoader cl = mock(URLClassLoader.class);

        final File classpathFile = tempFolder.newFile("foo.class");
        when(cl.getURLs()).thenReturn(new URL[] { classpathFile.toURI().toURL(), });

        final net.sourceforge.pmd.Rule r = mock(net.sourceforge.pmd.Rule.class);
        when(r.getLanguage()).thenReturn(mock(Language.class));
        when(rs.getAllRules()).thenReturn(Collections.singleton(r));

        setupCacheWithFiles(newCacheFile, rs, cl, sourceFile);

        // Edit the auxclasspath referenced file
        Files.write(classpathFile.toPath(), "some text".getBytes());

        final FileAnalysisCache reloadedCache = new FileAnalysisCache(newCacheFile);
        reloadedCache.checkValidity(rs, cl);
        assertFalse("Cache believes cache is up to date when a auxclasspath file changed",
                reloadedCache.isUpToDate(sourceFile));
    }

    @Test
    public void testClasspathNonExistingEntryIsIgnored() throws MalformedURLException, IOException {
        final RuleSets rs = mock(RuleSets.class);
        final ClassLoader cl = mock(ClassLoader.class);

        System.setProperty("java.class.path", System.getProperty("java.class.path") + File.pathSeparator
                + tempFolder.getRoot().getAbsolutePath() + File.separator + "non-existing-dir");

        final FileAnalysisCache reloadedCache = new FileAnalysisCache(newCacheFile);
        try {
            reloadedCache.checkValidity(rs, cl);
        } catch (final Exception e) {
            fail("Validity check failed when classpath includes non-existing directories");
        }
    }

    @Test
    public void testClasspathChangeInvalidatesCache() throws MalformedURLException, IOException {
        final RuleSets rs = mock(RuleSets.class);
        final ClassLoader cl = mock(ClassLoader.class);

        final File classpathFile = tempFolder.newFile("foo.class");

        setupCacheWithFiles(newCacheFile, rs, cl, sourceFile);

        // Edit the classpath referenced file
        Files.write(classpathFile.toPath(), "some text".getBytes());
        System.setProperty("java.class.path", System.getProperty("java.class.path") + File.pathSeparator + classpathFile.getAbsolutePath());

        final FileAnalysisCache reloadedCache = new FileAnalysisCache(newCacheFile);
        reloadedCache.checkValidity(rs, cl);
        assertFalse("Cache believes cache is up to date when the classpath changed",
                reloadedCache.isUpToDate(sourceFile));
    }

    @Test
    public void testClasspathContentsChangeInvalidatesCache() throws MalformedURLException, IOException {
        final RuleSets rs = mock(RuleSets.class);
        final ClassLoader cl = mock(ClassLoader.class);

        final File classpathFile = tempFolder.newFile("foo.class");

        // Add a file to classpath
        Files.write(classpathFile.toPath(), "some text".getBytes());
        System.setProperty("java.class.path", System.getProperty("java.class.path") + File.pathSeparator + classpathFile.getAbsolutePath());

        setupCacheWithFiles(newCacheFile, rs, cl, sourceFile);

        // Change the file's contents
        Files.write(classpathFile.toPath(), "some other text".getBytes());

        final FileAnalysisCache reloadedCache = new FileAnalysisCache(newCacheFile);
        reloadedCache.checkValidity(rs, cl);
        assertFalse("Cache believes cache is up to date when a classpath file changed",
                reloadedCache.isUpToDate(sourceFile));
    }

    @Test
    public void testWildcardClasspath() throws MalformedURLException, IOException {
        final RuleSets rs = mock(RuleSets.class);
        final ClassLoader cl = mock(ClassLoader.class);
        setupCacheWithFiles(newCacheFile, rs, cl, sourceFile);

        // Prepare two class files
        createZipFile("mylib1.jar");
        createZipFile("mylib2.jar");

        System.setProperty("java.class.path", System.getProperty("java.class.path") + File.pathSeparator + tempFolder.getRoot().getAbsolutePath() + "/*");

        final FileAnalysisCache reloadedCache = new FileAnalysisCache(newCacheFile);
        reloadedCache.checkValidity(rs, cl);
        assertFalse("Cache believes cache is up to date when the classpath changed",
                reloadedCache.isUpToDate(sourceFile));
    }

    @Test
    public void testWildcardClasspathContentsChangeInvalidatesCache() throws MalformedURLException, IOException {
        final RuleSets rs = mock(RuleSets.class);
        final ClassLoader cl = mock(ClassLoader.class);

        // Prepare two jar files
        final File classpathJar1 = createZipFile("mylib1.jar");
        createZipFile("mylib2.jar");

        System.setProperty("java.class.path", System.getProperty("java.class.path") + File.pathSeparator + tempFolder.getRoot().getAbsolutePath() + "/*");

        setupCacheWithFiles(newCacheFile, rs, cl, sourceFile);

        // Change one file's contents (ie: adding more entries)
        classpathJar1.delete();
        createZipFile(classpathJar1.getName(), 2);

        final FileAnalysisCache reloadedCache = new FileAnalysisCache(newCacheFile);
        reloadedCache.checkValidity(rs, cl);
        assertFalse("Cache believes cache is up to date when the classpath changed",
                reloadedCache.isUpToDate(sourceFile));
    }

    @Test
    public void testUnknownFileIsNotUpToDate() throws IOException {
        final FileAnalysisCache cache = new FileAnalysisCache(newCacheFile);
        assertFalse("Cache believes an unknown file is up to date",
                cache.isUpToDate(sourceFile));
    }

    @Test
    public void testFileIsUpToDate() throws IOException {
        setupCacheWithFiles(newCacheFile, mock(RuleSets.class), mock(ClassLoader.class), sourceFile);

        final FileAnalysisCache cache = new FileAnalysisCache(newCacheFile);
        cache.checkValidity(mock(RuleSets.class), mock(ClassLoader.class));
        assertTrue("Cache believes a known, unchanged file is not up to date",
                cache.isUpToDate(sourceFile));
    }

    @Test
    public void testFileIsNotUpToDateWhenEdited() throws IOException {
        setupCacheWithFiles(newCacheFile, mock(RuleSets.class), mock(ClassLoader.class), sourceFile);

        // Edit the file
        TextFileContent text = TextFileContent.fromCharSeq("some text");
        assertEquals(System.lineSeparator(), text.getLineTerminator());
        sourceFileBackend.writeContents(text);
        sourceFile = TextDocument.create(sourceFileBackend);

        final FileAnalysisCache cache = new FileAnalysisCache(newCacheFile);
        assertFalse("Cache believes a known, changed file is up to date", cache.isUpToDate(sourceFile));
    }

<<<<<<< HEAD
    private void setupCacheWithFiles(final File cacheFile,
                                     final RuleSets ruleSets,
                                     final ClassLoader classLoader,
                                     final TextDocument... files) {
=======
    private void setupCacheWithFiles(final File cacheFile, final RuleSets ruleSets,
            final ClassLoader classLoader, final File... files) throws IOException {
>>>>>>> 6349f134
        // Setup a cache file with an entry for an empty Source.java with no violations
        final FileAnalysisCache cache = new FileAnalysisCache(cacheFile);
        cache.checkValidity(ruleSets, classLoader);

        for (final TextDocument f : files) {
            cache.isUpToDate(f);
        }
        cache.persist();
    }

    private File createZipFile(String fileName) throws IOException {
        return createZipFile(fileName, 1);
    }

    private File createZipFile(String fileName, int numEntries) throws IOException {
        final File zipFile = tempFolder.newFile(fileName);
        try (ZipOutputStream zipOS = new ZipOutputStream(Files.newOutputStream(zipFile.toPath()))) {
            for (int i = 0; i < numEntries; i++) {
                zipOS.putNextEntry(new ZipEntry("lib/foo" + i + ".class"));
                zipOS.write(("content of " + fileName + " entry " + i).getBytes(StandardCharsets.UTF_8));
                zipOS.closeEntry();
            }
        }
        return zipFile;
    }
}<|MERGE_RESOLUTION|>--- conflicted
+++ resolved
@@ -121,13 +121,7 @@
         when(rule.getLanguage()).thenReturn(mock(Language.class));
         when(rv.getRule()).thenReturn(rule);
 
-<<<<<<< HEAD
-        cache.startFileAnalysis(mock(TextFile.class)).onRuleViolation(rv);
-=======
-        DataSource ds = mock(DataSource.class);
-        when(ds.getNiceFileName(false, "")).thenReturn(sourceFile.getPath());
-        cache.startFileAnalysis(ds).onRuleViolation(rv);
->>>>>>> 6349f134
+        cache.startFileAnalysis(sourceFileBackend).onRuleViolation(rv);
         cache.persist();
 
         final FileAnalysisCache reloadedCache = new FileAnalysisCache(newCacheFile);
@@ -388,15 +382,10 @@
         assertFalse("Cache believes a known, changed file is up to date", cache.isUpToDate(sourceFile));
     }
 
-<<<<<<< HEAD
     private void setupCacheWithFiles(final File cacheFile,
                                      final RuleSets ruleSets,
                                      final ClassLoader classLoader,
-                                     final TextDocument... files) {
-=======
-    private void setupCacheWithFiles(final File cacheFile, final RuleSets ruleSets,
-            final ClassLoader classLoader, final File... files) throws IOException {
->>>>>>> 6349f134
+                                     final TextDocument... files) throws IOException {
         // Setup a cache file with an entry for an empty Source.java with no violations
         final FileAnalysisCache cache = new FileAnalysisCache(cacheFile);
         cache.checkValidity(ruleSets, classLoader);
