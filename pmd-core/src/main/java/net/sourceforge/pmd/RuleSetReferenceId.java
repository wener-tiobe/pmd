/**
 * BSD-style license; for more info see http://pmd.sourceforge.net/license.html
 */

package net.sourceforge.pmd;

import java.io.File;
import java.io.FileNotFoundException;
import java.io.IOException;
import java.io.InputStream;
import java.net.HttpURLConnection;
import java.net.URL;
import java.util.ArrayList;
import java.util.List;

import org.apache.commons.lang3.StringUtils;
<<<<<<< HEAD
import org.checkerframework.checker.nullness.qual.Nullable;
=======
import org.slf4j.Logger;
import org.slf4j.LoggerFactory;
>>>>>>> 436a3339

import net.sourceforge.pmd.annotation.InternalApi;
import net.sourceforge.pmd.util.ResourceLoader;

/**
 * This class is used to parse a RuleSet reference value. Most commonly used for
 * specifying a RuleSet to process, or in a Rule 'ref' attribute value in the
 * RuleSet XML. The RuleSet reference can refer to either an external RuleSet or
 * the current RuleSet when used as a Rule 'ref' attribute value. An individual
 * Rule in the RuleSet can be indicated.
 *
 * For an external RuleSet, referring to the entire RuleSet, the format is
 * <i>ruleSetName</i>, where the RuleSet name is either a resource file path to
 * a RuleSet that ends with <code>'.xml'</code>, or a simple RuleSet name.
 *
 * A simple RuleSet name, is one which contains no path separators, and either
 * contains a '-' or is entirely numeric release number. A simple name of the
 * form <code>[language]-[name]</code> is short for the full RuleSet name
 * <code>rulesets/[language]/[name].xml</code>. A numeric release simple name of
 * the form <code>[release]</code> is short for the full PMD Release RuleSet
 * name <code>rulesets/releases/[release].xml</code>.
 *
 * For an external RuleSet, referring to a single Rule, the format is
 * <i>ruleSetName/ruleName</i>, where the RuleSet name is as described above. A
 * Rule with the <i>ruleName</i> should exist in this external RuleSet.
 *
 * For the current RuleSet, the format is <i>ruleName</i>, where the Rule name
 * is not RuleSet name (i.e. contains no path separators, '-' or '.xml' in it,
 * and is not all numeric). A Rule with the <i>ruleName</i> should exist in the
 * current RuleSet.
 *
 * <table>
 * <caption>Examples</caption> <thead>
 * <tr>
 * <th>String</th>
 * <th>RuleSet file name</th>
 * <th>Rule</th>
 * </tr>
 * </thead> <tbody>
 * <tr>
 * <td>rulesets/java/basic.xml</td>
 * <td>rulesets/java/basic.xml</td>
 * <td>all</td>
 * </tr>
 * <tr>
 * <td>rulesets/java/basic.xml/EmptyCatchBlock</td>
 * <td>rulesets/java/basic.xml</td>
 * <td>EmptyCatchBlock</td>
 * </tr>
 * <tr>
 * <td>EmptyCatchBlock</td>
 * <td>null</td>
 * <td>EmptyCatchBlock</td>
 * </tr>
 * </tbody>
 * </table>
 *
 * @deprecated This is part of the internals of the {@link RuleSetLoader}.
 */
@Deprecated
@InternalApi
public class RuleSetReferenceId {

    // todo this class has issues... What is even an "external" ruleset?
    //  terminology and API should be clarified.

    // use the logger of RuleSetFactory, because the warnings conceptually come from there.
    private static final Logger LOG = LoggerFactory.getLogger(RuleSetFactory.class);

    private final boolean external;
    private final String ruleSetFileName;
    private final boolean allRules;
    private final String ruleName;
    private final RuleSetReferenceId externalRuleSetReferenceId;

    private final String originalRef;

    /**
     * Construct a RuleSetReferenceId for the given single ID string.
     *
     * @param id
     *            The id string.
     * @throws IllegalArgumentException
     *             If the ID contains a comma character.
     */
    public RuleSetReferenceId(final String id) {

        this(id, null);
    }

    private RuleSetReferenceId(final String ruleSetFileName, boolean allRules, boolean external, String ruleName, RuleSetReferenceId externalRuleSetReferenceId) {
        this.ruleSetFileName = ruleSetFileName;
        this.allRules = allRules;
        this.external = external;
        this.ruleName = ruleName;
        this.externalRuleSetReferenceId = externalRuleSetReferenceId;
    }

    /**
     * Construct a RuleSetReferenceId for the given single ID string. If an
     * external RuleSetReferenceId is given, the ID must refer to a non-external
     * Rule. The external RuleSetReferenceId will be responsible for producing
     * the InputStream containing the Rule.
     *
     * @param id                         The id string.
     * @param externalRuleSetReferenceId A RuleSetReferenceId to associate with this new instance.
     *
     * @throws IllegalArgumentException If the ID contains a comma character.
     * @throws IllegalArgumentException If external RuleSetReferenceId is not external.
     * @throws IllegalArgumentException If the ID is not Rule reference when there is an external
     *                                  RuleSetReferenceId.
     */
    public RuleSetReferenceId(final String id, final RuleSetReferenceId externalRuleSetReferenceId) {
        this(id, externalRuleSetReferenceId, false);
    }

    /**
     * Construct a RuleSetReferenceId for the given single ID string. If an
     * external RuleSetReferenceId is given, the ID must refer to a non-external
     * Rule. The external RuleSetReferenceId will be responsible for producing
     * the InputStream containing the Rule.
     *
     * @param id                         The id string.
     * @param externalRuleSetReferenceId A RuleSetReferenceId to associate with this new instance.
     *
     * @throws IllegalArgumentException If the ID contains a comma character.
     * @throws IllegalArgumentException If external RuleSetReferenceId is not external.
     * @throws IllegalArgumentException If the ID is not Rule reference when there is an external
     *                                  RuleSetReferenceId.
     */
    RuleSetReferenceId(final String id, final RuleSetReferenceId externalRuleSetReferenceId, boolean warnDeprecated) {
        this.originalRef = id;

        if (externalRuleSetReferenceId != null && !externalRuleSetReferenceId.isExternal()) {
            throw new IllegalArgumentException("Cannot pair with non-external <" + externalRuleSetReferenceId + ">.");
        }

        if (id != null && id.indexOf(',') >= 0) {
            throw new IllegalArgumentException(
                    "A single RuleSetReferenceId cannot contain ',' (comma) characters: " + id);
        }

        // Damn this parsing sucks, but my brain is just not working to let me
        // write a simpler scheme.

        if (isValidUrl(id)) {
            // A full RuleSet name
            external = true;
            ruleSetFileName = StringUtils.strip(id);
            allRules = true;
            ruleName = null;
        } else if (isFullRuleSetName(id)) {
            // A full RuleSet name
            external = true;
            ruleSetFileName = id;
            allRules = true;
            ruleName = null;
        } else {
            String tempRuleName = getRuleName(id);
            String tempRuleSetFileName = tempRuleName != null && id != null
                    ? id.substring(0, id.length() - tempRuleName.length() - 1) : id;

            if (isValidUrl(tempRuleSetFileName)) {
                // remaining part is a xml ruleset file, so the tempRuleName is
                // probably a real rule name
                external = true;
                ruleSetFileName = StringUtils.strip(tempRuleSetFileName);
                ruleName = StringUtils.strip(tempRuleName);
                allRules = tempRuleName == null;
            } else if (isHttpUrl(id)) {
                // it's a url, we can't determine whether it's a full ruleset or
                // a single rule - so falling back to
                // a full RuleSet name
                external = true;
                ruleSetFileName = StringUtils.strip(id);
                allRules = true;
                ruleName = null;
            } else if (isFullRuleSetName(tempRuleSetFileName)) {
                // remaining part is a xml ruleset file, so the tempRuleName is
                // probably a real rule name
                external = true;
                ruleSetFileName = tempRuleSetFileName;
                ruleName = tempRuleName;
                allRules = tempRuleName == null;
            } else {
                // resolve the ruleset name - it's maybe a built in ruleset
                String expandedRuleset = resolveDeprecatedBuiltInRulesetShorthand(tempRuleSetFileName);
                String builtinRuleSet = expandedRuleset == null ? tempRuleSetFileName : expandedRuleset;
                if (checkRulesetExists(builtinRuleSet)) {
                    if (expandedRuleset != null && warnDeprecated) {
                        LOG.warn(
                            "Ruleset reference '{}' uses a deprecated form, use '{}' instead",
                            tempRuleSetFileName, builtinRuleSet
                        );
                    }

                    external = true;
                    ruleSetFileName = builtinRuleSet;
                    ruleName = tempRuleName;
                    allRules = tempRuleName == null;
                } else {
                    // well, we didn't find the ruleset, so it's probably not a
                    // internal ruleset.
                    // at this time, we don't know, whether the tempRuleName is
                    // a name of the rule
                    // or the file name of the ruleset file.
                    // It is assumed, that tempRuleName is actually the filename
                    // of the ruleset,
                    // if there are more separator characters in the remaining
                    // ruleset filename (tempRuleSetFileName).
                    // This means, the only reliable way to specify single rules
                    // within a custom rulesest file is
                    // only possible, if the ruleset file has a .xml file
                    // extension.
                    if (tempRuleSetFileName == null || tempRuleSetFileName.contains(File.separator)) {
                        external = true;
                        ruleSetFileName = id;
                        ruleName = null;
                        allRules = true;
                    } else {
                        external = externalRuleSetReferenceId != null && externalRuleSetReferenceId.isExternal();
                        ruleSetFileName = externalRuleSetReferenceId != null
                                ? externalRuleSetReferenceId.getRuleSetFileName() : null;
                        ruleName = id;
                        allRules = false;
                    }
                }
            }
        }

        if (this.external && this.ruleName != null && !this.ruleName.equals(id) && externalRuleSetReferenceId != null) {
            throw new IllegalArgumentException(
                    "Cannot pair external <" + this + "> with external <" + externalRuleSetReferenceId + ">.");
        }
        this.externalRuleSetReferenceId = externalRuleSetReferenceId;
    }

    @Nullable RuleSetReferenceId getParentRulesetIfThisIsARule() {
        if (ruleName == null) {
            return null;
        }
        return new RuleSetReferenceId(
            ruleSetFileName,
            true,
            external,
            null,

            null
        );
    }

    /**
     * Tries to load the given ruleset.
     *
     * @param name
     *            the ruleset name
     * @return <code>true</code> if the ruleset could be loaded,
     *         <code>false</code> otherwise.
     */
    private boolean checkRulesetExists(final String name) {
        boolean resourceFound = false;
        if (name != null) {
            try (InputStream ignored = new ResourceLoader().loadClassPathResourceAsStreamOrThrow(name)) {
                resourceFound = true;
            } catch (Exception ignored) {
                // ignored
            }
        }
        return resourceFound;
    }

    /**
     * Assumes that the ruleset name given is e.g. "java-basic". Then it will
     * return the full classpath name for the ruleset, in this example it would
     * return "rulesets/java/basic.xml".
     *
     * @param name
     *            the ruleset name
     * @return the full classpath to the ruleset
     */
    private String resolveDeprecatedBuiltInRulesetShorthand(final String name) {
        if (name == null) {
            return null;
        }
        // Likely a simple RuleSet name
        int index = name.indexOf('-');
        if (index > 0) {
            // Standard short name
            return "rulesets/" + name.substring(0, index) + '/' + name.substring(index + 1) + ".xml";
        }
        // A release RuleSet?
        if (name.matches("[0-9]+.*")) {
            return "rulesets/releases/" + name + ".xml";
        }
        // Appears to be a non-standard RuleSet name
        return null;
    }

    /**
     * Extracts the rule name out of a ruleset path. E.g. for
     * "/my/ruleset.xml/MyRule" it would return "MyRule". If no single rule is
     * specified, <code>null</code> is returned.
     *
     * @param rulesetName
     *            the full rule set path
     * @return the rule name or <code>null</code>.
     */
    private String getRuleName(final String rulesetName) {
        String result = null;
        if (rulesetName != null) {
            // Find last path separator if it exists... this might be a rule
            // name
            final int separatorIndex = Math.max(rulesetName.lastIndexOf('/'), rulesetName.lastIndexOf('\\'));
            if (separatorIndex >= 0 && separatorIndex != rulesetName.length() - 1) {
                result = rulesetName.substring(separatorIndex + 1);
            }
        }
        return result;
    }

    private static boolean isHttpUrl(String name) {
        String stripped = StringUtils.strip(name);
        return stripped != null && (stripped.startsWith("http://") || stripped.startsWith("https://"));
    }

    private static boolean isValidUrl(String name) {
        if (isHttpUrl(name)) {
            String url = StringUtils.strip(name);
            try {
                // FIXME : Do we really need to perform a request? if it's a url we should treat it as one even if the server is down
                HttpURLConnection connection = (HttpURLConnection) new URL(url).openConnection();
                connection.setRequestMethod("HEAD");
                connection.setConnectTimeout(ResourceLoader.TIMEOUT);
                connection.setReadTimeout(ResourceLoader.TIMEOUT);
                int responseCode = connection.getResponseCode();
                if (responseCode == 200) {
                    return true;
                }
            } catch (IOException e) {
                return false;
            }
        }
        return false;
    }

    private static boolean isFullRuleSetName(String name) {

        return name != null && name.endsWith(".xml");
    }

    /**
     * Parse a String comma separated list of RuleSet reference IDs into a List
     * of RuleReferenceId instances.
     *
     * @param referenceString A comma separated list of RuleSet reference IDs.
     *
     * @return The corresponding List of RuleSetReferenceId instances.
     */
    public static List<RuleSetReferenceId> parse(String referenceString) {
        return parse(referenceString, false);
    }

    /**
     * Parse a String comma separated list of RuleSet reference IDs into a List
     * of RuleReferenceId instances.
     *
     * @param referenceString A comma separated list of RuleSet reference IDs.
     *
     * @return The corresponding List of RuleSetReferenceId instances.
     */
    public static List<RuleSetReferenceId> parse(String referenceString, boolean warnDeprecated) {
        List<RuleSetReferenceId> references = new ArrayList<>();
        if (referenceString != null && referenceString.trim().length() > 0) {

            if (referenceString.indexOf(',') == -1) {
                references.add(new RuleSetReferenceId(referenceString, null, warnDeprecated));
            } else {
                for (String name : referenceString.split(",")) {
                    references.add(new RuleSetReferenceId(name.trim(), null, warnDeprecated));
                }
            }
        }
        return references;
    }

    /**
     * Is this an external RuleSet reference?
     *
     * @return <code>true</code> if this is an external reference,
     *         <code>false</code> otherwise.
     */
    public boolean isExternal() {
        return external;
    }

    /**
     * Is this a reference to all Rules in a RuleSet, or a single Rule?
     *
     * @return <code>true</code> if this is a reference to all Rules,
     *         <code>false</code> otherwise.
     */
    public boolean isAllRules() {
        return allRules;
    }

    /**
     * Get the RuleSet file name.
     *
     * @return The RuleSet file name if this is an external reference,
     *         <code>null</code> otherwise.
     */
    public String getRuleSetFileName() {
        return ruleSetFileName;
    }

    /**
     * Get the Rule name.
     *
     * @return The Rule name. The Rule name.
     */
    public String getRuleName() {
        return ruleName;
    }

    /**
     * Try to load the RuleSet resource with the specified ResourceLoader. Multiple
     * attempts to get independent InputStream instances may be made, so
     * subclasses must ensure they support this behavior. Delegates to an
     * external RuleSetReferenceId if there is one associated with this
     * instance.
     *
     * @param rl The {@link ResourceLoader} to use.
     * @return An InputStream to that resource.
     */
    public InputStream getInputStream(final ResourceLoader rl) throws IOException {
        if (externalRuleSetReferenceId == null) {
            if (StringUtils.isBlank(ruleSetFileName)) {
                throw notFoundException();
            }
            try {
                return rl.loadResourceAsStream(ruleSetFileName);
            } catch (FileNotFoundException ignored) {
                throw notFoundException();
            }
        } else {
            return externalRuleSetReferenceId.getInputStream(rl);
        }
    }

    private FileNotFoundException notFoundException() {
        return new FileNotFoundException("Cannot resolve rule/ruleset reference '" + originalRef
                + "'" + ".  Make sure the resource is a valid file or URL and is on the CLASSPATH. "
                + "Use --debug (or a fine log level) to see the current classpath.");
    }

    /**
     * Return the String form of this Rule reference.
     *
     * @return Return the String form of this Rule reference, which is
     *         <i>ruleSetFileName</i> for all Rule external references,
     *         <i>ruleSetFileName/ruleName</i>, for a single Rule external
     *         references, or <i>ruleName</i> otherwise.
     *
     * @deprecated Do not rely on the format of this method, it may be changed in PMD 7.
     */
    @Override
    @Deprecated
    public String toString() {
        if (ruleSetFileName != null) {
            if (allRules) {
                return ruleSetFileName;
            } else {
                return ruleSetFileName + '/' + ruleName;
            }

        } else {
            if (allRules) {
                return "anonymous all Rule";
            } else {
                return ruleName;
            }
        }
    }
}<|MERGE_RESOLUTION|>--- conflicted
+++ resolved
@@ -12,14 +12,12 @@
 import java.net.URL;
 import java.util.ArrayList;
 import java.util.List;
+import java.util.Objects;
 
 import org.apache.commons.lang3.StringUtils;
-<<<<<<< HEAD
-import org.checkerframework.checker.nullness.qual.Nullable;
-=======
 import org.slf4j.Logger;
 import org.slf4j.LoggerFactory;
->>>>>>> 436a3339
+import org.checkerframework.checker.nullness.qual.Nullable;
 
 import net.sourceforge.pmd.annotation.InternalApi;
 import net.sourceforge.pmd.util.ResourceLoader;
@@ -110,9 +108,10 @@
         this(id, null);
     }
 
-    private RuleSetReferenceId(final String ruleSetFileName, boolean allRules, boolean external, String ruleName, RuleSetReferenceId externalRuleSetReferenceId) {
-        this.ruleSetFileName = ruleSetFileName;
-        this.allRules = allRules;
+    private RuleSetReferenceId(final String ruleSetFileName, boolean external, String ruleName, RuleSetReferenceId externalRuleSetReferenceId) {
+        this.ruleSetFileName = Objects.requireNonNull(ruleSetFileName);
+        this.originalRef = ruleName == null ? ruleSetFileName : ruleSetFileName + "/" + ruleName;
+        this.allRules = ruleName == null;
         this.external = external;
         this.ruleName = ruleName;
         this.externalRuleSetReferenceId = externalRuleSetReferenceId;
@@ -263,7 +262,6 @@
         }
         return new RuleSetReferenceId(
             ruleSetFileName,
-            true,
             external,
             null,
 
