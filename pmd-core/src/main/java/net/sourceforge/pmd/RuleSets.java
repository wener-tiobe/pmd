/**
 * BSD-style license; for more info see http://pmd.sourceforge.net/license.html
 */

package net.sourceforge.pmd;

import java.util.ArrayList;
import java.util.Collection;
import java.util.Collections;
import java.util.HashSet;
import java.util.Iterator;
import java.util.List;
import java.util.Set;

import net.sourceforge.pmd.annotation.InternalApi;
import net.sourceforge.pmd.benchmark.TimeTracker;
import net.sourceforge.pmd.benchmark.TimedOperation;
import net.sourceforge.pmd.benchmark.TimedOperationCategory;
<<<<<<< HEAD
=======
import net.sourceforge.pmd.lang.LanguageProcessorRegistry;
>>>>>>> eee8b95a
import net.sourceforge.pmd.lang.ast.RootNode;
import net.sourceforge.pmd.lang.document.TextFile;
import net.sourceforge.pmd.lang.rule.internal.RuleApplicator;
import net.sourceforge.pmd.reporting.FileAnalysisListener;
<<<<<<< HEAD
=======
import net.sourceforge.pmd.util.log.MessageReporter;
>>>>>>> eee8b95a

/**
 * Grouping of Rules per Language in a RuleSet.
 *
 * @author pieter_van_raemdonck - Application Engineers NV/SA - www.ae.be
 *
 * @deprecated Internal API
 */
@Deprecated
@InternalApi
public class RuleSets {

    private final List<RuleSet> ruleSets;

    private RuleApplicator ruleApplicator;

    /**
     * Copy constructor. Deep copies RuleSets.
     *
     * @param ruleSets The RuleSets to copy.
     */
    public RuleSets(final RuleSets ruleSets) {
        List<RuleSet> rsets = new ArrayList<>();
        for (final RuleSet rs : ruleSets.ruleSets) {
            rsets.add(new RuleSet(rs));
        }
        this.ruleSets = Collections.unmodifiableList(rsets);
    }

    public RuleSets(Collection<? extends RuleSet> ruleSets) {
        this.ruleSets = Collections.unmodifiableList(new ArrayList<>(ruleSets));
    }

    /**
     * Public constructor. Add the given rule set.
     *
     * @param ruleSet the RuleSet
     */
    public RuleSets(RuleSet ruleSet) {
        this.ruleSets = Collections.singletonList(ruleSet);
    }

<<<<<<< HEAD
=======
    public void initializeRules(LanguageProcessorRegistry lpReg, MessageReporter reporter) {
        // this is abusing the mutability of RuleSet, will go away eventually.
        for (RuleSet rset : ruleSets) {
            for (Iterator<Rule> iterator = rset.getRules().iterator(); iterator.hasNext();) {
                Rule rule = iterator.next();
                try {
                    rule.initialize(lpReg.getProcessor(rule.getLanguage()));
                } catch (Exception e) {
                    reporter.errorEx(
                        "Exception while initializing rule " + rule.getName() + ", the rule will not be run", e);
                    iterator.remove();
                }
            }
        }
    }

>>>>>>> eee8b95a
    private RuleApplicator prepareApplicator() {
        return RuleApplicator.build(ruleSets.stream().flatMap(it -> it.getRules().stream())::iterator);
    }

    /**
     * Get all the RuleSets.
     *
     * @return RuleSet[]
     */
    public RuleSet[] getAllRuleSets() {
        return ruleSets.toArray(new RuleSet[0]);
    }

    // internal
    List<RuleSet> getRuleSetsInternal() {
        return ruleSets;
    }

    public Iterator<RuleSet> getRuleSetsIterator() {
        return ruleSets.iterator();
    }

    /**
     * Return all rules from all rulesets.
     *
     * @return Set
     */
    public Set<Rule> getAllRules() {
        Set<Rule> result = new HashSet<>();
        for (RuleSet r : ruleSets) {
            result.addAll(r.getRules());
        }
        return result;
    }

    /**
     * Check if a given source file should be checked by rules in this RuleSets.
     *
     * @param file
     *            the source file to check
     * @return <code>true</code> if the file should be checked,
     *         <code>false</code> otherwise
     */
    public boolean applies(TextFile file) {
        for (RuleSet ruleSet : ruleSets) {
            if (ruleSet.applies(file)) {
                return true;
            }
        }
        return false;
    }

    /**
     * Apply all applicable rules to the compilation units. Applicable means the
     * language of the rules must match the language of the source (@see
     * applies).
     *  @param root
     *            the List of compilation units; the type these must have,
     *            depends on the source language
     * @param listener
     */
    public void apply(RootNode root, FileAnalysisListener listener) {
        if (ruleApplicator == null) {
            // initialize here instead of ctor, because some rules properties
            // are set after creating the ruleset, and jaxen xpath queries
            // initialize their XPath expressions when calling getRuleChainVisits()... fixme
            this.ruleApplicator = prepareApplicator();
        }

        try (TimedOperation ignored = TimeTracker.startOperation(TimedOperationCategory.RULE_AST_INDEXATION)) {
            ruleApplicator.index(root);
        }

        for (RuleSet ruleSet : ruleSets) {
            if (ruleSet.applies(root.getTextDocument().getPathId())) {
                ruleApplicator.apply(ruleSet.getRules(), listener);
            }
        }
    }

    /**
     * Returns the first Rule found with the given name.
     *
     * Note: Since we support multiple languages, rule names are not expected to
     * be unique within any specific ruleset.
     *
     * @param ruleName
     *            the exact name of the rule to find
     * @return the rule or null if not found
     */
    public Rule getRuleByName(String ruleName) {
        Rule rule = null;
        for (Iterator<RuleSet> i = ruleSets.iterator(); i.hasNext() && rule == null;) {
            RuleSet ruleSet = i.next();
            rule = ruleSet.getRuleByName(ruleName);
        }
        return rule;
    }

    /**
     * Determines the total count of rules that are used in all rule sets.
     *
     * @return the count
     */
    public int ruleCount() {
        int count = 0;
        for (RuleSet r : ruleSets) {
            count += r.getRules().size();
        }
        return count;
    }


    /**
     * Remove and collect any rules that report problems.
     *
     * @param collector
     */
    public void removeDysfunctionalRules(Collection<Rule> collector) {
        for (RuleSet ruleSet : ruleSets) {
            ruleSet.removeDysfunctionalRules(collector);
        }
    }

    /**
     * Retrieves a checksum of the rulesets being used. Any change to any rule
     * of any ruleset should trigger a checksum change.
     *
     * @return The checksum for this ruleset collection.
     */
    public long getChecksum() {
        long checksum = 1;
        for (final RuleSet ruleSet : ruleSets) {
            checksum = checksum * 31 + ruleSet.getChecksum();
        }
        return checksum;
    }
}<|MERGE_RESOLUTION|>--- conflicted
+++ resolved
@@ -16,18 +16,12 @@
 import net.sourceforge.pmd.benchmark.TimeTracker;
 import net.sourceforge.pmd.benchmark.TimedOperation;
 import net.sourceforge.pmd.benchmark.TimedOperationCategory;
-<<<<<<< HEAD
-=======
 import net.sourceforge.pmd.lang.LanguageProcessorRegistry;
->>>>>>> eee8b95a
 import net.sourceforge.pmd.lang.ast.RootNode;
 import net.sourceforge.pmd.lang.document.TextFile;
 import net.sourceforge.pmd.lang.rule.internal.RuleApplicator;
 import net.sourceforge.pmd.reporting.FileAnalysisListener;
-<<<<<<< HEAD
-=======
 import net.sourceforge.pmd.util.log.MessageReporter;
->>>>>>> eee8b95a
 
 /**
  * Grouping of Rules per Language in a RuleSet.
@@ -70,8 +64,6 @@
         this.ruleSets = Collections.singletonList(ruleSet);
     }
 
-<<<<<<< HEAD
-=======
     public void initializeRules(LanguageProcessorRegistry lpReg, MessageReporter reporter) {
         // this is abusing the mutability of RuleSet, will go away eventually.
         for (RuleSet rset : ruleSets) {
@@ -88,7 +80,6 @@
         }
     }
 
->>>>>>> eee8b95a
     private RuleApplicator prepareApplicator() {
         return RuleApplicator.build(ruleSets.stream().flatMap(it -> it.getRules().stream())::iterator);
     }
