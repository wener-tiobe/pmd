--- conflicted
+++ resolved
@@ -131,13 +131,8 @@
             this.ruleApplicator = prepareApplicator();
         }
 
-<<<<<<< HEAD
-        try (TimedOperation to = TimeTracker.startOperation(TimedOperationCategory.RULE_AST_INDEXATION)) {
+        try (TimedOperation ignored = TimeTracker.startOperation(TimedOperationCategory.RULE_AST_INDEXATION)) {
             ruleApplicator.index(root);
-=======
-        try (TimedOperation ignored = TimeTracker.startOperation(TimedOperationCategory.RULE_AST_INDEXATION)) {
-            ruleApplicator.index(acuList);
->>>>>>> b93dfb72
         }
 
         File file = new File(root.getAstInfo().getFileName());
