--- conflicted
+++ resolved
@@ -279,11 +279,7 @@
     public static RuleSetLoader fromPmdConfig(PMDConfiguration configuration) {
         return new RuleSetLoader().filterAbovePriority(configuration.getMinimumPriority())
                                   .enableCompatibility(configuration.isRuleSetFactoryCompatibilityEnabled())
-<<<<<<< HEAD
-                                  .withLanguages(configuration.languages())
-=======
                                   .withLanguages(configuration.getLanguageRegistry())
->>>>>>> eee8b95a
                                   .withReporter(configuration.getReporter());
     }
 
