--- conflicted
+++ resolved
@@ -14,10 +14,7 @@
 import java.util.List;
 import java.util.Properties;
 
-<<<<<<< HEAD
-=======
 import org.apache.commons.lang3.StringUtils;
->>>>>>> a7230bce
 import org.checkerframework.checker.nullness.qual.NonNull;
 
 import net.sourceforge.pmd.lang.Language;
@@ -229,12 +226,8 @@
             try (InputStream inputStream = resourceLoader.loadClassPathResourceAsStreamOrThrow(rulesetsProperties)) {
                 props.load(inputStream);
                 String rulesetFilenames = props.getProperty("rulesets.filenames");
-<<<<<<< HEAD
-                if (rulesetFilenames != null) {
-=======
                 // some languages might not have any rules and this property either doesn't exist or is empty
                 if (StringUtils.isNotBlank(rulesetFilenames)) {
->>>>>>> a7230bce
                     ruleSetReferenceIds.addAll(Arrays.asList(rulesetFilenames.split(",")));
                 }
             } catch (IOException e) {
