/**
 * BSD-style license; for more info see http://pmd.sourceforge.net/license.html
 */

package net.sourceforge.pmd;

import java.io.IOException;
import java.io.InputStream;
import java.util.ArrayList;
import java.util.Collection;
import java.util.HashMap;
import java.util.HashSet;
import java.util.Iterator;
import java.util.List;
import java.util.Map;
import java.util.Set;
import java.util.logging.Level;
import java.util.logging.Logger;
import java.util.regex.Pattern;
import java.util.regex.PatternSyntaxException;
import java.util.zip.Adler32;
import java.util.zip.CheckedInputStream;
import javax.xml.parsers.DocumentBuilder;
import javax.xml.parsers.DocumentBuilderFactory;
import javax.xml.parsers.ParserConfigurationException;

import org.apache.commons.lang3.StringUtils;
import org.w3c.dom.Document;
import org.w3c.dom.Element;
import org.w3c.dom.Node;
import org.w3c.dom.NodeList;
import org.xml.sax.InputSource;
import org.xml.sax.SAXException;

import net.sourceforge.pmd.RuleSet.RuleSetBuilder;
import net.sourceforge.pmd.lang.rule.RuleReference;
import net.sourceforge.pmd.rules.RuleFactory;
import net.sourceforge.pmd.util.ResourceLoader;

/**
 * RuleSetFactory is responsible for creating RuleSet instances from XML
 * content. See {@link RuleSetLoader} for configuration options and
 * their defaults.
 *
 * @deprecated Use a {@link RuleSetLoader} instead. This will be hidden in PMD 7
 *     (it's the implementation, while {@link RuleSetLoader} is the API).
 */
@Deprecated
public class RuleSetFactory {

    private static final Logger LOG = Logger.getLogger(RuleSetFactory.class.getName());

    private static final String DESCRIPTION = "description";
    private static final String UNEXPECTED_ELEMENT = "Unexpected element <";
    private static final String PRIORITY = "priority";

    private final ResourceLoader resourceLoader;
    private final RulePriority minimumPriority;
    private final boolean warnDeprecated;
    private final RuleSetFactoryCompatibility compatibilityFilter;
    private final boolean includeDeprecatedRuleReferences;

    private final Map<RuleSetReferenceId, RuleSet> parsedRulesets = new HashMap<>();

    /**
     * @deprecated Use a {@link RuleSetLoader} to build a new factory
     */
    @Deprecated // to be removed with PMD 7.0.0.
    public RuleSetFactory() {
        this(new ResourceLoader(), RulePriority.LOW, false, true);
    }

    /**
     * @deprecated Use a {@link RuleSetLoader} to build a new factory
     */
    @Deprecated // to be removed with PMD 7.0.0.
    public RuleSetFactory(final ClassLoader classLoader, final RulePriority minimumPriority,
                          final boolean warnDeprecated, final boolean enableCompatibility) {
        this(new ResourceLoader(classLoader), minimumPriority, warnDeprecated, enableCompatibility);
    }

    /**
     * @deprecated Use a {@link RuleSetLoader} to build a new factory
     */
    @Deprecated // to be hidden with PMD 7.0.0.
    public RuleSetFactory(final ResourceLoader resourceLoader, final RulePriority minimumPriority,
                          final boolean warnDeprecated, final boolean enableCompatibility) {
        this(resourceLoader, minimumPriority, warnDeprecated, enableCompatibility, false);
    }

    RuleSetFactory(final ResourceLoader resourceLoader, final RulePriority minimumPriority,
            final boolean warnDeprecated, final boolean enableCompatibility, boolean includeDeprecatedRuleReferences) {
        this.resourceLoader = resourceLoader;
        this.minimumPriority = minimumPriority;
        this.warnDeprecated = warnDeprecated;
        this.includeDeprecatedRuleReferences = includeDeprecatedRuleReferences;

        if (enableCompatibility) {
            this.compatibilityFilter = new RuleSetFactoryCompatibility();
        } else {
            this.compatibilityFilter = null;
        }
    }

    /**
     * Constructor copying all configuration from another factory.
     *
     * @param factory        The factory whose configuration to copy.
     * @param warnDeprecated Whether deprecation warnings are to be produced by this
     *                       factory
     *
     * @deprecated Use {@link #toLoader()} to rebuild a factory from a configuration
     */
    @Deprecated
    public RuleSetFactory(final RuleSetFactory factory, final boolean warnDeprecated) {
        this(factory.resourceLoader, factory.minimumPriority, warnDeprecated, factory.compatibilityFilter != null);
    }


    /**
     * Gets the compatibility filter in order to adjust it, e.g. add additional
     * filters.
     *
     * @return the {@link RuleSetFactoryCompatibility}
     */
    /* package */ RuleSetFactoryCompatibility getCompatibilityFilter() {
        return compatibilityFilter;
    }

    /**
     * Returns an Iterator of RuleSet objects loaded from descriptions from the
     * "categories.properties" resource for each Language with Rule support.
     *
     * @return An Iterator of RuleSet objects.
     *
     * @throws RuleSetNotFoundException if the ruleset file could not be found
     *
     * @deprecated Use {@link RuleSetLoader#getStandardRuleSets()}
     */
    @Deprecated
    public Iterator<RuleSet> getRegisteredRuleSets() throws RuleSetNotFoundException {
        return toLoader().getStandardRuleSets().iterator();
    }

    /**
     * Create a RuleSets from a comma separated list of RuleSet reference IDs.
     * This is a convenience method which calls
     * {@link RuleSetReferenceId#parse(String)}, and then calls
     * {@link #createRuleSets(List)}. The currently configured ResourceLoader is
     * used.
     *
     * @param referenceString
     *            A comma separated list of RuleSet reference IDs.
     * @return The new RuleSets.
     * @throws RuleSetNotFoundException
     *             if unable to find a resource.
     *
     * @deprecated Use {@link RuleSetLoader#loadFromResource(String)},
     * but note that that method does not split on commas
     */
    @Deprecated
<<<<<<< HEAD
    public List<RuleSet> createRuleSets(String referenceString) throws RuleSetNotFoundException {
=======
    public RuleSets createRuleSets(String referenceString) throws RuleSetNotFoundException {
>>>>>>> 6aef869a
        return createRuleSets(RuleSetReferenceId.parse(referenceString));
    }

    /**
     * Create a RuleSets from a list of RuleSetReferenceIds. The currently
     * configured ResourceLoader is used.
     *
     * @param ruleSetReferenceIds
     *            The List of RuleSetReferenceId of the RuleSets to create.
     * @return The new RuleSets.
     * @throws RuleSetNotFoundException
     *             if unable to find a resource.
     *
     * @deprecated Will not be replaced
     */
    @Deprecated
<<<<<<< HEAD
    public List<RuleSet> createRuleSets(List<RuleSetReferenceId> ruleSetReferenceIds) throws RuleSetNotFoundException {
=======
    public RuleSets createRuleSets(List<RuleSetReferenceId> ruleSetReferenceIds) throws RuleSetNotFoundException {
>>>>>>> 6aef869a
        List<RuleSet> ruleSets = new ArrayList<>();
        for (RuleSetReferenceId ruleSetReferenceId : ruleSetReferenceIds) {
            RuleSet ruleSet = createRuleSet(ruleSetReferenceId);
            ruleSets.add(ruleSet);
        }
        return ruleSets;
    }

    /**
     * Create a RuleSet from a RuleSet reference ID string. This is a
     * convenience method which calls {@link RuleSetReferenceId#parse(String)},
     * gets the first item in the List, and then calls
     * {@link #createRuleSet(RuleSetReferenceId)}. The currently configured
     * ResourceLoader is used.
     *
     * @param referenceString
     *            A comma separated list of RuleSet reference IDs.
     * @return A new RuleSet.
     * @throws RuleSetNotFoundException
     *             if unable to find a resource.
     *
     * @deprecated Use {@link RuleSetLoader#loadFromResource(String)} and discard the rest of the list.
     */
    @Deprecated
    public RuleSet createRuleSet(String referenceString) throws RuleSetNotFoundException {
        List<RuleSetReferenceId> references = RuleSetReferenceId.parse(referenceString);
        if (references.isEmpty()) {
            throw new RuleSetNotFoundException(
                    "No RuleSetReferenceId can be parsed from the string: <" + referenceString + '>');
        }
        return createRuleSet(references.get(0));
    }

    /**
     * Create a RuleSet from a RuleSetReferenceId. Priority filtering is ignored
     * when loading a single Rule. The currently configured ResourceLoader is used.
     *
     * @param ruleSetReferenceId
     *            The RuleSetReferenceId of the RuleSet to create.
     * @return A new RuleSet.
     * @throws RuleSetNotFoundException
     *             if unable to find a resource.
     *
     * @deprecated Will not be replaced
     */
    @Deprecated
    public RuleSet createRuleSet(RuleSetReferenceId ruleSetReferenceId) throws RuleSetNotFoundException {
        return createRuleSet(ruleSetReferenceId, includeDeprecatedRuleReferences);
    }

    private RuleSet createRuleSet(RuleSetReferenceId ruleSetReferenceId, boolean withDeprecatedRuleReferences)
            throws RuleSetNotFoundException {
        return parseRuleSetNode(ruleSetReferenceId, withDeprecatedRuleReferences);
    }

    /**
     * Creates a copy of the given ruleset. All properties like name, description, fileName
     * and exclude/include patterns are copied.
     *
     * <p><strong>Note:</strong> The rule instances are shared between the original
     * and the new ruleset (copy-by-reference). This might lead to concurrency issues,
     * if the original ruleset and the new ruleset are used in different threads.
     * </p>
     *
     * @param original the original rule set to copy from
     * @return the copy
     *
     * @deprecated Use {@link RuleSet#copy(RuleSet)}
     */
    @Deprecated
    public RuleSet createRuleSetCopy(RuleSet original) {
        RuleSetBuilder builder = new RuleSetBuilder(original);
        return builder.build();
    }

    /**
     * Creates a new ruleset with the given metadata such as name, description,
     * fileName, exclude/include patterns are used. The rules are taken from the given
     * collection.
     *
     * <p><strong>Note:</strong> The rule instances are shared between the collection
     * and the new ruleset (copy-by-reference). This might lead to concurrency issues,
     * if the rules of the collection are also referenced by other rulesets and used
     * in different threads.
     * </p>
     *
     * @param name the name of the ruleset
     * @param description the description
     * @param fileName the filename
     * @param excludePatterns list of exclude patterns, if any is not a valid regular expression, it will be ignored
     * @param includePatterns list of include patterns, if any is not a valid regular expression, it will be ignored
     * @param rules the collection with the rules to add to the new ruleset
     * @return the new ruleset
     *
     * @deprecated Use {@link RuleSet#create(String, String, String, Collection, Collection, Iterable)}
     */
    @Deprecated
    public RuleSet createNewRuleSet(String name,
                                    String description,
                                    String fileName,
                                    Collection<String> excludePatterns,
                                    Collection<String> includePatterns,
                                    Collection<Rule> rules) {
        return RuleSet.create(name, description, fileName, toPatterns(excludePatterns), toPatterns(includePatterns), rules);
    }

    private Collection<Pattern> toPatterns(Collection<String> sources) {
        List<Pattern> result = new ArrayList<>();
        for (String s : sources) {
            try {
                result.add(Pattern.compile(s));
            } catch (PatternSyntaxException ignored) {

            }
        }
        return result;
    }

    /**
     * Creates a new RuleSet containing a single rule.
     *
     * @param rule The rule being created
     *
     * @return The newly created RuleSet
     *
     * @deprecated Use {@link RuleSet#forSingleRule(Rule)}
     */
    @Deprecated
    public RuleSet createSingleRuleRuleSet(final Rule rule) {
        return RuleSet.forSingleRule(rule);
    }

    /**
     * Create a Rule from a RuleSet created from a file name resource. The
     * currently configured ResourceLoader is used.
     * <p>
     * Any Rules in the RuleSet other than the one being created, are _not_
     * created. Deprecated rules are _not_ ignored, so that they can be
     * referenced.
     *
     * @param ruleSetReferenceId
     *            The RuleSetReferenceId of the RuleSet with the Rule to create.
     * @param withDeprecatedRuleReferences
     *            Whether RuleReferences that are deprecated should be ignored
     *            or not
     * @return A new Rule.
     * @throws RuleSetNotFoundException
     *             if unable to find a resource.
     */
    private Rule createRule(RuleSetReferenceId ruleSetReferenceId, boolean withDeprecatedRuleReferences)
            throws RuleSetNotFoundException {
        if (ruleSetReferenceId.isAllRules()) {
            throw new IllegalArgumentException(
                    "Cannot parse a single Rule from an all Rule RuleSet reference: <" + ruleSetReferenceId + ">.");
        }
        RuleSet ruleSet;
        // java8: computeIfAbsent
        if (parsedRulesets.containsKey(ruleSetReferenceId)) {
            ruleSet = parsedRulesets.get(ruleSetReferenceId);
        } else {
            ruleSet = createRuleSet(ruleSetReferenceId, withDeprecatedRuleReferences);
            parsedRulesets.put(ruleSetReferenceId, ruleSet);
        }
        return ruleSet.getRuleByName(ruleSetReferenceId.getRuleName());
    }

    /**
     * Parse a ruleset node to construct a RuleSet.
     *
     * @param ruleSetReferenceId
     *            The RuleSetReferenceId of the RuleSet being parsed.
     * @param withDeprecatedRuleReferences
     *            whether rule references that are deprecated should be ignored
     *            or not
     * @return The new RuleSet.
     */
    private RuleSet parseRuleSetNode(RuleSetReferenceId ruleSetReferenceId, boolean withDeprecatedRuleReferences)
            throws RuleSetNotFoundException {
        try (CheckedInputStream inputStream = new CheckedInputStream(
                ruleSetReferenceId.getInputStream(resourceLoader), new Adler32());) {
            if (!ruleSetReferenceId.isExternal()) {
                throw new IllegalArgumentException(
                        "Cannot parse a RuleSet from a non-external reference: <" + ruleSetReferenceId + ">.");
            }
            DocumentBuilder builder = createDocumentBuilder();
            InputSource inputSource;
            if (compatibilityFilter != null) {
                inputSource = new InputSource(compatibilityFilter.filterRuleSetFile(inputStream));
            } else {
                inputSource = new InputSource(inputStream);
            }
            Document document = builder.parse(inputSource);
            Element ruleSetElement = document.getDocumentElement();

            RuleSetBuilder ruleSetBuilder = new RuleSetBuilder(inputStream.getChecksum().getValue())
                    .withFileName(ruleSetReferenceId.getRuleSetFileName());

            if (ruleSetElement.hasAttribute("name")) {
                ruleSetBuilder.withName(ruleSetElement.getAttribute("name"));
            } else {
                LOG.warning("RuleSet name is missing. Future versions of PMD will require it.");
                ruleSetBuilder.withName("Missing RuleSet Name");
            }

            Set<String> rulesetReferences = new HashSet<>();

            NodeList nodeList = ruleSetElement.getChildNodes();
            for (int i = 0; i < nodeList.getLength(); i++) {
                Node node = nodeList.item(i);
                if (node.getNodeType() == Node.ELEMENT_NODE) {
                    String nodeName = node.getNodeName();
                    String text = parseTextNode(node);
                    if (DESCRIPTION.equals(nodeName)) {
                        ruleSetBuilder.withDescription(text);
                    } else if ("include-pattern".equals(nodeName)) {
                        final Pattern pattern = parseRegex(text);
                        if (pattern == null) {
                            continue;
                        }
                        ruleSetBuilder.withFileInclusions(pattern);
                    } else if ("exclude-pattern".equals(nodeName)) {
                        final Pattern pattern = parseRegex(text);
                        if (pattern == null) {
                            continue;
                        }
                        ruleSetBuilder.withFileExclusions(pattern);
                    } else if ("rule".equals(nodeName)) {
                        parseRuleNode(ruleSetReferenceId, ruleSetBuilder, node, withDeprecatedRuleReferences, rulesetReferences);
                    } else {
                        throw new IllegalArgumentException(UNEXPECTED_ELEMENT + node.getNodeName()
                                + "> encountered as child of <ruleset> element.");
                    }
                }
            }

            if (!ruleSetBuilder.hasDescription()) {
                LOG.warning("RuleSet description is missing. Future versions of PMD will require it.");
                ruleSetBuilder.withDescription("Missing description");
            }

            ruleSetBuilder.filterRulesByPriority(minimumPriority);

            return ruleSetBuilder.build();
        } catch (ParserConfigurationException | IOException | SAXException ex) {
            ex.printStackTrace();
            throw new RuntimeException("Couldn't read the ruleset " + ruleSetReferenceId + ": " + ex.getMessage(), ex);
        }
    }

    private Pattern parseRegex(String text) {
        final Pattern pattern;
        try {
            pattern = Pattern.compile(text);
        } catch (PatternSyntaxException pse) {
            LOG.warning(pse.getMessage());
            return null;
        }
        return pattern;
    }


    private DocumentBuilder createDocumentBuilder() throws ParserConfigurationException {
        final DocumentBuilderFactory dbf = DocumentBuilderFactory.newInstance();

        try {
            /*
             * parser hardening
             * https://www.owasp.org/index.php/XML_External_Entity_(XXE)_Prevention_Cheat_Sheet#JAXP_DocumentBuilderFactory.2C_SAXParserFactory_and_DOM4J
             */
            // This is the PRIMARY defense. If DTDs (doctypes) are disallowed, almost all XML entity attacks are prevented
            // Xerces 2 only - http://xerces.apache.org/xerces2-j/features.html#disallow-doctype-decl
            dbf.setFeature("http://apache.org/xml/features/disallow-doctype-decl", true);

            // If you can't completely disable DTDs, then at least do the following:
            // Xerces 1 - http://xerces.apache.org/xerces-j/features.html#external-general-entities
            // Xerces 2 - http://xerces.apache.org/xerces2-j/features.html#external-general-entities
            // JDK7+ - http://xml.org/sax/features/external-general-entities
            dbf.setFeature("http://xml.org/sax/features/external-general-entities", false);

            // Xerces 1 - http://xerces.apache.org/xerces-j/features.html#external-parameter-entities
            // Xerces 2 - http://xerces.apache.org/xerces2-j/features.html#external-parameter-entities
            // JDK7+ - http://xml.org/sax/features/external-parameter-entities
            dbf.setFeature("http://xml.org/sax/features/external-parameter-entities", false);

            // Disable external DTDs as well
            dbf.setFeature("http://apache.org/xml/features/nonvalidating/load-external-dtd", false);

            // and these as well, per Timothy Morgan's 2014 paper: "XML Schema, DTD, and Entity Attacks"
            dbf.setXIncludeAware(false);
            dbf.setExpandEntityReferences(false);
        } catch (final ParserConfigurationException e) {
            // an unsupported feature... too bad, but won't fail execution due to this
            LOG.log(Level.WARNING, "Ignored unsupported XML Parser Feature for parsing rulesets", e);
        }

        return dbf.newDocumentBuilder();
    }

    /**
     * Parse a rule node.
     *
     * @param ruleSetReferenceId
     *            The RuleSetReferenceId of the RuleSet being parsed.
     * @param ruleSetBuilder
     *            The RuleSet being constructed.
     * @param ruleNode
     *            Must be a rule element node.
     * @param withDeprecatedRuleReferences
     *            whether rule references that are deprecated should be ignored
     *            or not
     * @param rulesetReferences keeps track of already processed complete ruleset references in order to log a warning
     */
    private void parseRuleNode(RuleSetReferenceId ruleSetReferenceId, RuleSetBuilder ruleSetBuilder, Node ruleNode,
            boolean withDeprecatedRuleReferences, Set<String> rulesetReferences)
            throws RuleSetNotFoundException {
        Element ruleElement = (Element) ruleNode;
        String ref = ruleElement.getAttribute("ref");
        if (ref.endsWith("xml")) {
            parseRuleSetReferenceNode(ruleSetBuilder, ruleElement, ref, rulesetReferences);
        } else if (StringUtils.isBlank(ref)) {
            parseSingleRuleNode(ruleSetReferenceId, ruleSetBuilder, ruleNode);
        } else {
            parseRuleReferenceNode(ruleSetReferenceId, ruleSetBuilder, ruleNode, ref, withDeprecatedRuleReferences);
        }
    }

    /**
     * Parse a rule node as an RuleSetReference for all Rules. Every Rule from
     * the referred to RuleSet will be added as a RuleReference except for those
     * explicitly excluded, below the minimum priority threshold for this
     * RuleSetFactory, or which are deprecated.
     *
     * @param ruleSetBuilder
     *            The RuleSet being constructed.
     * @param ruleElement
     *            Must be a rule element node.
     * @param ref
     *            The RuleSet reference.
     * @param rulesetReferences keeps track of already processed complete ruleset references in order to log a warning
     */
    private void parseRuleSetReferenceNode(RuleSetBuilder ruleSetBuilder, Element ruleElement, String ref, Set<String> rulesetReferences)
            throws RuleSetNotFoundException {
        String priority = null;
        NodeList childNodes = ruleElement.getChildNodes();
        Set<String> excludedRulesCheck = new HashSet<>();
        for (int i = 0; i < childNodes.getLength(); i++) {
            Node child = childNodes.item(i);
            if (isElementNode(child, "exclude")) {
                Element excludeElement = (Element) child;
                String excludedRuleName = excludeElement.getAttribute("name");
                excludedRulesCheck.add(excludedRuleName);
            } else if (isElementNode(child, PRIORITY)) {
                priority = parseTextNode(child).trim();
            }
        }
        final RuleSetReference ruleSetReference = new RuleSetReference(ref, true, excludedRulesCheck);

        // load the ruleset with minimum priority low, so that we get all rules, to be able to exclude any rule
        // minimum priority will be applied again, before constructing the final ruleset
        RuleSetFactory ruleSetFactory = toLoader().filterAbovePriority(RulePriority.LOW).warnDeprecated(false).toFactory();
        RuleSet otherRuleSet = ruleSetFactory.createRuleSet(RuleSetReferenceId.parse(ref).get(0));
        List<RuleReference> potentialRules = new ArrayList<>();
        int countDeprecated = 0;
        for (Rule rule : otherRuleSet.getRules()) {
            excludedRulesCheck.remove(rule.getName());
            if (!ruleSetReference.getExcludes().contains(rule.getName())) {
                RuleReference ruleReference = new RuleReference(rule, ruleSetReference);
                // override the priority
                if (priority != null) {
                    ruleReference.setPriority(RulePriority.valueOf(Integer.parseInt(priority)));
                }

                if (rule.isDeprecated()) {
                    countDeprecated++;
                }
                potentialRules.add(ruleReference);
            }
        }

        boolean rulesetDeprecated = false;
        if (!potentialRules.isEmpty() && potentialRules.size() == countDeprecated) {
            // all rules in the ruleset have been deprecated - the ruleset itself is considered to be deprecated
            rulesetDeprecated = true;
            LOG.warning("The RuleSet " + ref + " has been deprecated and will be removed in PMD " + PMDVersion.getNextMajorRelease());
        }

        for (RuleReference r : potentialRules) {
            if (rulesetDeprecated || !r.getRule().isDeprecated()) {
                // add the rule, if either the ruleset itself is deprecated (then we add all rules)
                // or if the rule is not deprecated (in that case, the ruleset might contain deprecated as well
                // as valid rules)
                ruleSetBuilder.addRuleIfNotExists(r);
            }
        }

        if (!excludedRulesCheck.isEmpty()) {
            if (LOG.isLoggable(Level.WARNING)) {
                LOG.warning(
                    "Unable to exclude rules " + excludedRulesCheck + " from ruleset reference " + ref
                    + "; perhaps the rule name is misspelled or the rule doesn't exist anymore?");
            }
        }

        if (rulesetReferences.contains(ref)) {
            LOG.warning("The ruleset " + ref + " is referenced multiple times in \""
                    + ruleSetBuilder.getName() + "\".");
        }
        rulesetReferences.add(ref);
    }

    /**
     * Parse a rule node as a single Rule. The Rule has been fully defined
     * within the context of the current RuleSet.
     *
     * @param ruleSetReferenceId
     *            The RuleSetReferenceId of the RuleSet being parsed.
     * @param ruleSetBuilder
     *            The RuleSet being constructed.
     * @param ruleNode
     *            Must be a rule element node.
     */
    private void parseSingleRuleNode(RuleSetReferenceId ruleSetReferenceId, RuleSetBuilder ruleSetBuilder,
            Node ruleNode) {
        Element ruleElement = (Element) ruleNode;

        // Stop if we're looking for a particular Rule, and this element is not
        // it.
        if (StringUtils.isNotBlank(ruleSetReferenceId.getRuleName())
            && !isRuleName(ruleElement, ruleSetReferenceId.getRuleName())) {
            return;
        }
        Rule rule = new RuleFactory(resourceLoader).buildRule(ruleElement);
        rule.setRuleSetName(ruleSetBuilder.getName());

        if (warnDeprecated && StringUtils.isBlank(ruleElement.getAttribute("language"))) {
            LOG.warning("Rule " + ruleSetReferenceId.getRuleSetFileName() + "/" + rule.getName() + " does not mention attribute"
                            + " language='" + rule.getLanguage().getTerseName() + "',"
                            + " please mention it explicitly to be compatible with PMD 7");
        }

        ruleSetBuilder.addRule(rule);
    }


    /**
     * Parse a rule node as a RuleReference. A RuleReference is a single Rule
     * which comes from another RuleSet with some of it's attributes potentially
     * overridden.
     *
     * @param ruleSetReferenceId
     *            The RuleSetReferenceId of the RuleSet being parsed.
     * @param ruleSetBuilder
     *            The RuleSet being constructed.
     * @param ruleNode
     *            Must be a rule element node.
     * @param ref
     *            A reference to a Rule.
     * @param withDeprecatedRuleReferences
     *            whether rule references that are deprecated should be ignored
     *            or not
     */
    private void parseRuleReferenceNode(RuleSetReferenceId ruleSetReferenceId, RuleSetBuilder ruleSetBuilder,
            Node ruleNode, String ref, boolean withDeprecatedRuleReferences) throws RuleSetNotFoundException {
        Element ruleElement = (Element) ruleNode;

        // Stop if we're looking for a particular Rule, and this element is not
        // it.
        if (StringUtils.isNotBlank(ruleSetReferenceId.getRuleName())
                && !isRuleName(ruleElement, ruleSetReferenceId.getRuleName())) {
            return;
        }

        // load the ruleset with minimum priority low, so that we get all rules, to be able to exclude any rule
        // minimum priority will be applied again, before constructing the final ruleset
        RuleSetFactory ruleSetFactory = toLoader().filterAbovePriority(RulePriority.LOW).warnDeprecated(false).toFactory();

        boolean isSameRuleSet = false;
        RuleSetReferenceId otherRuleSetReferenceId = RuleSetReferenceId.parse(ref).get(0);
        if (!otherRuleSetReferenceId.isExternal()
                && containsRule(ruleSetReferenceId, otherRuleSetReferenceId.getRuleName())) {
            otherRuleSetReferenceId = new RuleSetReferenceId(ref, ruleSetReferenceId);
            isSameRuleSet = true;
        } else if (otherRuleSetReferenceId.isExternal()
                && otherRuleSetReferenceId.getRuleSetFileName().equals(ruleSetReferenceId.getRuleSetFileName())) {
            otherRuleSetReferenceId = new RuleSetReferenceId(otherRuleSetReferenceId.getRuleName(), ruleSetReferenceId);
            isSameRuleSet = true;
        }
        // do not ignore deprecated rule references
        Rule referencedRule = ruleSetFactory.createRule(otherRuleSetReferenceId, true);

        if (referencedRule == null) {
            throw new IllegalArgumentException("Unable to find referenced rule " + otherRuleSetReferenceId.getRuleName()
                    + "; perhaps the rule name is misspelled?");
        }

        if (warnDeprecated && referencedRule.isDeprecated()) {
            if (referencedRule instanceof RuleReference) {
                RuleReference ruleReference = (RuleReference) referencedRule;
                if (LOG.isLoggable(Level.WARNING)) {
                    LOG.warning("Use Rule name " + ruleReference.getRuleSetReference().getRuleSetFileName() + '/'
                            + ruleReference.getOriginalName() + " instead of the deprecated Rule name "
                            + otherRuleSetReferenceId
                            + ". PMD " + PMDVersion.getNextMajorRelease()
                            + " will remove support for this deprecated Rule name usage.");
                }
            } else {
                if (LOG.isLoggable(Level.WARNING)) {
                    LOG.warning("Discontinue using Rule name " + otherRuleSetReferenceId
                            + " as it is scheduled for removal from PMD."
                            + " PMD " + PMDVersion.getNextMajorRelease()
                            + " will remove support for this Rule.");
                }
            }
        }

        RuleSetReference ruleSetReference = new RuleSetReference(otherRuleSetReferenceId.getRuleSetFileName(), false);

        RuleReference ruleReference = new RuleFactory(resourceLoader).decorateRule(referencedRule, ruleSetReference, ruleElement);

        if (warnDeprecated && ruleReference.isDeprecated() && !isSameRuleSet) {
            if (LOG.isLoggable(Level.WARNING)) {
                LOG.warning("Use Rule name " + ruleReference.getRuleSetReference().getRuleSetFileName() + '/'
                        + ruleReference.getOriginalName() + " instead of the deprecated Rule name "
                        + ruleSetReferenceId.getRuleSetFileName() + '/' + ruleReference.getName()
                        + ". PMD " + PMDVersion.getNextMajorRelease()
                        + " will remove support for this deprecated Rule name usage.");
            }
        }

        if (withDeprecatedRuleReferences || !isSameRuleSet || !ruleReference.isDeprecated()) {
            Rule existingRule = ruleSetBuilder.getExistingRule(ruleReference);
            if (existingRule instanceof RuleReference) {
                RuleReference existingRuleReference = (RuleReference) existingRule;
                // the only valid use case is: the existing rule does not override anything yet
                // which means, it is a plain reference. And the new reference overrides.
                // for all other cases, we should log a warning
                if (existingRuleReference.hasOverriddenAttributes() || !ruleReference.hasOverriddenAttributes()) {
                    LOG.warning("The rule " + ruleReference.getName() + " is referenced multiple times in \""
                            + ruleSetBuilder.getName() + "\". "
                            + "Only the last rule configuration is used.");
                }
            }

            ruleSetBuilder.addRuleReplaceIfExists(ruleReference);
        }
    }


    /**
     * Check whether the given ruleName is contained in the given ruleset.
     *
     * @param ruleSetReferenceId the ruleset to check
     * @param ruleName           the rule name to search for
     *
     * @return {@code true} if the ruleName exists
     */
    private boolean containsRule(RuleSetReferenceId ruleSetReferenceId, String ruleName) {
        boolean found = false;
        try (InputStream ruleSet = ruleSetReferenceId.getInputStream(resourceLoader)) {
            DocumentBuilder builder = createDocumentBuilder();
            Document document = builder.parse(ruleSet);
            Element ruleSetElement = document.getDocumentElement();

            NodeList rules = ruleSetElement.getElementsByTagName("rule");
            for (int i = 0; i < rules.getLength(); i++) {
                Element rule = (Element) rules.item(i);
                if (rule.hasAttribute("name") && rule.getAttribute("name").equals(ruleName)) {
                    found = true;
                    break;
                }
            }
        } catch (Exception e) {
            throw new RuntimeException(e);
        }

        return found;
    }

    private static boolean isElementNode(Node node, String name) {
        return node.getNodeType() == Node.ELEMENT_NODE && node.getNodeName().equals(name);
    }

    /**
     * Parse a String from a textually type node.
     *
     * @param node
     *            The node.
     * @return The String.
     */
    private static String parseTextNode(Node node) {

        final int nodeCount = node.getChildNodes().getLength();
        if (nodeCount == 0) {
            return "";
        }

        StringBuilder buffer = new StringBuilder();

        for (int i = 0; i < nodeCount; i++) {
            Node childNode = node.getChildNodes().item(i);
            if (childNode.getNodeType() == Node.CDATA_SECTION_NODE || childNode.getNodeType() == Node.TEXT_NODE) {
                buffer.append(childNode.getNodeValue());
            }
        }
        return buffer.toString();
    }


    /**
     * Determine if the specified rule element will represent a Rule with the
     * given name.
     *
     * @param ruleElement The rule element.
     * @param ruleName    The Rule name.
     *
     * @return {@code true} if the Rule would have the given name, {@code false} otherwise.
     */
    private boolean isRuleName(Element ruleElement, String ruleName) {
        if (ruleElement.hasAttribute("name")) {
            return ruleElement.getAttribute("name").equals(ruleName);
        } else if (ruleElement.hasAttribute("ref")) {
            RuleSetReferenceId ruleSetReferenceId = RuleSetReferenceId.parse(ruleElement.getAttribute("ref")).get(0);
            return ruleSetReferenceId.getRuleName() != null && ruleSetReferenceId.getRuleName().equals(ruleName);
        } else {
            return false;
        }
    }


    /**
     * Create a new {@link RuleSetLoader} with the same config as this
     * factory. This is a transitional API.
     */
    public RuleSetLoader toLoader() {
        return new RuleSetLoader().loadResourcesWith(resourceLoader)
                                  .filterAbovePriority(minimumPriority)
                                  .warnDeprecated(warnDeprecated)
                                  .enableCompatibility(compatibilityFilter != null)
                                  .includeDeprecatedRuleReferences(includeDeprecatedRuleReferences);
    }


}<|MERGE_RESOLUTION|>--- conflicted
+++ resolved
@@ -33,6 +33,8 @@
 import org.xml.sax.SAXException;
 
 import net.sourceforge.pmd.RuleSet.RuleSetBuilder;
+import net.sourceforge.pmd.lang.Language;
+import net.sourceforge.pmd.lang.LanguageRegistry;
 import net.sourceforge.pmd.lang.rule.RuleReference;
 import net.sourceforge.pmd.rules.RuleFactory;
 import net.sourceforge.pmd.util.ResourceLoader;
@@ -159,11 +161,7 @@
      * but note that that method does not split on commas
      */
     @Deprecated
-<<<<<<< HEAD
     public List<RuleSet> createRuleSets(String referenceString) throws RuleSetNotFoundException {
-=======
-    public RuleSets createRuleSets(String referenceString) throws RuleSetNotFoundException {
->>>>>>> 6aef869a
         return createRuleSets(RuleSetReferenceId.parse(referenceString));
     }
 
@@ -180,11 +178,7 @@
      * @deprecated Will not be replaced
      */
     @Deprecated
-<<<<<<< HEAD
     public List<RuleSet> createRuleSets(List<RuleSetReferenceId> ruleSetReferenceIds) throws RuleSetNotFoundException {
-=======
-    public RuleSets createRuleSets(List<RuleSetReferenceId> ruleSetReferenceIds) throws RuleSetNotFoundException {
->>>>>>> 6aef869a
         List<RuleSet> ruleSets = new ArrayList<>();
         for (RuleSetReferenceId ruleSetReferenceId : ruleSetReferenceIds) {
             RuleSet ruleSet = createRuleSet(ruleSetReferenceId);
