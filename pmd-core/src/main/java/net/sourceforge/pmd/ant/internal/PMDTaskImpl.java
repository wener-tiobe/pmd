/**
 * BSD-style license; for more info see http://pmd.sourceforge.net/license.html
 */

package net.sourceforge.pmd.ant.internal;

import java.io.IOException;
import java.util.ArrayList;
import java.util.List;
import java.util.StringJoiner;

import org.apache.commons.lang3.StringUtils;
import org.apache.tools.ant.AntClassLoader;
import org.apache.tools.ant.BuildException;
import org.apache.tools.ant.DirectoryScanner;
import org.apache.tools.ant.Project;
import org.apache.tools.ant.types.FileSet;
import org.apache.tools.ant.types.Path;
import org.checkerframework.checker.nullness.qual.NonNull;

import net.sourceforge.pmd.PMD;
import net.sourceforge.pmd.PMDConfiguration;
import net.sourceforge.pmd.Rule;
import net.sourceforge.pmd.RulePriority;
import net.sourceforge.pmd.RuleSet;
import net.sourceforge.pmd.RuleSetFactory;
import net.sourceforge.pmd.RuleSetNotFoundException;
import net.sourceforge.pmd.RulesetsFactoryUtils;
import net.sourceforge.pmd.ant.Formatter;
import net.sourceforge.pmd.ant.PMDTask;
import net.sourceforge.pmd.ant.SourceLanguage;
import net.sourceforge.pmd.lang.Language;
import net.sourceforge.pmd.lang.LanguageRegistry;
import net.sourceforge.pmd.lang.LanguageVersion;
import net.sourceforge.pmd.reporting.FileAnalysisListener;
import net.sourceforge.pmd.reporting.GlobalAnalysisListener;
import net.sourceforge.pmd.reporting.GlobalAnalysisListener.ViolationCounterListener;
import net.sourceforge.pmd.util.ClasspathClassLoader;
import net.sourceforge.pmd.util.FileUtil;
import net.sourceforge.pmd.util.IOUtil;
import net.sourceforge.pmd.util.ResourceLoader;
import net.sourceforge.pmd.util.document.TextFile;
import net.sourceforge.pmd.util.log.AntLogHandler;
import net.sourceforge.pmd.util.log.ScopedLogHandlersManager;

public class PMDTaskImpl {

    private Path classpath;
    private Path auxClasspath;
    private final List<Formatter> formatters = new ArrayList<>();
    private final List<FileSet> filesets = new ArrayList<>();
    private final PMDConfiguration configuration = new PMDConfiguration();
    private boolean failOnRuleViolation;
    private int maxRuleViolations = 0;
    private String failuresPropertyName;
    private Project project;

    public PMDTaskImpl(PMDTask task) {
        configuration.setReportShortNames(task.isShortFilenames());
        if (task.getSuppressMarker() != null) {
            configuration.setSuppressMarker(task.getSuppressMarker());
        }
        this.failOnRuleViolation = task.isFailOnRuleViolation();
        this.maxRuleViolations = task.getMaxRuleViolations();
        if (this.maxRuleViolations > 0) {
            this.failOnRuleViolation = true;
        }
        configuration.setRuleSets(task.getRulesetFiles());
        configuration.setRuleSetFactoryCompatibilityEnabled(!task.isNoRuleSetCompatibility());
        if (task.getEncoding() != null) {
            configuration.setSourceEncoding(task.getEncoding());
        }
        configuration.setThreads(task.getThreads());
        this.failuresPropertyName = task.getFailuresPropertyName();
        configuration.setMinimumPriority(RulePriority.valueOf(task.getMinimumPriority()));
        configuration.setAnalysisCacheLocation(task.getCacheLocation());
        configuration.setIgnoreIncrementalAnalysis(task.isNoCache());

        SourceLanguage version = task.getSourceLanguage();
        if (version != null) {
            Language lang = LanguageRegistry.findLanguageByTerseName(version.getName());
            LanguageVersion languageVersion = lang == null ? null : lang.getVersion(version.getVersion());
            if (languageVersion == null) {
                throw new BuildException("The following language is not supported:" + version + '.');
            }
            configuration.setDefaultLanguageVersion(languageVersion);
        }

        classpath = task.getClasspath();
        auxClasspath = task.getAuxClasspath();

        filesets.addAll(task.getFilesets());
        formatters.addAll(task.getFormatters());

        project = task.getProject();
    }

    private void doTask() {
        setupClassLoader();

        // Setup RuleSetFactory and validate RuleSets
        final ResourceLoader rl = setupResourceLoader();
        RuleSetFactory ruleSetFactory = RulesetsFactoryUtils.getRulesetFactory(configuration, rl);

        List<RuleSet> rules;
        try {
            // This is just used to validate and display rules. Each thread will create its own ruleset
            String ruleSets = configuration.getRuleSets();
            if (StringUtils.isNotBlank(ruleSets)) {
                // Substitute env variables/properties
                configuration.setRuleSets(project.replaceProperties(ruleSets));
            }
            rules = ruleSetFactory.createRuleSets(configuration.getRuleSets());
            logRulesUsed(rules);
        } catch (RuleSetNotFoundException e) {
            throw new BuildException(e.getMessage(), e);
        }

        if (configuration.getSuppressMarker() != null) {
            project.log("Setting suppress marker to be " + configuration.getSuppressMarker(), Project.MSG_VERBOSE);
        }


<<<<<<< HEAD
        // TODO Do we really need all this in a loop over each FileSet? Seems
        // like a lot of redundancy
        Report errorReport = new Report();
        final AtomicInteger reportSize = new AtomicInteger();
=======
        @SuppressWarnings("PMD.CloseResource")
        ViolationCounterListener reportSizeListener = new ViolationCounterListener();
>>>>>>> 9c0ea3a9

        final List<DataSource> files = new ArrayList<>();
        final List<String> reportShortNamesPaths = new ArrayList<>();
        StringJoiner fullInputPath = new StringJoiner(",");
        for (FileSet fs : filesets) {
<<<<<<< HEAD
            List<TextFile> files = new LinkedList<>();
            DirectoryScanner ds = fs.getDirectoryScanner(project);
            java.nio.file.Path baseDir = ds.getBasedir().toPath();
            configuration.setInputPaths(baseDir.toString());
            for (String srcFile : ds.getIncludedFiles()) {
                java.nio.file.Path file = baseDir.resolve(srcFile);
                files.add(FileUtil.createNioTextFile(configuration, file, null));
            }

            Renderer logRenderer = makeRenderer(reportSize);
            List<GlobalAnalysisListener> renderers;
            try {
                renderers = new ArrayList<>(formatters.size() + 1);
                renderers.add(logRenderer.newListener());
                for (Formatter formatter : formatters) {
                    renderers.add(formatter.getRenderer().newListener());
                }
            } catch (IOException e) {
                handleError(errorReport, e);
                return;
            }

            try {
                PMD.processTextFiles(configuration, rules, files, GlobalAnalysisListener.tee(renderers));
            } catch (Exception pmde) {
                handleError(errorReport, pmde);
            }
=======
            DirectoryScanner ds = fs.getDirectoryScanner(project);
            for (String srcFile : ds.getIncludedFiles()) {
                File file = new File(ds.getBasedir() + File.separator + srcFile);
                files.add(new FileDataSource(file));
            }

            final String commonInputPath = ds.getBasedir().getPath();
            fullInputPath.add(commonInputPath);
            if (configuration.isReportShortNames()) {
                reportShortNamesPaths.add(commonInputPath);
            }
        }
        configuration.setInputPaths(fullInputPath.toString());

        try (GlobalAnalysisListener listener = getListener(reportSizeListener, reportShortNamesPaths)) {
            PMD.processFiles(configuration, rules, files, listener);
        } catch (Exception e) {
            throw new BuildException("Exception while closing data sources", e);
>>>>>>> 9c0ea3a9
        }

        int problemCount = reportSizeListener.getResult();
        project.log(problemCount + " problems found", Project.MSG_VERBOSE);

        if (failuresPropertyName != null && problemCount > 0) {
            project.setProperty(failuresPropertyName, String.valueOf(problemCount));
            project.log("Setting property " + failuresPropertyName + " to " + problemCount, Project.MSG_VERBOSE);
        }

        if (failOnRuleViolation && problemCount > maxRuleViolations) {
            throw new BuildException("Stopping build since PMD found " + problemCount + " rule violations in the code");
        }
    }

<<<<<<< HEAD
    @NonNull
    private AbstractRenderer makeRenderer(AtomicInteger reportSize) {
        return new AbstractRenderer("log", "Logging renderer") {
            @Override
            public void start() {
                // Nothing to do
            }

            @Override
            public void startFileAnalysis(TextFile dataSource) {
                project.log("Processing file " + dataSource.getDisplayName(), Project.MSG_VERBOSE);
=======
    private @NonNull GlobalAnalysisListener getListener(ViolationCounterListener reportSizeListener, List<String> reportShortNamesPaths) {
        List<GlobalAnalysisListener> renderers = new ArrayList<>(formatters.size() + 1);
        try {
            renderers.add(makeLogListener(configuration.getInputPaths()));
            renderers.add(reportSizeListener);
            for (Formatter formatter : formatters) {
                project.log("Sending a report to " + formatter, Project.MSG_VERBOSE);
                renderers.add(formatter.newListener(project, reportShortNamesPaths));
            }
        } catch (IOException e) {
            // close those opened so far
            Exception e2 = IOUtil.closeAll(renderers);
            if (e2 != null) {
                e.addSuppressed(e2);
>>>>>>> 9c0ea3a9
            }
            throw new BuildException("Exception while initializing renderers", e);
        }

        return GlobalAnalysisListener.tee(renderers);
    }

    private GlobalAnalysisListener makeLogListener(String commonInputPath) {
        return new GlobalAnalysisListener() {

            @Override
            public FileAnalysisListener startFileAnalysis(DataSource dataSource) {
                String name = dataSource.getNiceFileName(false, commonInputPath);
                project.log("Processing file " + name, Project.MSG_VERBOSE);
                return FileAnalysisListener.noop();
            }

            @Override
            public void close() {
                // nothing to do
            }
        };
    }

    private ResourceLoader setupResourceLoader() {
        if (classpath == null) {
            classpath = new Path(project);
        }

        /*
         * 'basedir' is added to the path to make sure that relative paths such
         * as "<ruleset>resources/custom_ruleset.xml</ruleset>" still work when
         * ant is invoked from a different directory using "-f"
         */
        classpath.add(new Path(null, project.getBaseDir().toString()));

        project.log("Using the AntClassLoader: " + classpath, Project.MSG_VERBOSE);
        // must be true, otherwise you'll get ClassCastExceptions as classes
        // are loaded twice
        // and exist in multiple class loaders
        final boolean parentFirst = true;
        return new ResourceLoader(new AntClassLoader(Thread.currentThread().getContextClassLoader(),
                project, classpath, parentFirst));
    }

    private void setupClassLoader() {
        try {
            if (auxClasspath != null) {
                project.log("Using auxclasspath: " + auxClasspath, Project.MSG_VERBOSE);
                configuration.prependClasspath(auxClasspath.toString());
            }
        } catch (IOException ioe) {
            throw new BuildException(ioe.getMessage(), ioe);
        }
    }

    public void execute() throws BuildException {
        final AntLogHandler antLogHandler = new AntLogHandler(project);
        final ScopedLogHandlersManager logManager = new ScopedLogHandlersManager(antLogHandler.getAntLogLevel(), antLogHandler);
        try {
            doTask();
        } finally {
            logManager.close();
            // only close the classloader, if it is ours. Otherwise we end up with class not found
            // exceptions
            if (configuration.getClassLoader() instanceof ClasspathClassLoader) {
                IOUtil.tryCloseClassLoader(configuration.getClassLoader());
            }
        }
    }

    private void logRulesUsed(List<RuleSet> rules) {
        project.log("Using these rulesets: " + configuration.getRuleSets(), Project.MSG_VERBOSE);

        for (RuleSet ruleSet : rules) {
            for (Rule rule : ruleSet.getRules()) {
                project.log("Using rule " + rule.getName(), Project.MSG_VERBOSE);
            }
        }
    }
}<|MERGE_RESOLUTION|>--- conflicted
+++ resolved
@@ -121,53 +121,18 @@
         }
 
 
-<<<<<<< HEAD
-        // TODO Do we really need all this in a loop over each FileSet? Seems
-        // like a lot of redundancy
-        Report errorReport = new Report();
-        final AtomicInteger reportSize = new AtomicInteger();
-=======
         @SuppressWarnings("PMD.CloseResource")
         ViolationCounterListener reportSizeListener = new ViolationCounterListener();
->>>>>>> 9c0ea3a9
-
-        final List<DataSource> files = new ArrayList<>();
+
+        final List<TextFile> files = new ArrayList<>();
         final List<String> reportShortNamesPaths = new ArrayList<>();
         StringJoiner fullInputPath = new StringJoiner(",");
         for (FileSet fs : filesets) {
-<<<<<<< HEAD
-            List<TextFile> files = new LinkedList<>();
             DirectoryScanner ds = fs.getDirectoryScanner(project);
             java.nio.file.Path baseDir = ds.getBasedir().toPath();
-            configuration.setInputPaths(baseDir.toString());
             for (String srcFile : ds.getIncludedFiles()) {
                 java.nio.file.Path file = baseDir.resolve(srcFile);
                 files.add(FileUtil.createNioTextFile(configuration, file, null));
-            }
-
-            Renderer logRenderer = makeRenderer(reportSize);
-            List<GlobalAnalysisListener> renderers;
-            try {
-                renderers = new ArrayList<>(formatters.size() + 1);
-                renderers.add(logRenderer.newListener());
-                for (Formatter formatter : formatters) {
-                    renderers.add(formatter.getRenderer().newListener());
-                }
-            } catch (IOException e) {
-                handleError(errorReport, e);
-                return;
-            }
-
-            try {
-                PMD.processTextFiles(configuration, rules, files, GlobalAnalysisListener.tee(renderers));
-            } catch (Exception pmde) {
-                handleError(errorReport, pmde);
-            }
-=======
-            DirectoryScanner ds = fs.getDirectoryScanner(project);
-            for (String srcFile : ds.getIncludedFiles()) {
-                File file = new File(ds.getBasedir() + File.separator + srcFile);
-                files.add(new FileDataSource(file));
             }
 
             final String commonInputPath = ds.getBasedir().getPath();
@@ -179,10 +144,9 @@
         configuration.setInputPaths(fullInputPath.toString());
 
         try (GlobalAnalysisListener listener = getListener(reportSizeListener, reportShortNamesPaths)) {
-            PMD.processFiles(configuration, rules, files, listener);
+            PMD.processTextFiles(configuration, rules, files, listener);
         } catch (Exception e) {
             throw new BuildException("Exception while closing data sources", e);
->>>>>>> 9c0ea3a9
         }
 
         int problemCount = reportSizeListener.getResult();
@@ -198,23 +162,10 @@
         }
     }
 
-<<<<<<< HEAD
-    @NonNull
-    private AbstractRenderer makeRenderer(AtomicInteger reportSize) {
-        return new AbstractRenderer("log", "Logging renderer") {
-            @Override
-            public void start() {
-                // Nothing to do
-            }
-
-            @Override
-            public void startFileAnalysis(TextFile dataSource) {
-                project.log("Processing file " + dataSource.getDisplayName(), Project.MSG_VERBOSE);
-=======
     private @NonNull GlobalAnalysisListener getListener(ViolationCounterListener reportSizeListener, List<String> reportShortNamesPaths) {
         List<GlobalAnalysisListener> renderers = new ArrayList<>(formatters.size() + 1);
         try {
-            renderers.add(makeLogListener(configuration.getInputPaths()));
+            renderers.add(makeLogListener());
             renderers.add(reportSizeListener);
             for (Formatter formatter : formatters) {
                 project.log("Sending a report to " + formatter, Project.MSG_VERBOSE);
@@ -225,7 +176,6 @@
             Exception e2 = IOUtil.closeAll(renderers);
             if (e2 != null) {
                 e.addSuppressed(e2);
->>>>>>> 9c0ea3a9
             }
             throw new BuildException("Exception while initializing renderers", e);
         }
@@ -233,13 +183,12 @@
         return GlobalAnalysisListener.tee(renderers);
     }
 
-    private GlobalAnalysisListener makeLogListener(String commonInputPath) {
+    private GlobalAnalysisListener makeLogListener() {
         return new GlobalAnalysisListener() {
 
             @Override
-            public FileAnalysisListener startFileAnalysis(DataSource dataSource) {
-                String name = dataSource.getNiceFileName(false, commonInputPath);
-                project.log("Processing file " + name, Project.MSG_VERBOSE);
+            public FileAnalysisListener startFileAnalysis(TextFile dataSource) {
+                project.log("Processing file " + dataSource.getPathId(), Project.MSG_VERBOSE);
                 return FileAnalysisListener.noop();
             }
 
