/**
 * BSD-style license; for more info see http://pmd.sourceforge.net/license.html
 */

package net.sourceforge.pmd.renderers;

import static net.sourceforge.pmd.renderers.CodeClimateRule.CODECLIMATE_CATEGORIES;
import static net.sourceforge.pmd.renderers.CodeClimateRule.CODECLIMATE_REMEDIATION_MULTIPLIER;
import static net.sourceforge.pmd.renderers.CodeClimateRule.CODECLIMATE_BLOCK_HIGHLIGHTING;

import java.io.IOException;
import java.io.Writer;
import java.util.Arrays;
import java.util.Iterator;

import org.apache.commons.lang3.StringUtils;

import com.google.gson.Gson;
import com.google.gson.GsonBuilder;

import net.sourceforge.pmd.PMD;
import net.sourceforge.pmd.PropertyDescriptor;
import net.sourceforge.pmd.Rule;
import net.sourceforge.pmd.RuleViolation;

/**
 * Renderer for Code Climate JSON format
 */
public class CodeClimateRenderer extends AbstractIncrementingRenderer {
    public static final String NAME = "codeclimate";
    public static final String BODY_PLACEHOLDER = "REPLACE_THIS_WITH_MARKDOWN";
    public static final int REMEDIATION_POINTS_DEFAULT = 50000;
    public static final String[] CODECLIMATE_DEFAULT_CATEGORIES = new String[]{ "Style" };

    // Note: required by https://github.com/codeclimate/spec/blob/master/SPEC.md
    protected static final String NULL_CHARACTER = "\u0000";

    private Rule rule;

    private final String pmdDeveloperUrl;

    public CodeClimateRenderer() {
        super(NAME, "Code Climate integration.");
        pmdDeveloperUrl = getPmdDeveloperURL();
    }

    /**
     * {@inheritDoc}
     */
    @Override
    public void renderFileViolations(Iterator<RuleViolation> violations) throws IOException {
        Writer writer = getWriter();
        Gson gson = new GsonBuilder().disableHtmlEscaping().create();

        while (violations.hasNext()) {
            RuleViolation rv = violations.next();
            rule = rv.getRule();
            String json = gson.toJson(asIssue(rv));
            json = json.replace(BODY_PLACEHOLDER, getBody());
            writer.write(json + NULL_CHARACTER + PMD.EOL);
        }
    }

    /**
     * Generate a CodeClimateIssue suitable for processing into JSON from the given RuleViolation.
     * @param rv RuleViolation to convert.
     * @return The generated issue.
     */
    private CodeClimateIssue asIssue(RuleViolation rv) {
    	CodeClimateIssue issue = new CodeClimateIssue();
        issue.check_name = rule.getName();
        issue.description = cleaned(rv.getDescription());
        issue.content = new CodeClimateIssue.Content(BODY_PLACEHOLDER);
        issue.location = getLocation(rv);
        issue.remediation_points = getRemediationPoints();
        issue.categories = getCategories();

        switch(rule.getPriority()) {
            case HIGH:
                issue.severity = "critical";
                break;
            case MEDIUM_HIGH:
            case MEDIUM:
            case MEDIUM_LOW:
                issue.severity = "normal";
                break;
            case LOW:
                issue.severity = "info";
                break;
        }

        return issue;
    }

    @Override
    public String defaultFileExtension() {
        return "json";
    }

    private CodeClimateIssue.Location getLocation(RuleViolation rv) {
    	CodeClimateIssue.Location result;

    	String pathWithoutCcRoot = StringUtils.removeStartIgnoreCase(rv.getFilename(), "/code/");

    	if(rule.hasDescriptor(CODECLIMATE_REMEDIATION_MULTIPLIER) && !rule.getProperty(CODECLIMATE_BLOCK_HIGHLIGHTING)) {
    		result = new CodeClimateIssue.Location(pathWithoutCcRoot, rv.getBeginLine(), rv.getBeginLine());
    	}
    	else {
    		result = new CodeClimateIssue.Location(pathWithoutCcRoot, rv.getBeginLine(), rv.getEndLine());
    	}

    	return result;
    }

    private int getRemediationPoints() {
    	int remediation_points = REMEDIATION_POINTS_DEFAULT;

    	if(rule.hasDescriptor(CODECLIMATE_REMEDIATION_MULTIPLIER)) {
        	remediation_points *= rule.getProperty(CODECLIMATE_REMEDIATION_MULTIPLIER);
        }

    	return remediation_points;
    }

    private String[] getCategories() {
    	String[] result;

    	if(rule.hasDescriptor(CODECLIMATE_CATEGORIES)) {
            Object[] categories = rule.getProperty(CODECLIMATE_CATEGORIES);
            result = new String[categories.length];
            for (int i = 0; i < categories.length; i++) {
                result[i] = String.valueOf(categories[i]);
            }
        }
        else {
        	result = CODECLIMATE_DEFAULT_CATEGORIES;
        }

    	return result;
    }

<<<<<<< HEAD
    private static String getPmdDeveloperURL() {
        String url = "http://pmd.github.io/pmd-" + PMD.VERSION + "/customizing/pmd-developer.html";
        if (PMD.VERSION.contains("SNAPSHOT") || "unknown".equals(PMD.VERSION)) {
            url = "http://pmd.sourceforge.net/snapshot/customizing/pmd-developer.html";
        }
        return url;
    }

    private <T> String getBody() {
=======
    private String getBody() {
>>>>>>> efdcbfe1
    	String result = "## " + rule.getName() + "\\n\\n" +
				  		"Since: PMD " + rule.getSince() + "\\n\\n" +
				  		"Priority: " + rule.getPriority() + "\\n\\n" +
				  		"[Categories](https://github.com/codeclimate/spec/blob/master/SPEC.md#categories): " + Arrays.toString(getCategories()).replaceAll("[\\[\\]]","") + "\\n\\n" +
				  		"[Remediation Points](https://github.com/codeclimate/spec/blob/master/SPEC.md#remediation-points): " + getRemediationPoints() + "\\n\\n" +
				  		cleaned(rule.getDescription());

    	if(!rule.getExamples().isEmpty()) {
    		result += "\\n\\n### Example:\\n\\n";

    		for(String snippet : rule.getExamples()) {
          		snippet = snippet.replaceAll("\\n", "\\\\n");
          		snippet = snippet.replaceAll("\\t", "\\\\t");
    			result += "```java\\n" + snippet + "\\n```  ";
    		}
    	}

    	if(!rule.getPropertyDescriptors().isEmpty()) {
    		result += "\\n\\n### [PMD properties](" + pmdDeveloperUrl + ")\\n\\n";
    		result += "Name | Value | Description\\n";
    		result += "--- | --- | ---\\n";

    		for(PropertyDescriptor<?> property : rule.getPropertyDescriptors()) {
<<<<<<< HEAD
    		    @SuppressWarnings("unchecked")
                PropertyDescriptor<T> typed = (PropertyDescriptor<T>)property;
    		    T value = rule.getProperty(typed);
    		    String propertyValue = typed.asDelimitedString(value);
    		    if (propertyValue == null) propertyValue = "";
    		    propertyValue = propertyValue.replaceAll("(\n|\r\n|\r)", "\\\\n");

    			String porpertyName = property.name();
    			porpertyName = porpertyName.replaceAll("\\_", "\\\\_");

    			result += porpertyName + " | " + propertyValue + " | " + property.description() + "\\n";
    		}
    	}
    	return result;
=======
    			String propertyValue;
    			try {
    				propertyValue = Arrays.toString((String[])rule.getProperty(property)).replaceAll("[\\[\\]]","");
    			}
    			catch(Exception ignore) {
    				propertyValue = rule.getProperty(property).toString();
    			}

    			String propertyName = property.name();
    			propertyName = propertyName.replaceAll("\\_", "\\\\_");

    			result += propertyName + " | " + propertyValue + " | " + property.description() + "\\n";
    		}
    	}

    	return cleaned(result);
>>>>>>> efdcbfe1
    }

    private String cleaned(String original) {
    	String result = original.trim();
    	result = result.replaceAll("\\s+", " ");
    	result = result.replaceAll("\\s*[\\r\\n]+\\s*", "");
      	result = result.replaceAll("\"","'");
    	return result;
    }
}<|MERGE_RESOLUTION|>--- conflicted
+++ resolved
@@ -139,7 +139,6 @@
     	return result;
     }
 
-<<<<<<< HEAD
     private static String getPmdDeveloperURL() {
         String url = "http://pmd.github.io/pmd-" + PMD.VERSION + "/customizing/pmd-developer.html";
         if (PMD.VERSION.contains("SNAPSHOT") || "unknown".equals(PMD.VERSION)) {
@@ -149,9 +148,6 @@
     }
 
     private <T> String getBody() {
-=======
-    private String getBody() {
->>>>>>> efdcbfe1
     	String result = "## " + rule.getName() + "\\n\\n" +
 				  		"Since: PMD " + rule.getSince() + "\\n\\n" +
 				  		"Priority: " + rule.getPriority() + "\\n\\n" +
@@ -175,7 +171,6 @@
     		result += "--- | --- | ---\\n";
 
     		for(PropertyDescriptor<?> property : rule.getPropertyDescriptors()) {
-<<<<<<< HEAD
     		    @SuppressWarnings("unchecked")
                 PropertyDescriptor<T> typed = (PropertyDescriptor<T>)property;
     		    T value = rule.getProperty(typed);
@@ -189,25 +184,7 @@
     			result += porpertyName + " | " + propertyValue + " | " + property.description() + "\\n";
     		}
     	}
-    	return result;
-=======
-    			String propertyValue;
-    			try {
-    				propertyValue = Arrays.toString((String[])rule.getProperty(property)).replaceAll("[\\[\\]]","");
-    			}
-    			catch(Exception ignore) {
-    				propertyValue = rule.getProperty(property).toString();
-    			}
-
-    			String propertyName = property.name();
-    			propertyName = propertyName.replaceAll("\\_", "\\\\_");
-
-    			result += propertyName + " | " + propertyValue + " | " + property.description() + "\\n";
-    		}
-    	}
-
     	return cleaned(result);
->>>>>>> efdcbfe1
     }
 
     private String cleaned(String original) {
