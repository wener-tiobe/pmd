/**
 * BSD-style license; for more info see http://pmd.sourceforge.net/license.html
 */

package net.sourceforge.pmd.renderers;

import java.io.IOException;
import java.util.Objects;

import net.sourceforge.pmd.Report;
<<<<<<< HEAD
import net.sourceforge.pmd.Report.ConfigurationError;
import net.sourceforge.pmd.Report.GlobalReportBuilderListener;
import net.sourceforge.pmd.benchmark.TimeTracker;
import net.sourceforge.pmd.benchmark.TimedOperation;
import net.sourceforge.pmd.benchmark.TimedOperationCategory;
import net.sourceforge.pmd.reporting.FileAnalysisListener;
import net.sourceforge.pmd.reporting.GlobalAnalysisListener;
=======
import net.sourceforge.pmd.annotation.InternalApi;
>>>>>>> 7733be75
import net.sourceforge.pmd.util.datasource.DataSource;

/**
 * Abstract base class for {@link Renderer} implementations which only produce
 * output once all source files are processed. Such {@link Renderer}s use
 * working memory proportional to the number of violations found, which can be
 * quite large in some scenarios. Consider using
 * {@link AbstractIncrementingRenderer} which can use significantly less memory.
 *
<<<<<<< HEAD
=======
 * <p>Subclasses should only implement the {@link #end()} method to output the
 * complete {@link #report}.
 *
>>>>>>> 7733be75
 * @see AbstractIncrementingRenderer
 */
public abstract class AbstractAccumulatingRenderer extends AbstractRenderer {


    public AbstractAccumulatingRenderer(String name, String description) {
        super(name, description);
    }

    @Override
    public void start() throws IOException {
        // do nothing
    }

    @Override
    public void end() throws IOException {
        // do nothing
    }

    @Override
    public void startFileAnalysis(DataSource dataSource) {
        Objects.requireNonNull(dataSource);
    }

    /**
     * {@inheritDoc}
     * 
     * @deprecated This is internal API. Do not override when extending {@link AbstractAccumulatingRenderer}.
     * In PMD7 this method will be made final.
     */
    @Override
<<<<<<< HEAD
    public final void renderFileReport(Report report) throws IOException {
        // do nothing, final because it will never be called by the listener
        Objects.requireNonNull(report);
=======
    @InternalApi
    @Deprecated
    public void renderFileReport(Report report) throws IOException {
        this.report.merge(report);
>>>>>>> 7733be75
    }

    /**
     * Output the report, called once at the end of the analysis.
     *
     * {@inheritDoc}
     */
    protected abstract void outputReport(Report report) throws IOException;


    @Override
    public GlobalAnalysisListener newListener() throws IOException {
        try (TimedOperation ignored = TimeTracker.startOperation(TimedOperationCategory.REPORTING)) {
            this.start();
        }

        return new GlobalAnalysisListener() {
            final GlobalReportBuilderListener reportBuilder = new GlobalReportBuilderListener();

            @Override
            public FileAnalysisListener startFileAnalysis(DataSource file) {
                AbstractAccumulatingRenderer.this.startFileAnalysis(file);
                return reportBuilder.startFileAnalysis(file);
            }

            @Override
            public void onConfigError(ConfigurationError error) {
                reportBuilder.onConfigError(error);
            }

            @Override
            public void close() throws Exception {
                reportBuilder.close();
                try (TimedOperation ignored = TimeTracker.startOperation(TimedOperationCategory.REPORTING)) {
                    outputReport(reportBuilder.getResult());
                    end();
                    flush();
                }
            }
        };
    }
}<|MERGE_RESOLUTION|>--- conflicted
+++ resolved
@@ -8,17 +8,14 @@
 import java.util.Objects;
 
 import net.sourceforge.pmd.Report;
-<<<<<<< HEAD
 import net.sourceforge.pmd.Report.ConfigurationError;
 import net.sourceforge.pmd.Report.GlobalReportBuilderListener;
+import net.sourceforge.pmd.annotation.InternalApi;
 import net.sourceforge.pmd.benchmark.TimeTracker;
 import net.sourceforge.pmd.benchmark.TimedOperation;
 import net.sourceforge.pmd.benchmark.TimedOperationCategory;
 import net.sourceforge.pmd.reporting.FileAnalysisListener;
 import net.sourceforge.pmd.reporting.GlobalAnalysisListener;
-=======
-import net.sourceforge.pmd.annotation.InternalApi;
->>>>>>> 7733be75
 import net.sourceforge.pmd.util.datasource.DataSource;
 
 /**
@@ -28,12 +25,9 @@
  * quite large in some scenarios. Consider using
  * {@link AbstractIncrementingRenderer} which can use significantly less memory.
  *
-<<<<<<< HEAD
-=======
  * <p>Subclasses should only implement the {@link #end()} method to output the
  * complete {@link #report}.
  *
->>>>>>> 7733be75
  * @see AbstractIncrementingRenderer
  */
 public abstract class AbstractAccumulatingRenderer extends AbstractRenderer {
@@ -65,16 +59,11 @@
      * In PMD7 this method will be made final.
      */
     @Override
-<<<<<<< HEAD
+    @InternalApi
+    @Deprecated
     public final void renderFileReport(Report report) throws IOException {
         // do nothing, final because it will never be called by the listener
         Objects.requireNonNull(report);
-=======
-    @InternalApi
-    @Deprecated
-    public void renderFileReport(Report report) throws IOException {
-        this.report.merge(report);
->>>>>>> 7733be75
     }
 
     /**
