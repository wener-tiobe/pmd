--- conflicted
+++ resolved
@@ -38,10 +38,10 @@
      */
     @InternalApi
     @Deprecated
-    public static List<RuleSet> getRuleSets(String rulesets, RuleSetParser factory) {
+    public static List<RuleSet> getRuleSets(String rulesets, RuleSetLoader factory) {
         List<RuleSet> ruleSets;
         try {
-            ruleSets = factory.parseFromResources(rulesets.split(","));
+            ruleSets = factory.loadFromResources(rulesets.split(","));
             printRuleNamesInDebug(ruleSets);
             if (ruleSets.stream().mapToInt(RuleSet::size).sum() == 0) {
                 String msg = "No rules found. Maybe you misspelled a rule name? (" + rulesets + ')';
@@ -56,33 +56,7 @@
     }
 
     /**
-<<<<<<< HEAD
-     * @deprecated Use a {@link RuleSetParser}
-=======
-     * See {@link #getRuleSets(String, RuleSetFactory)}. In addition, the
-     * loading of the rules is benchmarked.
-     *
-     * @param rulesets
-     *            the string with the rulesets to load
-     * @param factory
-     *            the ruleset factory
-     * @return the rulesets
-     * @throws IllegalArgumentException
-     *             if rulesets is empty (means, no rules have been found) or if
-     *             a ruleset couldn't be found.
-     * @deprecated Is internal API
-     */
-    @InternalApi
-    @Deprecated
-    public static RuleSets getRuleSetsWithBenchmark(String rulesets, RuleSetFactory factory) {
-        try (TimedOperation to = TimeTracker.startOperation(TimedOperationCategory.LOAD_RULES)) {
-            return getRuleSets(rulesets, factory);
-        }
-    }
-
-    /**
-     * @deprecated Use a {@link RuleSetLoader}
->>>>>>> 6eee3d03
+     * @deprecated Use a {@link RuleSetLoader}
      */
     @InternalApi
     @Deprecated
