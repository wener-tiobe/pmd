/*
 * BSD-style license; for more info see http://pmd.sourceforge.net/license.html
 */

package net.sourceforge.pmd;

import java.io.File;
import java.io.IOException;
import java.io.PrintWriter;
import java.io.StringWriter;
import java.util.ArrayList;
import java.util.Collections;
import java.util.List;

import net.sourceforge.pmd.renderers.AbstractAccumulatingRenderer;

/**
 * A {@link Report} collects all informations during a PMD execution. This
 * includes violations, suppressed violations, metrics, error during processing
 * and configuration errors.
 */
public class Report {

    private final List<ThreadSafeReportListener> listeners = new ArrayList<>();

    private final List<RuleViolation> violations = new ArrayList<>();
    private final List<SuppressedViolation> suppressedRuleViolations = new ArrayList<>();
    private final List<ProcessingError> errors = new ArrayList<>();
    private final List<ConfigurationError> configErrors = new ArrayList<>();
    private final Object lock = new Object();

    /**
     * Creates a new, initialized, empty report for the given file name.
     *
     * @param ctx
     *            The context to use to connect to the report
     * @param fileName
     *            the filename used to report any violations
     * @return the new report
     */
    public static Report createReport(RuleContext ctx, String fileName) {
        Report report = new Report();

        // overtake the listener
        report.addListeners(ctx.getReport().getListeners());

        ctx.setReport(report);
        ctx.setSourceCodeFile(new File(fileName));
        return report;
    }

    /**
     * Represents a configuration error.
     */
    public static class ConfigurationError {
        private final Rule rule;
        private final String issue;

        /**
         * Creates a new configuration error for a specific rule.
         *
         * @param theRule
         *            the rule which is configured wrongly
         * @param theIssue
         *            the reason, why the configuration is wrong
         */
        public ConfigurationError(Rule theRule, String theIssue) {
            rule = theRule;
            issue = theIssue;
        }

        /**
         * Gets the wrongly configured rule
         *
         * @return the wrongly configured rule
         */
        public Rule rule() {
            return rule;
        }

        /**
         * Gets the reason for the configuration error.
         *
         * @return the issue
         */
        public String issue() {
            return issue;
        }
    }

    /**
     * Represents a processing error, such as a parse error.
     */
    public static class ProcessingError {
        private final Throwable error;
        private final String file;

        /**
         * Creates a new processing error
         *
         * @param error
         *            the error
         * @param file
         *            the file during which the error occurred
         */
        public ProcessingError(Throwable error, String file) {
            this.error = error;
            this.file = file;
        }

        public String getMsg() {
            return error.getClass().getSimpleName() + ": " + error.getMessage();
        }

        public String getDetail() {
            try (StringWriter stringWriter = new StringWriter();
                    PrintWriter writer = new PrintWriter(stringWriter)) {
                error.printStackTrace(writer);
                return stringWriter.toString();
            } catch (IOException e) {
                // IOException on close - should never happen when using StringWriter
                throw new RuntimeException(e);
            }
        }

        public String getFile() {
            return file;
        }

        public Throwable getError() {
            return error;
        }
    }

    /**
     * Represents a violation, that has been suppressed.
     */
    public static class SuppressedViolation {
        private final RuleViolation rv;
        private final String userMessage;
        private final ViolationSuppressor suppressor;

        /**
         * Creates a suppressed violation.
         *
         * @param rv          The violation, that has been suppressed
         * @param suppressor  The suppressor which suppressed the violation
         * @param userMessage Any relevant info given by the suppressor
         */
        public SuppressedViolation(RuleViolation rv, ViolationSuppressor suppressor, String userMessage) {
            this.suppressor = suppressor;
            this.rv = rv;
            this.userMessage = userMessage;
        }

        public ViolationSuppressor getSuppressor() {
            return suppressor;
        }

        public RuleViolation getRuleViolation() {
            return this.rv;
        }

        public String getUserMessage() {
            return userMessage;
        }
    }

    /**
     * Registers a report listener
     *
     * @param listener the listener
     */
    @Deprecated
    public void addListener(ThreadSafeReportListener listener) {
        listeners.add(listener);
    }

    /**
     * Adds a new rule violation to the report and notify the listeners.
     *
     * @param violation the violation to add
     */
    public void addRuleViolation(RuleViolation violation) {
        int index = Collections.binarySearch(violations, violation, RuleViolation.DEFAULT_COMPARATOR);
        violations.add(index < 0 ? -index - 1 : index, violation);
        for (ThreadSafeReportListener listener : listeners) {
            listener.ruleViolationAdded(violation);
        }
    }

    /**
     * Adds a new suppressed violation.
     */
    public void addSuppressedViolation(SuppressedViolation sv) {
        suppressedRuleViolations.add(sv);
    }

    /**
     * Adds a new configuration error to the report.
     *
     * @param error the error to add
     */
    public void addConfigError(ConfigurationError error) {
        configErrors.add(error);
    }

    /**
     * Adds a new processing error to the report.
     *
     * @param error
     *            the error to add
     */
    public void addError(ProcessingError error) {
        errors.add(error);
    }

    /**
     * Merges the given report into this report. This might be necessary, if a
     * summary over all violations is needed as PMD creates one report per file
     * by default.
     *
     * <p>This is synchronized on an internal lock (note that other mutation
     * operations are not synchronized, todo for pmd 7).
     *
     * @param r the report to be merged into this.
     *
     * @see AbstractAccumulatingRenderer
     */
    public void merge(Report r) {
        synchronized (lock) {
            errors.addAll(r.errors);
            configErrors.addAll(r.configErrors);
            suppressedRuleViolations.addAll(r.suppressedRuleViolations);

            for (RuleViolation violation : r.getViolations()) {
                int index = Collections.binarySearch(violations, violation, RuleViolation.DEFAULT_COMPARATOR);
                violations.add(index < 0 ? -index - 1 : index, violation);
            }
        }
    }


    /**
     * Returns an unmodifiable list of violations that were suppressed.
     */
    public final List<SuppressedViolation> getSuppressedViolations() {
        return Collections.unmodifiableList(suppressedRuleViolations);
    }

    /**
     * Returns an unmodifiable list of violations that have been
     * recorded until now. None of those violations were suppressed.
     *
     * <p>The violations list is sorted with {@link RuleViolation#DEFAULT_COMPARATOR}.
     */
    public final List<RuleViolation> getViolations() {
        return Collections.unmodifiableList(violations);
    }


    /**
     * Returns an unmodifiable list of processing errors that have been
     * recorded until now.
     */
    public final List<ProcessingError> getProcessingErrors() {
        return Collections.unmodifiableList(errors);
    }


    /**
     * Returns an unmodifiable list of configuration errors that have
     * been recorded until now.
     */
    public final List<ConfigurationError> getConfigurationErrors() {
        return Collections.unmodifiableList(configErrors);
    }


<<<<<<< HEAD
=======
    /**
     * Returns an iterator of the reported processing errors.
     *
     * @return the iterator
     *
     * @deprecated Use {@link #getProcessingErrors()}
     */
    @Deprecated
    public Iterator<ProcessingError> errors() {
        return getProcessingErrors().iterator();
    }

    /**
     * Returns an iterator of the reported configuration errors.
     *
     * @return the iterator
     * @deprecated Use {@link #getConfigurationErrors()}
     */
    @Deprecated
    public Iterator<ConfigurationError> configErrors() {
        return getConfigurationErrors().iterator();
    }

    /**
     * The number of violations.
     *
     * @return number of violations.
     *
     * @deprecated The {@link ReportTree} is deprecated
     */
    @Deprecated
    public int treeSize() {
        return violationTree.size();
    }

    /**
     * The number of violations.
     *
     * @return number of violations.
     *
     * @deprecated Use {@link #getViolations()}
     */
    @Deprecated
    public int size() {
        return violations.size();
    }

    /**
     * Mark the start time of the report. This is used to get the elapsed time
     * in the end.
     *
     * @see #getElapsedTimeInMillis()
     *
     * @deprecated Not used, {@link #getElapsedTimeInMillis()} will be removed
     */
    @Deprecated
    public void start() {
        start = System.currentTimeMillis();
    }

    /**
     * Mark the end time of the report. This is ued to get the elapsed time.
     *
     * @see #getElapsedTimeInMillis()
     * @deprecated Not used, {@link #getElapsedTimeInMillis()} will be removed
     */
    @Deprecated
    public void end() {
        end = System.currentTimeMillis();
    }

    /**
     * @deprecated Unused
     */
    @Deprecated
    public long getElapsedTimeInMillis() {
        return end - start;
    }

    /**
     * @deprecated {@link ThreadSafeReportListener} is deprecated
     */
    @Deprecated
>>>>>>> d481cccd
    public List<ThreadSafeReportListener> getListeners() {
        return listeners;
    }

    /**
     * Adds all given listeners to this report
     *
     * @param allListeners
     *            the report listeners
     *
     * @deprecated {@link ThreadSafeReportListener} is deprecated
     */
    @Deprecated
    public void addListeners(List<ThreadSafeReportListener> allListeners) {
        listeners.addAll(allListeners);
    }
}<|MERGE_RESOLUTION|>--- conflicted
+++ resolved
@@ -277,92 +277,11 @@
     }
 
 
-<<<<<<< HEAD
-=======
-    /**
-     * Returns an iterator of the reported processing errors.
-     *
-     * @return the iterator
-     *
-     * @deprecated Use {@link #getProcessingErrors()}
+
+    /**
+     * @deprecated {@link ThreadSafeReportListener} is deprecated
      */
     @Deprecated
-    public Iterator<ProcessingError> errors() {
-        return getProcessingErrors().iterator();
-    }
-
-    /**
-     * Returns an iterator of the reported configuration errors.
-     *
-     * @return the iterator
-     * @deprecated Use {@link #getConfigurationErrors()}
-     */
-    @Deprecated
-    public Iterator<ConfigurationError> configErrors() {
-        return getConfigurationErrors().iterator();
-    }
-
-    /**
-     * The number of violations.
-     *
-     * @return number of violations.
-     *
-     * @deprecated The {@link ReportTree} is deprecated
-     */
-    @Deprecated
-    public int treeSize() {
-        return violationTree.size();
-    }
-
-    /**
-     * The number of violations.
-     *
-     * @return number of violations.
-     *
-     * @deprecated Use {@link #getViolations()}
-     */
-    @Deprecated
-    public int size() {
-        return violations.size();
-    }
-
-    /**
-     * Mark the start time of the report. This is used to get the elapsed time
-     * in the end.
-     *
-     * @see #getElapsedTimeInMillis()
-     *
-     * @deprecated Not used, {@link #getElapsedTimeInMillis()} will be removed
-     */
-    @Deprecated
-    public void start() {
-        start = System.currentTimeMillis();
-    }
-
-    /**
-     * Mark the end time of the report. This is ued to get the elapsed time.
-     *
-     * @see #getElapsedTimeInMillis()
-     * @deprecated Not used, {@link #getElapsedTimeInMillis()} will be removed
-     */
-    @Deprecated
-    public void end() {
-        end = System.currentTimeMillis();
-    }
-
-    /**
-     * @deprecated Unused
-     */
-    @Deprecated
-    public long getElapsedTimeInMillis() {
-        return end - start;
-    }
-
-    /**
-     * @deprecated {@link ThreadSafeReportListener} is deprecated
-     */
-    @Deprecated
->>>>>>> d481cccd
     public List<ThreadSafeReportListener> getListeners() {
         return listeners;
     }
