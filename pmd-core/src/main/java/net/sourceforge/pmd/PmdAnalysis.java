--- conflicted
+++ resolved
@@ -4,13 +4,9 @@
 
 package net.sourceforge.pmd;
 
-<<<<<<< HEAD
 import static net.sourceforge.pmd.util.CollectionUtil.listOf;
 
-=======
-import java.io.IOException;
 import java.nio.file.Path;
->>>>>>> 8eabce2f
 import java.util.ArrayList;
 import java.util.Collection;
 import java.util.Collections;
@@ -104,15 +100,10 @@
             config.getLanguageVersionDiscoverer(),
             reporter
         );
-<<<<<<< HEAD
-=======
+
         for (Path path : config.getRelativizeRoots()) {
             this.collector.relativizeWith(path);
         }
-        final Level logLevel = configuration.isDebug() ? Level.TRACE : Level.INFO;
-        this.reporter.setLevel(logLevel);
-
->>>>>>> 8eabce2f
     }
 
     /**
