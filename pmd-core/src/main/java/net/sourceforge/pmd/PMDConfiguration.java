/**
 * BSD-style license; for more info see http://pmd.sourceforge.net/license.html
 */

package net.sourceforge.pmd;

import java.io.File;
import java.io.IOException;
import java.net.URI;
import java.nio.file.Path;
import java.nio.file.Paths;
import java.util.ArrayList;
import java.util.Arrays;
import java.util.Collections;
import java.util.List;
import java.util.Objects;
import java.util.Properties;

<<<<<<< HEAD
import org.apache.commons.lang3.StringUtils;
=======
>>>>>>> cfad2420
import org.checkerframework.checker.nullness.qual.NonNull;
import org.checkerframework.checker.nullness.qual.Nullable;
import org.slf4j.LoggerFactory;

import net.sourceforge.pmd.annotation.DeprecatedUntil700;
import net.sourceforge.pmd.cache.AnalysisCache;
import net.sourceforge.pmd.cache.FileAnalysisCache;
import net.sourceforge.pmd.cache.NoopAnalysisCache;
import net.sourceforge.pmd.cli.PmdParametersParseResult;
import net.sourceforge.pmd.internal.util.AssertionUtil;
import net.sourceforge.pmd.lang.LanguageRegistry;
import net.sourceforge.pmd.lang.LanguageVersion;
import net.sourceforge.pmd.lang.LanguageVersionDiscoverer;
import net.sourceforge.pmd.renderers.Renderer;
import net.sourceforge.pmd.renderers.RendererFactory;
import net.sourceforge.pmd.util.ClasspathClassLoader;
import net.sourceforge.pmd.util.log.MessageReporter;
import net.sourceforge.pmd.util.log.internal.SimpleMessageReporter;

/**
 * This class contains the details for the runtime configuration of a PMD run.
 * You can either create one and set individual fields, or mimic a CLI run by
 * using {@link PmdParametersParseResult#extractParameters(String...) extractParameters}.
 *
 * <p>There are several aspects to the configuration of PMD.
 *
 * <p>The aspects related to generic PMD behavior:</p>
 * <ul>
 * <li>Suppress marker is used in source files to suppress a RuleViolation,
 * defaults to {@value DEFAULT_SUPPRESS_MARKER}. {@link #getSuppressMarker()}</li>
 * <li>The number of threads to create when invoking on multiple files, defaults
 * one thread per available processor. {@link #getThreads()}</li>
 * <li>A ClassLoader to use when loading classes during Rule processing (e.g.
 * during type resolution), defaults to ClassLoader of the Configuration class.
 * {@link #getClassLoader()}</li>
 * <li>A means to configure a ClassLoader using a prepended classpath String,
 * instead of directly setting it programmatically.
 * {@link #prependAuxClasspath(String)}</li>
 * <li>A LanguageVersionDiscoverer instance, which defaults to using the default
 * LanguageVersion of each Language. Means are provided to change the
 * LanguageVersion for each Language.
 * {@link #getLanguageVersionDiscoverer()}</li>
 * </ul>
 *
 * <p>The aspects related to Rules and Source files are:</p>
 * <ul>
 * <li>RuleSets URIs: {@link #getRuleSetPaths()}</li>
 * <li>A minimum priority threshold when loading Rules from RuleSets, defaults
 * to {@link RulePriority#LOW}. {@link #getMinimumPriority()}</li>
 * <li>The character encoding of source files, defaults to the system default as
 * returned by <code>System.getProperty("file.encoding")</code>.
 * {@link #getSourceEncoding()}</li>
 * <li>A list of input paths to process for source files. This
 * may include files, directories, archives (e.g. ZIP files), etc.
<<<<<<< HEAD
 * {@link #getInputPaths()}</li>
=======
 * {@link #getInputPathList()}</li>
>>>>>>> cfad2420
 * <li>A flag which controls, whether {@link RuleSetLoader#enableCompatibility(boolean)} filter
 * should be used or not: #isRuleSetFactoryCompatibilityEnabled;
 * </ul>
 *
 * <ul>
 * <li>The renderer format to use for Reports. {@link #getReportFormat()}</li>
 * <li>The file to which the Report should render. {@link #getReportFile()}</li>
 * <li>An indicator of whether to use File short names in Reports, defaults to
 * <code>false</code>. {@link #isReportShortNames()}</li>
 * <li>The initialization properties to use when creating a Renderer instance.
 * {@link #getReportProperties()}</li>
 * <li>An indicator of whether to show suppressed Rule violations in Reports.
 * {@link #isShowSuppressedViolations()}</li>
 * </ul>
 *
 * <p>The aspects related to special PMD behavior are:</p>
 * <ul>
 * <li>An indicator of whether PMD should log debug information.
 * {@link #isDebug()}</li>
 * <li>An indicator of whether PMD should perform stress testing behaviors, such
 * as randomizing the order of file processing. {@link #isStressTest()}</li>
 * <li>An indicator of whether PMD should log benchmarking information.
 * {@link #isBenchmark()}</li>
 * </ul>
 */
public class PMDConfiguration extends AbstractConfiguration {
    private static final LanguageRegistry DEFAULT_REGISTRY = LanguageRegistry.PMD;

    /** The default suppress marker string. */
    public static final String DEFAULT_SUPPRESS_MARKER = "NOPMD";

    // General behavior options
    private String suppressMarker = DEFAULT_SUPPRESS_MARKER;
    private int threads = Runtime.getRuntime().availableProcessors();
    private ClassLoader classLoader = getClass().getClassLoader();
    private LanguageVersionDiscoverer languageVersionDiscoverer;
    private LanguageVersion forceLanguageVersion;
    private MessageReporter reporter = new SimpleMessageReporter(LoggerFactory.getLogger(PMD.class));

    // Rule and source file options
    private List<String> ruleSets = new ArrayList<>();
    private RulePriority minimumPriority = RulePriority.LOW;
    private @NonNull List<Path> inputPaths = new ArrayList<>();
    private URI inputUri;
    private Path inputFilePath;
    private Path ignoreFilePath;
    private boolean ruleSetFactoryCompatibilityEnabled = true;

    // Reporting options
    private String reportFormat;
    private Path reportFile;
    private boolean reportShortNames = false;
    private Properties reportProperties = new Properties();
    private boolean showSuppressedViolations = false;
    private boolean failOnViolation = true;

    @Deprecated
    private boolean stressTest;
    @Deprecated
    private boolean benchmark;
    private AnalysisCache analysisCache = new NoopAnalysisCache();
    private boolean ignoreIncrementalAnalysis;
    private final LanguageRegistry langRegistry;
    private boolean progressBar = false;

    public PMDConfiguration() {
        this(DEFAULT_REGISTRY);
    }

    public PMDConfiguration(@NonNull LanguageRegistry languageRegistry) {
        this.langRegistry = Objects.requireNonNull(languageRegistry);
        this.languageVersionDiscoverer = new LanguageVersionDiscoverer(languageRegistry);
    }

    /**
     * Get the suppress marker. This is the source level marker used to indicate
     * a RuleViolation should be suppressed.
     *
     * @return The suppress marker.
     */
    public String getSuppressMarker() {
        return suppressMarker;
    }

    /**
     * Set the suppress marker.
     *
     * @param suppressMarker
     *            The suppress marker to use.
     */
    public void setSuppressMarker(String suppressMarker) {
        Objects.requireNonNull(suppressMarker, "Suppress marker was null");
        this.suppressMarker = suppressMarker;
    }

    /**
     * Get the number of threads to use when processing Rules.
     *
     * @return The number of threads.
     */
    public int getThreads() {
        return threads;
    }

    /**
     * Set the number of threads to use when processing Rules.
     *
     * @param threads
     *            The number of threads.
     */
    public void setThreads(int threads) {
        this.threads = threads;
    }

    /**
     * Get the ClassLoader being used by PMD when processing Rules.
     *
     * @return The ClassLoader being used
     */
    public ClassLoader getClassLoader() {
        return classLoader;
    }

    /**
     * Set the ClassLoader being used by PMD when processing Rules. Setting a
     * value of <code>null</code> will cause the default ClassLoader to be used.
     *
     * @param classLoader
     *            The ClassLoader to use
     */
    public void setClassLoader(ClassLoader classLoader) {
        if (classLoader == null) {
            this.classLoader = getClass().getClassLoader();
        } else {
            this.classLoader = classLoader;
        }
    }

    /**
     * Prepend the specified classpath like string to the current ClassLoader of
     * the configuration. If no ClassLoader is currently configured, the
     * ClassLoader used to load the {@link PMDConfiguration} class will be used
     * as the parent ClassLoader of the created ClassLoader.
     *
     * <p>If the classpath String looks like a URL to a file (i.e. starts with
     * <code>file://</code>) the file will be read with each line representing
     * an entry on the classpath.</p>
     *
     * @param classpath
     *            The prepended classpath.
     * @throws IOException
     *             if the given classpath is invalid (e.g. does not exist)
     * @see PMDConfiguration#setClassLoader(ClassLoader)
     * @see ClasspathClassLoader
     *
     * @deprecated Use {@link #prependAuxClasspath(String)}, which doesn't
     * throw a checked {@link IOException}
     */
    @Deprecated
    public void prependClasspath(String classpath) throws IOException {
        try {
            prependAuxClasspath(classpath);
        } catch (IllegalArgumentException e) {
            throw new IOException(e);
        }
    }

    /**
     * Prepend the specified classpath like string to the current ClassLoader of
     * the configuration. If no ClassLoader is currently configured, the
     * ClassLoader used to load the {@link PMDConfiguration} class will be used
     * as the parent ClassLoader of the created ClassLoader.
     *
     * <p>If the classpath String looks like a URL to a file (i.e. starts with
     * <code>file://</code>) the file will be read with each line representing
     * an entry on the classpath.</p>
     *
     * @param classpath The prepended classpath.
     *
     * @throws IllegalArgumentException if the given classpath is invalid (e.g. does not exist)
     * @see PMDConfiguration#setClassLoader(ClassLoader)
     */
    public void prependAuxClasspath(String classpath) {
        try {
            if (classLoader == null) {
                classLoader = PMDConfiguration.class.getClassLoader();
            }
            if (classpath != null) {
                classLoader = new ClasspathClassLoader(classpath, classLoader);
            }
        } catch (IOException e) {
            // Note: IOExceptions shouldn't appear anymore, they should already be converted
            // to IllegalArgumentException in ClasspathClassLoader.
            throw new IllegalArgumentException(e);
        }
    }

    /**
     * Returns the message reporter that is to be used while running
     * the analysis.
     */
    public @NonNull MessageReporter getReporter() {
        return reporter;
    }

    /**
     * Sets the message reporter that is to be used while running
     * the analysis.
     *
     * @param reporter A non-null message reporter
     */
    public void setReporter(@NonNull MessageReporter reporter) {
        AssertionUtil.requireParamNotNull("reporter", reporter);
        this.reporter = reporter;
    }

    /**
     * Get the LanguageVersionDiscoverer, used to determine the LanguageVersion
     * of a source file.
     *
     * @return The LanguageVersionDiscoverer.
     */
    public LanguageVersionDiscoverer getLanguageVersionDiscoverer() {
        return languageVersionDiscoverer;
    }

    /**
     * Get the LanguageVersion specified by the force-language parameter. This overrides detection based on file
     * extensions
     *
     * @return The LanguageVersion.
     */
    public LanguageVersion getForceLanguageVersion() {
        return forceLanguageVersion;
    }

    /**
     * Is the force-language parameter set to anything?
     *
     * @return true if ${@link #getForceLanguageVersion()} is not null
     */
    public boolean isForceLanguageVersion() {
        return forceLanguageVersion != null;
    }

    /**
     * Set the LanguageVersion specified by the force-language parameter. This overrides detection based on file
     * extensions
     *
     * @param forceLanguageVersion the language version
     */
    public void setForceLanguageVersion(LanguageVersion forceLanguageVersion) {
        this.forceLanguageVersion = forceLanguageVersion;
        languageVersionDiscoverer.setForcedVersion(forceLanguageVersion);
    }

    /**
     * Set the given LanguageVersion as the current default for it's Language.
     *
     * @param languageVersion
     *            the LanguageVersion
     */
    public void setDefaultLanguageVersion(LanguageVersion languageVersion) {
        Objects.requireNonNull(languageVersion);
        setDefaultLanguageVersions(Arrays.asList(languageVersion));
    }

    /**
     * Set the given LanguageVersions as the current default for their
     * Languages.
     *
     * @param languageVersions
     *            The LanguageVersions.
     */
    public void setDefaultLanguageVersions(List<LanguageVersion> languageVersions) {
        for (LanguageVersion languageVersion : languageVersions) {
            Objects.requireNonNull(languageVersion);
            languageVersionDiscoverer.setDefaultLanguageVersion(languageVersion);
        }
    }

    /**
     * Get the LanguageVersion of the source file with given name. This depends
     * on the fileName extension, and the java version.
     * <p>
     * For compatibility with older code that does not always pass in a correct
     * filename, unrecognized files are assumed to be java files.
     * </p>
     *
     * @param fileName
     *            Name of the file, can be absolute, or simple.
     * @return the LanguageVersion
     */
    // FUTURE Delete this? I can't think of a good reason to keep it around.
    // Failure to determine the LanguageVersion for a file should be a hard
    // error, or simply cause the file to be skipped?
    public @Nullable LanguageVersion getLanguageVersionOfFile(String fileName) {
        LanguageVersion forcedVersion = getForceLanguageVersion();
        if (forcedVersion != null) {
            // use force language if given
            return forcedVersion;
        }

        // otherwise determine by file extension
        return languageVersionDiscoverer.getDefaultLanguageVersionForFile(fileName);
    }

    LanguageRegistry languages() {
        return langRegistry;
    }

    /**
     * Get the comma separated list of RuleSet URIs.
     *
     * @return The RuleSet URIs.
     *
     * @deprecated Use {@link #getRuleSetPaths()}
     */
    @Deprecated
    @DeprecatedUntil700
    public @Nullable String getRuleSets() {
        if (ruleSets.isEmpty()) {
            return null;
        }
        return String.join(",", ruleSets);
    }

    /**
     * Returns the list of ruleset URIs.
     *
     * @see RuleSetLoader#loadFromResource(String)
     */
    public @NonNull List<@NonNull String> getRuleSetPaths() {
        return ruleSets;
    }

    /**
     * Sets the list of ruleset paths to load when starting the analysis.
     *
     * @param ruleSetPaths A list of ruleset paths, understandable by {@link RuleSetLoader#loadFromResource(String)}.
     *
     * @throws NullPointerException If the parameter is null
     */
    public void setRuleSets(@NonNull List<@NonNull String> ruleSetPaths) {
        AssertionUtil.requireParamNotNull("ruleSetPaths", ruleSetPaths);
        AssertionUtil.requireContainsNoNullValue("ruleSetPaths", ruleSetPaths);
        this.ruleSets = new ArrayList<>(ruleSetPaths);
    }

    /**
     * Add a new ruleset paths to load when starting the analysis.
     * This list is initially empty.
     *
     * @param rulesetPath A ruleset path, understandable by {@link RuleSetLoader#loadFromResource(String)}.
     *
     * @throws NullPointerException If the parameter is null
     */
    public void addRuleSet(@NonNull String rulesetPath) {
        AssertionUtil.requireParamNotNull("rulesetPath", rulesetPath);
        this.ruleSets.add(rulesetPath);
    }

    /**
     * Set the comma separated list of RuleSet URIs.
     *
     * @param ruleSets the rulesets to set
     *
     * @deprecated Use {@link #setRuleSets(List)} or {@link #addRuleSet(String)}.
     */
    @Deprecated
    @DeprecatedUntil700
    public void setRuleSets(@Nullable String ruleSets) {
        if (ruleSets == null) {
            this.ruleSets = new ArrayList<>();
        } else {
            this.ruleSets = new ArrayList<>(Arrays.asList(ruleSets.split(",")));
        }
    }

    /**
     * Get the minimum priority threshold when loading Rules from RuleSets.
     *
     * @return The minimum priority threshold.
     */
    public RulePriority getMinimumPriority() {
        return minimumPriority;
    }

    /**
     * Set the minimum priority threshold when loading Rules from RuleSets.
     *
     * @param minimumPriority
     *            The minimum priority.
     */
    public void setMinimumPriority(RulePriority minimumPriority) {
        this.minimumPriority = minimumPriority;
    }

<<<<<<< HEAD
    /**
     * Get the comma separated list of input paths to process for source files.
     *
     * @return A comma separated list.
     *
     * @deprecated Use {@link #getAllInputPaths()}
     */
    @Deprecated
    public @Nullable String getInputPaths() {
        return inputPaths.isEmpty() ? null : StringUtils.join(inputPaths, ",");
    }

    /**
     * Returns an unmodifiable list.
     *
     * @throws NullPointerException If the parameter is null
     * @deprecated Use {@link #getInputPathList()}
     */
    @Deprecated
    public @NonNull List<String> getAllInputPaths() {
        final List<String> ret = new ArrayList<>(inputPaths.size());
        for (final Path p : inputPaths) {
            ret.add(p.toString());
        }

        return Collections.unmodifiableList(ret);
    }
=======
>>>>>>> cfad2420

    /**
     * Returns the list of input paths to explore. This is an
     * unmodifiable list.
     */
    public @NonNull List<Path> getInputPathList() {
        return Collections.unmodifiableList(inputPaths);
    }

    /**
     * Set the comma separated list of input paths to process for source files.
     *
     * @param inputPaths The comma separated list.
     *
     * @throws NullPointerException If the parameter is null
     * @deprecated Use {@link #setInputPaths(List)} or {@link #addInputPath(String)}
     */
    @Deprecated
    public void setInputPaths(String inputPaths) {
        if (inputPaths.isEmpty()) {
            return;
        }
        List<Path> paths = new ArrayList<>();
        for (String s : inputPaths.split(",")) {
            paths.add(Paths.get(s));
        }
        this.inputPaths = paths;
    }

    /**
     * Set the input paths to the given list of paths.
     *
     * @throws NullPointerException If the parameter is null or contains a null value
     */
    public void setInputPathList(final List<Path> inputPaths) {
        AssertionUtil.requireContainsNoNullValue("input paths", inputPaths);
        this.inputPaths = new ArrayList<>(inputPaths);
    }

    /**
     * Add an input path. It is not split on commas.
     *
     * @throws NullPointerException If the parameter is null
     */
    public void addInputPath(Path inputPath) {
        Objects.requireNonNull(inputPath);
        this.inputPaths.add(inputPath);
    }

    /** Returns the path to the file list text file. */
    public @Nullable Path getInputFile() {
        return inputFilePath;
    }

    public @Nullable Path getIgnoreFile() {
        return ignoreFilePath;
    }

    /**
     * The input file path points to a single file, which contains a
     * comma-separated list of source file names to process.
     *
     * @param inputFilePath path to the file
     * @deprecated Use {@link #setInputFilePath(Path)}
     */
    @Deprecated
    public void setInputFilePath(String inputFilePath) {
        this.inputFilePath = inputFilePath == null ? null : Paths.get(inputFilePath);
    }

    /**
     * The input file path points to a single file, which contains a
     * comma-separated list of source file names to process.
     *
     * @param inputFilePath path to the file
     */
    public void setInputFilePath(Path inputFilePath) {
        this.inputFilePath = inputFilePath;
    }

    /**
     * The input file path points to a single file, which contains a
     * comma-separated list of source file names to ignore.
     *
     * @param ignoreFilePath path to the file
     * @deprecated Use {@link #setIgnoreFilePath(Path)}
     */
    @Deprecated
    public void setIgnoreFilePath(String ignoreFilePath) {
        this.ignoreFilePath = ignoreFilePath == null ? null : Paths.get(ignoreFilePath);
    }

    /**
     * The input file path points to a single file, which contains a
     * comma-separated list of source file names to ignore.
     *
     * @param ignoreFilePath  path to the file
     */
    public void setIgnoreFilePath(Path ignoreFilePath) {
        this.ignoreFilePath = ignoreFilePath;
    }

    /**
     * Get the input URI to process for source code objects.
     *
     * @return URI
     */
    public URI getUri() {
        return inputUri;
    }

    /**
     * Set the input URI to process for source code objects.
     *
     * @param inputUri a single URI
     * @deprecated Use {@link PMDConfiguration#setInputUri(URI)}
     */
    @Deprecated
    public void setInputUri(String inputUri) {
        this.inputUri = inputUri == null ? null : URI.create(inputUri);
    }

    /**
     * Set the input URI to process for source code objects.
     *
     * @param inputUri a single URI
     */
    public void setInputUri(URI inputUri) {
        this.inputUri = inputUri;
    }

    /**
     * Get whether to use File short names in Reports.
     *
     * @return <code>true</code> when using short names in reports.
     */
    public boolean isReportShortNames() {
        return reportShortNames;
    }

    /**
     * Set whether to use File short names in Reports.
     *
     * @param reportShortNames
     *            <code>true</code> when using short names in reports.
     */
    public void setReportShortNames(boolean reportShortNames) {
        this.reportShortNames = reportShortNames;
    }

    /**
     * Create a Renderer instance based upon the configured reporting options.
     * No writer is created.
     *
     * @return renderer
     */
    public Renderer createRenderer() {
        return createRenderer(false);
    }

    /**
     * Create a Renderer instance based upon the configured reporting options.
     * If withReportWriter then we'll configure it with a writer for the
     * reportFile specified.
     *
     * @param withReportWriter
     *            whether to configure a writer or not
     * @return A Renderer instance.
     */
    public Renderer createRenderer(boolean withReportWriter) {
        Renderer renderer = RendererFactory.createRenderer(reportFormat, reportProperties);
        renderer.setShowSuppressedViolations(showSuppressedViolations);
        if (withReportWriter) {
            renderer.setReportFile(getReportFile());
        }
        return renderer;
    }

    /**
     * Get the report format.
     *
     * @return The report format.
     */
    public String getReportFormat() {
        return reportFormat;
    }

    /**
     * Set the report format. This should be a name of a Renderer.
     *
     * @param reportFormat
     *            The report format.
     *
     * @see Renderer
     */
    public void setReportFormat(String reportFormat) {
        this.reportFormat = reportFormat;
    }

    /**
     * Get the file to which the report should render.
     *
     * @return The file to which to render.
     * @deprecated Use {@link #getReportFilePath()}
     */
    @Deprecated
    public String getReportFile() {
        return reportFile == null ? null : reportFile.toString();
    }

    /**
     * Get the file to which the report should render.
     *
     * @return The file to which to render.
     */
    public @Nullable Path getReportFilePath() {
        return reportFile;
    }

    /**
     * Set the file to which the report should render.
     *
     * @param reportFile the file to set
     * @deprecated Use {@link #setReportFile(Path)}
     */
    @Deprecated
    public void setReportFile(String reportFile) {
        this.reportFile = reportFile == null ? null : Paths.get(reportFile);
    }

    /**
     * Set the file to which the report should render.
     *
     * @param reportFile the file to set
     */
    public void setReportFile(Path reportFile) {
        this.reportFile = reportFile;
    }

    /**
     * Get whether the report should show suppressed violations.
     *
     * @return <code>true</code> if showing suppressed violations,
     *         <code>false</code> otherwise.
     */
    public boolean isShowSuppressedViolations() {
        return showSuppressedViolations;
    }

    /**
     * Set whether the report should show suppressed violations.
     *
     * @param showSuppressedViolations
     *            <code>true</code> if showing suppressed violations,
     *            <code>false</code> otherwise.
     */
    public void setShowSuppressedViolations(boolean showSuppressedViolations) {
        this.showSuppressedViolations = showSuppressedViolations;
    }

    /**
     * Get the Report properties. These are used to create the Renderer.
     *
     * @return The report properties.
     */
    public Properties getReportProperties() {
        return reportProperties;
    }

    /**
     * Set the Report properties. These are used to create the Renderer.
     *
     * @param reportProperties
     *            The Report properties to set.
     */
    public void setReportProperties(Properties reportProperties) {
        this.reportProperties = reportProperties;
    }

    /**
     * Return the stress test indicator. If this value is <code>true</code> then
     * PMD will randomize the order of file processing to attempt to shake out
     * bugs.
     *
     * @return <code>true</code> if stress test is enbaled, <code>false</code>
     *         otherwise.
     *
     * @deprecated For removal
     */
    @Deprecated
    public boolean isStressTest() {
        return stressTest;
    }

    /**
     * Set the stress test indicator.
     *
     * @param stressTest
     *            The stree test indicator to set.
     * @see #isStressTest()
     * @deprecated For removal.
     */
    @Deprecated
    public void setStressTest(boolean stressTest) {
        this.stressTest = stressTest;
    }

    /**
     * Return the benchmark indicator. If this value is <code>true</code> then
     * PMD will log benchmark information.
     *
     * @return <code>true</code> if benchmark logging is enbaled,
     *         <code>false</code> otherwise.
     * @deprecated This behavior is down to CLI, not part of the core analysis.
     */
    @Deprecated
    public boolean isBenchmark() {
        return benchmark;
    }

    /**
     * Set the benchmark indicator.
     *
     * @param benchmark
     *            The benchmark indicator to set.
     * @see #isBenchmark()
     * @deprecated This behavior is down to CLI, not part of the core analysis.
     */
    @Deprecated
    public void setBenchmark(boolean benchmark) {
        this.benchmark = benchmark;
    }

    /**
     * Whether PMD should exit with status 4 (the default behavior, true) if
     * violations are found or just with 0 (to not break the build, e.g.).
     *
     * @return failOnViolation
     */
    public boolean isFailOnViolation() {
        return failOnViolation;
    }

    /**
     * Sets whether PMD should exit with status 4 (the default behavior, true)
     * if violations are found or just with 0 (to not break the build, e.g.).
     *
     * @param failOnViolation
     *            failOnViolation
     */
    public void setFailOnViolation(boolean failOnViolation) {
        this.failOnViolation = failOnViolation;
    }

    /**
     * Checks if the rule set factory compatibility feature is enabled.
     *
     * @return true, if the rule set factory compatibility feature is enabled
     *
     * @see RuleSetLoader#enableCompatibility(boolean)
     */
    public boolean isRuleSetFactoryCompatibilityEnabled() {
        return ruleSetFactoryCompatibilityEnabled;
    }

    /**
     * Sets the rule set factory compatibility feature enabled/disabled.
     *
     * @param ruleSetFactoryCompatibilityEnabled {@code true} if the feature should be enabled
     *
     * @see RuleSetLoader#enableCompatibility(boolean)
     */
    public void setRuleSetFactoryCompatibilityEnabled(boolean ruleSetFactoryCompatibilityEnabled) {
        this.ruleSetFactoryCompatibilityEnabled = ruleSetFactoryCompatibilityEnabled;
    }

    /**
     * Retrieves the currently used analysis cache. Will never be null.
     *
     * @return The currently used analysis cache. Never null.
     */
    public AnalysisCache getAnalysisCache() {
        // Make sure we are not null
        if (analysisCache == null || isIgnoreIncrementalAnalysis() && !(analysisCache instanceof NoopAnalysisCache)) {
            // sets a noop cache
            setAnalysisCache(new NoopAnalysisCache());
        }

        return analysisCache;
    }

    /**
     * Sets the analysis cache to be used. Setting a
     * value of {@code null} will cause a Noop AnalysisCache to be used.
     * If incremental analysis was explicitly disabled ({@link #isIgnoreIncrementalAnalysis()}),
     * then this method is a noop.
     *
     * @param cache The analysis cache to be used.
     */
    public void setAnalysisCache(final AnalysisCache cache) {
        // the doc says it's a noop if incremental analysis was disabled,
        // but it's actually the getter that enforces that
        this.analysisCache = cache == null ? new NoopAnalysisCache() : cache;
    }

    /**
     * Sets the location of the analysis cache to be used. This will automatically configure
     * and appropriate AnalysisCache implementation.
     *
     * @param cacheLocation The location of the analysis cache to be used.
     */
    public void setAnalysisCacheLocation(final String cacheLocation) {
        setAnalysisCache(cacheLocation == null
                                 ? new NoopAnalysisCache()
                                 : new FileAnalysisCache(new File(cacheLocation)));
    }


    /**
     * Sets whether the user has explicitly disabled incremental analysis or not.
     * If so, incremental analysis is not used, and all suggestions to use it are
     * disabled. The analysis cached location is ignored, even if it's specified.
     *
     * @param noCache Whether to ignore incremental analysis or not
     */
    public void setIgnoreIncrementalAnalysis(boolean noCache) {
        // see #getAnalysisCache for the implementation.
        this.ignoreIncrementalAnalysis = noCache;
    }


    /**
     * Returns whether incremental analysis was explicitly disabled by the user
     * or not.
     *
     * @return {@code true} if incremental analysis is explicitly disabled
     */
    public boolean isIgnoreIncrementalAnalysis() {
        return ignoreIncrementalAnalysis;
    }

    /**
     * Sets whether to indicate analysis progress in command line output.
     *
     * @param progressBar Whether to enable progress bar indicator in CLI
     */
    public void setProgressBar(boolean progressBar) {
        this.progressBar = progressBar;
    }


    /**
     * Returns whether progress bar indicator should be used. The default
     * is false.
     *
     * @return {@code true} if progress bar indicator is enabled
     */
    public boolean isProgressBar() {
        return progressBar;
    }


}<|MERGE_RESOLUTION|>--- conflicted
+++ resolved
@@ -16,10 +16,6 @@
 import java.util.Objects;
 import java.util.Properties;
 
-<<<<<<< HEAD
-import org.apache.commons.lang3.StringUtils;
-=======
->>>>>>> cfad2420
 import org.checkerframework.checker.nullness.qual.NonNull;
 import org.checkerframework.checker.nullness.qual.Nullable;
 import org.slf4j.LoggerFactory;
@@ -74,11 +70,7 @@
  * {@link #getSourceEncoding()}</li>
  * <li>A list of input paths to process for source files. This
  * may include files, directories, archives (e.g. ZIP files), etc.
-<<<<<<< HEAD
- * {@link #getInputPaths()}</li>
-=======
  * {@link #getInputPathList()}</li>
->>>>>>> cfad2420
  * <li>A flag which controls, whether {@link RuleSetLoader#enableCompatibility(boolean)} filter
  * should be used or not: #isRuleSetFactoryCompatibilityEnabled;
  * </ul>
@@ -477,36 +469,6 @@
         this.minimumPriority = minimumPriority;
     }
 
-<<<<<<< HEAD
-    /**
-     * Get the comma separated list of input paths to process for source files.
-     *
-     * @return A comma separated list.
-     *
-     * @deprecated Use {@link #getAllInputPaths()}
-     */
-    @Deprecated
-    public @Nullable String getInputPaths() {
-        return inputPaths.isEmpty() ? null : StringUtils.join(inputPaths, ",");
-    }
-
-    /**
-     * Returns an unmodifiable list.
-     *
-     * @throws NullPointerException If the parameter is null
-     * @deprecated Use {@link #getInputPathList()}
-     */
-    @Deprecated
-    public @NonNull List<String> getAllInputPaths() {
-        final List<String> ret = new ArrayList<>(inputPaths.size());
-        for (final Path p : inputPaths) {
-            ret.add(p.toString());
-        }
-
-        return Collections.unmodifiableList(ret);
-    }
-=======
->>>>>>> cfad2420
 
     /**
      * Returns the list of input paths to explore. This is an
