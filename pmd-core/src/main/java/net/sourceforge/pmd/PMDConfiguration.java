--- conflicted
+++ resolved
@@ -6,6 +6,8 @@
 
 import java.io.File;
 import java.io.IOException;
+import java.net.URI;
+import java.nio.charset.Charset;
 import java.nio.file.Path;
 import java.nio.file.Paths;
 import java.util.ArrayList;
@@ -23,6 +25,7 @@
 import net.sourceforge.pmd.cache.FileAnalysisCache;
 import net.sourceforge.pmd.cache.NoopAnalysisCache;
 import net.sourceforge.pmd.internal.util.ClasspathClassLoader;
+import net.sourceforge.pmd.lang.Language;
 import net.sourceforge.pmd.lang.LanguageRegistry;
 import net.sourceforge.pmd.renderers.Renderer;
 import net.sourceforge.pmd.renderers.RendererFactory;
@@ -51,7 +54,7 @@
  * <ul>
  * <li>The default encoding of source files is the system default as
  * returned by <code>System.getProperty("file.encoding")</code>.
- * You can set it with {@link #setSourceEncoding(String)}.</li>
+ * You can set it with {@link #setSourceEncoding(Charset)}.</li>
  * <li>The source files to analyze can be given in many ways. See
  * {@link #addInputPath(Path)} {@link #setInputFilePath(Path)}, {@link #setInputUri(URI)}.
  * <li>Files are assigned a language based on their name. The language
@@ -99,12 +102,6 @@
     private String suppressMarker = DEFAULT_SUPPRESS_MARKER;
     private int threads = Runtime.getRuntime().availableProcessors();
     private ClassLoader classLoader = getClass().getClassLoader();
-<<<<<<< HEAD
-=======
-    private final LanguageVersionDiscoverer languageVersionDiscoverer;
-    private LanguageVersion forceLanguageVersion;
-    private MessageReporter reporter = new SimpleMessageReporter(LoggerFactory.getLogger(PmdAnalysis.class));
->>>>>>> ffeb9ab6
 
     // Rule and source file options
     private List<String> ruleSets = new ArrayList<>();
@@ -125,7 +122,7 @@
     }
 
     public PMDConfiguration(@NonNull LanguageRegistry languageRegistry) {
-        super(languageRegistry, new SimpleMessageReporter(LoggerFactory.getLogger(PMD.class)));
+        super(languageRegistry, new SimpleMessageReporter(LoggerFactory.getLogger(PmdAnalysis.class)));
     }
 
     /**
