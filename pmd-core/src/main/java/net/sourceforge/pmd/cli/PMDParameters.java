--- conflicted
+++ resolved
@@ -167,13 +167,11 @@
     @Parameter(names = { "--no-cache", "-no-cache" }, description = "Explicitly disable incremental analysis. The '-cache' option is ignored if this switch is present in the command line.")
     private boolean noCache = false;
 
-<<<<<<< HEAD
+    @Parameter(names = "--use-version", description = "The language version PMD should use when parsing source code in the language-version format, ie: 'java-1.8'")
+    private List<String> languageVersions = new ArrayList<>();
+
     @Parameter(names = { "--no-progress", "-no-progress" }, description = "Disables progress bar indicator of live analysis progress.")
     private boolean noProgressBar = false;
-=======
-    @Parameter(names = "--use-version", description = "The language version PMD should use when parsing source code in the language-version format, ie: 'java-1.8'")
-    private List<String> languageVersions = new ArrayList<>();
->>>>>>> 384dec42
 
     // this has to be a public static class, so that JCommander can use it!
     public static class PropertyConverter implements IStringConverter<Properties> {
@@ -383,7 +381,7 @@
         }
         return null;
     }
-    
+
     public @Nullable String getLanguage() {
         return language;
     }
