--- conflicted
+++ resolved
@@ -9,18 +9,13 @@
 import java.util.List;
 import java.util.Properties;
 
-<<<<<<< HEAD
 import org.checkerframework.checker.nullness.qual.Nullable;
 
-import net.sourceforge.pmd.PMDConfiguration;
-import net.sourceforge.pmd.RulePriority;
-import net.sourceforge.pmd.lang.Language;
-=======
 import net.sourceforge.pmd.PMD;
 import net.sourceforge.pmd.PMDConfiguration;
 import net.sourceforge.pmd.RulePriority;
 import net.sourceforge.pmd.annotation.InternalApi;
->>>>>>> fb983835
+import net.sourceforge.pmd.lang.Language;
 import net.sourceforge.pmd.lang.LanguageRegistry;
 import net.sourceforge.pmd.lang.LanguageVersion;
 
@@ -298,8 +293,7 @@
         return reportfile;
     }
 
-    @Nullable
-    private LanguageVersion getLangVersion() {
+    private @Nullable LanguageVersion getLangVersion() {
         Language lang = language != null ? LanguageRegistry.findLanguageByTerseName(language)
                                          : LanguageRegistry.getDefaultLanguage();
 
