/**
 * BSD-style license; for more info see http://pmd.sourceforge.net/license.html
 */

package net.sourceforge.pmd.cli;

import java.util.Properties;
import java.util.stream.Collectors;

import net.sourceforge.pmd.PMD;
import net.sourceforge.pmd.PMD.StatusCode;
import net.sourceforge.pmd.PMDVersion;
import net.sourceforge.pmd.annotation.InternalApi;
import net.sourceforge.pmd.lang.Language;
import net.sourceforge.pmd.lang.LanguageRegistry;
import net.sourceforge.pmd.properties.PropertyDescriptor;
import net.sourceforge.pmd.renderers.Renderer;
import net.sourceforge.pmd.renderers.RendererFactory;

import com.beust.jcommander.JCommander;
import com.beust.jcommander.ParameterException;

/**
 * @author Romain Pelisse &lt;belaran@gmail.com&gt;
 * @deprecated Internal API. Use {@link PMD#runPmd(String...)} or {@link PMD#main(String[])},
 *     or {@link PmdParametersParseResult} if you just want to produce a configuration.
 */
@Deprecated
@InternalApi
public final class PMDCommandLineInterface {

    @Deprecated
    public static final String PROG_NAME = "pmd";

    /**
     * @deprecated This is used for testing, but support for it will be removed in PMD 7.
     * Use {@link PMD#runPmd(String...)} or an overload to avoid exiting the VM. In PMD 7,
     * {@link PMD#main(String[])} will call {@link System#exit(int)} always.
     */
    @Deprecated
    public static final String NO_EXIT_AFTER_RUN = "net.sourceforge.pmd.cli.noExit";

    /**
     * @deprecated This is used for testing, but support for it will be removed in PMD 7.
     * Use {@link PMD#runPmd(String...)} or an overload to avoid exiting the VM. In PMD 7,
     * {@link PMD#main(String[])} will call {@link System#exit(int)} always.
     */
    @Deprecated
    public static final String STATUS_CODE_PROPERTY = "net.sourceforge.pmd.cli.status";

    /**
     * @deprecated Use {@link StatusCode#OK}
     */
    @Deprecated
    public static final int NO_ERRORS_STATUS = 0;
    /**
     * @deprecated Use {@link StatusCode#ERROR}
     */
    @Deprecated
    public static final int ERROR_STATUS = 1;
    /**
     * @deprecated Use {@link StatusCode#VIOLATIONS_FOUND}
     */
    @Deprecated
    public static final int VIOLATIONS_FOUND = 4;

    private PMDCommandLineInterface() { }

    /**
     * Note: this may terminate the VM.
     *
     * @deprecated Use {@link PmdParametersParseResult#extractParameters(String...)}
     */
    @Deprecated
    public static PMDParameters extractParameters(PMDParameters arguments, String[] args, String progName) {
        JCommander jcommander = new JCommander(arguments);
        jcommander.setProgramName(progName);

        try {
            jcommander.parse(args);
            if (arguments.isHelp()) {
                jcommander.usage();
                System.out.println(buildUsageText());
                setStatusCodeOrExit(NO_ERRORS_STATUS);
            }
        } catch (ParameterException e) {
            jcommander.usage();
            System.out.println(buildUsageText());
            System.err.println(e.getMessage());
            setStatusCodeOrExit(ERROR_STATUS);
        }
        return arguments;
    }

    public static String buildUsageText() {
        // TODO: Externalize that to a file available within the classpath ? -
        // with a poor's man templating ?
        String fullText = PMD.EOL + "Mandatory arguments:" + PMD.EOL + "1) A java source code filename or directory"
                + PMD.EOL + "2) A report format " + PMD.EOL
                + "3) A ruleset filename or a comma-delimited string of ruleset filenames" + PMD.EOL + PMD.EOL
                + "For example: " + PMD.EOL + getWindowsLaunchCmd()
                + " -d c:\\my\\source\\code -f html -R java-unusedcode" + PMD.EOL + PMD.EOL;

        fullText += supportedVersions() + PMD.EOL;

        fullText += "Available report formats and their configuration properties are:" + PMD.EOL + getReports()
                + PMD.EOL + getExamples() + PMD.EOL + PMD.EOL + PMD.EOL;

        return fullText;
    }

    @Deprecated
    public static String buildUsageText(JCommander jcommander) {
        return buildUsageText();
    }

    private static String getExamples() {
        return getWindowsExample() + getUnixExample();
    }

    private static String getWindowsLaunchCmd() {
        final String WINDOWS_PROMPT = "C:\\>";
        final String launchCmd = "pmd-bin-" + PMDVersion.VERSION + "\\bin\\pmd.bat";
        return WINDOWS_PROMPT + launchCmd;
    }

    private static String getWindowsExample() {
        final String launchCmd = getWindowsLaunchCmd();
        final String WINDOWS_PATH_TO_CODE = "c:\\my\\source\\code ";

        return "For example on windows: " + PMD.EOL
                + launchCmd + " -dir " + WINDOWS_PATH_TO_CODE + "-format text -R rulesets/java/quickstart.xml -version 1.5 -language java -debug" + PMD.EOL
                + launchCmd + " -dir " + WINDOWS_PATH_TO_CODE + "-f xml -rulesets rulesets/java/quickstart.xml,category/java/codestyle.xml -encoding UTF-8" + PMD.EOL
                + launchCmd + " -d " + WINDOWS_PATH_TO_CODE + "-rulesets rulesets/java/quickstart.xml -auxclasspath lib\\commons-collections.jar;lib\\derby.jar" + PMD.EOL
                + launchCmd + " -d " + WINDOWS_PATH_TO_CODE + "-f html -R rulesets/java/quickstart.xml -auxclasspath file:///C:/my/classpathfile" + PMD.EOL + PMD.EOL;
    }

    private static String getUnixExample() {
        final String launchCmd = "$ pmd-bin-" + PMDVersion.VERSION + "/bin/run.sh pmd";
        return "For example on *nix: " + PMD.EOL
                + launchCmd + " -dir /home/workspace/src/main/java/code -f html -rulesets rulesets/java/quickstart.xml,category/java/codestyle.xml" + PMD.EOL
                + launchCmd + " -d ./src/main/java/code -R rulesets/java/quickstart.xml -f xslt -property xsltFilename=my-own.xsl" + PMD.EOL
                + launchCmd + " -d ./src/main/java/code -f html -R rulesets/java/quickstart.xml -auxclasspath commons-collections.jar:derby.jar" + PMD.EOL;
    }

    private static String supportedVersions() {
        return "Languages and version suported:" + PMD.EOL
                + LanguageRegistry.getLanguages().stream().map(Language::getTerseName).collect(Collectors.joining(", "))
                + PMD.EOL;
    }

    /**
     * For testing purpose only...
     *
     * @param args
     *
     * @deprecated Use {@link PMD#runPmd(String...)}
     */
    @Deprecated
    public static void main(String[] args) {
        System.out.println(PMDCommandLineInterface.buildUsageText());
    }

    public static String jarName() {
        return "pmd-" + PMDVersion.VERSION + ".jar";
    }

    private static String getReports() {
        StringBuilder buf = new StringBuilder();
        for (String reportName : RendererFactory.REPORT_FORMAT_TO_RENDERER.keySet()) {
            Renderer renderer = RendererFactory.createRenderer(reportName, new Properties());
            buf.append("   ").append(reportName).append(": ");
            if (!reportName.equals(renderer.getName())) {
                buf.append(" Deprecated alias for '").append(renderer.getName()).append(PMD.EOL);
                continue;
            }
            buf.append(renderer.getDescription()).append(PMD.EOL);

            for (PropertyDescriptor<?> property : renderer.getPropertyDescriptors()) {
                buf.append("        ").append(property.name()).append(" - ");
                buf.append(property.description());
                Object deflt = property.defaultValue();
                if (deflt != null) {
                    buf.append("   default: ").append(deflt);
                }
                buf.append(PMD.EOL);
            }

        }
        return buf.toString();
    }

<<<<<<< HEAD
=======
    /**
     * @deprecated Use {@link PMD#runPmd(String...)}
     */
    @Deprecated
    public static void run(String[] args) {
        setStatusCodeOrExit(PMD.run(args));
    }

    @Deprecated
>>>>>>> 80e1265f
    public static void setStatusCodeOrExit(int status) {
        if (isExitAfterRunSet()) {
            System.exit(status);
        } else {
            setStatusCode(status);
        }
    }

    private static boolean isExitAfterRunSet() {
        String noExit = System.getenv(NO_EXIT_AFTER_RUN);
        if (noExit == null) {
            noExit = System.getProperty(NO_EXIT_AFTER_RUN);
        }
        return noExit == null;
    }

    private static void setStatusCode(int statusCode) {
        System.setProperty(STATUS_CODE_PROPERTY, Integer.toString(statusCode));
    }

    public static void printJcommanderUsageOnConsole() {
        new JCommander(new PMDParameters()).usage();
    }
}<|MERGE_RESOLUTION|>--- conflicted
+++ resolved
@@ -190,18 +190,6 @@
         return buf.toString();
     }
 
-<<<<<<< HEAD
-=======
-    /**
-     * @deprecated Use {@link PMD#runPmd(String...)}
-     */
-    @Deprecated
-    public static void run(String[] args) {
-        setStatusCodeOrExit(PMD.run(args));
-    }
-
-    @Deprecated
->>>>>>> 80e1265f
     public static void setStatusCodeOrExit(int status) {
         if (isExitAfterRunSet()) {
             System.exit(status);
