--- conflicted
+++ resolved
@@ -27,29 +27,18 @@
  * <p>Implementations should be internal. Only the interface should be exposed.
  */
 public class DefaultRuleViolationFactory implements RuleViolationFactory {
-<<<<<<< HEAD
     // todo move to package reporting
-=======
->>>>>>> 649ad997
 
     private static final DefaultRuleViolationFactory DEFAULT = new DefaultRuleViolationFactory();
     private Set<ViolationSuppressor> allSuppressors;
 
     @Override
-<<<<<<< HEAD
-    public RuleViolation createViolation(Rule rule, @NonNull Node location, String filename, String formattedMessage) {
-=======
     public RuleViolation createViolation(Rule rule, @NonNull Node location, @NonNull String filename, @NonNull String formattedMessage) {
->>>>>>> 649ad997
         return new ParametricRuleViolation<>(rule, filename, location, formattedMessage);
     }
 
     @Override
-<<<<<<< HEAD
-    public final SuppressedViolation suppressOrNull(Node location, RuleViolation violation) {
-=======
     public SuppressedViolation suppressOrNull(Node location, RuleViolation violation) {
->>>>>>> 649ad997
         for (ViolationSuppressor suppressor : getAllSuppressors()) {
             SuppressedViolation suppressed = suppressor.suppressOrNull(violation, location);
             if (suppressed != null) {
