--- conflicted
+++ resolved
@@ -6,6 +6,8 @@
 
 import java.util.Collection;
 import java.util.Iterator;
+import java.util.logging.Level;
+import java.util.logging.Logger;
 
 import org.apache.commons.lang3.exception.ExceptionContext;
 
@@ -19,16 +21,14 @@
 import net.sourceforge.pmd.internal.SystemProps;
 import net.sourceforge.pmd.internal.util.AssertionUtil;
 import net.sourceforge.pmd.lang.ast.Node;
-<<<<<<< HEAD
 import net.sourceforge.pmd.lang.ast.RootNode;
 import net.sourceforge.pmd.reporting.FileAnalysisListener;
-=======
 import net.sourceforge.pmd.util.StringUtil;
->>>>>>> 0cf72b8c
 
 /** Applies a set of rules to a set of ASTs. */
 public class RuleApplicator {
 
+    private static final Logger LOG = Logger.getLogger(RuleApplicator.class.getName());
     // we reuse the type lattice from run to run, eventually it converges
     // towards the final topology (all node types have been encountered)
     // This has excellent performance! Indexing time is insignificant
@@ -54,7 +54,6 @@
 
     private void applyOnIndex(TreeIndex idx, Collection<? extends Rule> rules, FileAnalysisListener listener) {
         for (Rule rule : rules) {
-<<<<<<< HEAD
             RuleContext ctx = RuleContext.create(listener, rule);
             rule.start(ctx);
             try {
@@ -69,33 +68,13 @@
                     try (TimedOperation rcto = TimeTracker.startOperation(TimedOperationCategory.RULE, rule.getName())) {
                         rule.apply(node, ctx);
                         rcto.close(1);
-                    } catch (RuntimeException | StackOverflowError | AssertionError e) {
-                        if (e instanceof Error && !SystemProps.isErrorRecoveryMode()) { // NOPMD
-                            throw e;
-                        }
-                        // The listener handles logging if needed,
-                        // it may also rethrow the error.
-                        listener.onError(new ProcessingError(e, node.getAstInfo().getFileName()));
+                    } catch (RuntimeException e) {
+                        reportOrRethrow(listener, rule, node, AssertionUtil.contexted(e), true);
+                    } catch (StackOverflowError e) {
+                        reportOrRethrow(listener, rule, node, AssertionUtil.contexted(e), SystemProps.isErrorRecoveryMode());
+                    } catch (AssertionError e) {
+                        reportOrRethrow(listener, rule, node, AssertionUtil.contexted(e), SystemProps.isErrorRecoveryMode());
                     }
-=======
-            if (!RuleSet.applies(rule, ctx.getLanguageVersion())) {
-                continue;
-            }
-
-            Iterator<? extends Node> targets = rule.getTargetSelector().getVisitedNodes(idx);
-            while (targets.hasNext()) {
-                Node node = targets.next();
-
-                try (TimedOperation rcto = TimeTracker.startOperation(TimedOperationCategory.RULE, rule.getName())) {
-                    rule.apply(node, ctx);
-                    rcto.close(1);
-                } catch (RuntimeException e) {
-                    reportOrRethrow(ctx, rule, node, AssertionUtil.contexted(e), ctx.isIgnoreExceptions());
-                } catch (StackOverflowError e) {
-                    reportOrRethrow(ctx, rule, node, AssertionUtil.contexted(e), SystemProps.isErrorRecoveryMode());
-                } catch (AssertionError e) {
-                    reportOrRethrow(ctx, rule, node, AssertionUtil.contexted(e), SystemProps.isErrorRecoveryMode());
->>>>>>> 0cf72b8c
                 }
             } finally {
                 rule.end(ctx);
@@ -103,29 +82,34 @@
         }
     }
 
-    private <E extends Throwable> void reportOrRethrow(RuleContext ctx, Rule rule, Node node, E e, boolean reportAndDontThrow) throws E {
+
+    private <E extends Throwable> void reportOrRethrow(FileAnalysisListener listener, Rule rule, Node node, E e, boolean reportAndDontThrow) throws E {
         if (e instanceof ExceptionContext) {
             ((ExceptionContext) e).addContextValue("Rule applied on node", node);
         }
 
         if (reportAndDontThrow) {
-            reportException(ctx, rule, node, e);
+            reportException(listener, rule, node, e);
         } else {
             throw e;
         }
     }
 
-    private void reportException(RuleContext ctx, Rule rule, Node node, Throwable e) {
-        ctx.getReport().addError(new ProcessingError(e, String.valueOf(ctx.getSourceCodeFile())));
 
-        if (LOG.isLoggable(Level.WARNING)) {
+    private void reportException(FileAnalysisListener listener, Rule rule, Node node, Throwable e) {
+        // The listener handles logging if needed,
+        // it may also rethrow the error.
+        listener.onError(new ProcessingError(e, node.getAstInfo().getFileName()));
+
+        if (LOG.isLoggable(Level.WARNING)) { //fixme
             LOG.log(Level.WARNING, "Exception applying rule " + rule.getName() + " on file "
-                + ctx.getSourceCodeFile() + ", continuing with next rule", e);
+                + node.getAstInfo().getFileName() + ", continuing with next rule", e);
 
             String nodeToString = StringUtil.elide(node.toString(), 600, " ... (truncated)");
             LOG.log(Level.WARNING, "Exception occurred on node " + nodeToString);
         }
     }
+
 
     private void indexTree(Node top, TreeIndex idx) {
         idx.indexNode(top);
