/**
 * BSD-style license; for more info see http://pmd.sourceforge.net/license.html
 */

package net.sourceforge.pmd.lang.metrics;

import net.sourceforge.pmd.lang.ast.QualifiableNode;
<<<<<<< HEAD
import net.sourceforge.pmd.lang.ast.SignedNode;
=======
>>>>>>> 6d0ebbf6

/**
 * Basic interface for metrics computers that can compute metrics for types, operations and compute aggregate results
 * with a result option. Computers should typically be separated from the storage units (ProjectMemoizer) to split
 * responsibilities.
 *
 * @param <T> Type of type declaration nodes of the language
 * @param <O> Type of operation declaration nodes of the language
 *
 * @author Clément Fournier
 */
public interface MetricsComputer<T extends QualifiableNode, O extends QualifiableNode> {


    /**
     * Computes the value of a metric for a class and stores the result in the ClassStats object.
     *
     * @param key      The class metric to compute
     * @param node     The AST node of the class
     * @param force    Force the recomputation; if unset, we'll first check for a memoized result
     * @param version  The version of the metric to compute
     * @param memoizer The object memoizing the results
     *
     * @return The result of the computation, or {@code Double.NaN} if it couldn't be performed
     */
    double computeForType(MetricKey<T> key, T node, boolean force,
                          MetricVersion version, MetricMemoizer<T> memoizer);


    /**
     * Computes the value of a metric for an operation and stores the result in the OperationStats object.
     *
     * @param key      The operation metric to compute
     * @param node     The AST node of the operation
     * @param force    Force the recomputation; if unset, we'll first check for a memoized result
     * @param version  The version of the metric to compute
     * @param memoizer The object memoizing the results
     *
     * @return The result of the computation, or {@code Double.NaN} if it couldn't be performed
     */
    double computeForOperation(MetricKey<O> key, O node, boolean force,
                               MetricVersion version, MetricMemoizer<O> memoizer);


    /**
     * Computes an aggregate result using a ResultOption.
     *
     * @param key     The class metric to compute
     * @param node    The AST node of the class
     * @param force   Force the recomputation; if unset, we'll first check for a memoized result
     * @param version The version of the metric
     * @param option  The type of result to compute
     * @param stats   The ClassStats storing info about the class
     *
     * @return The result of the computation, or {@code Double.NaN} if it couldn't be performed
     */
    double computeWithResultOption(MetricKey<O> key, T node, boolean force, MetricVersion version,
                                   ResultOption option, ProjectMemoizer<T, O> stats);


}<|MERGE_RESOLUTION|>--- conflicted
+++ resolved
@@ -5,10 +5,6 @@
 package net.sourceforge.pmd.lang.metrics;
 
 import net.sourceforge.pmd.lang.ast.QualifiableNode;
-<<<<<<< HEAD
-import net.sourceforge.pmd.lang.ast.SignedNode;
-=======
->>>>>>> 6d0ebbf6
 
 /**
  * Basic interface for metrics computers that can compute metrics for types, operations and compute aggregate results
