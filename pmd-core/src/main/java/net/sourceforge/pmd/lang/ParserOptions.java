/**
 * BSD-style license; for more info see http://pmd.sourceforge.net/license.html
 */

package net.sourceforge.pmd.lang;

<<<<<<< HEAD
import java.util.Objects;

import org.checkerframework.checker.nullness.qual.NonNull;

import net.sourceforge.pmd.PMD;
=======
import java.util.Locale;
import java.util.Objects;

import net.sourceforge.pmd.properties.AbstractPropertySource;
import net.sourceforge.pmd.properties.PropertyDescriptor;
>>>>>>> f775d790

/**
 * Represents a set of configuration options for a {@link Parser}. For each
 * unique combination of ParserOptions a Parser will be used to create an AST.
 * Therefore, implementations must implement {@link Object#equals(Object)} and
 * {@link Object#hashCode()}.
 */
public class ParserOptions {
    private String suppressMarker = PMD.SUPPRESS_MARKER;

    /**
     * Language used to construct environment variable names that match PropertyDescriptors.
     */
    private final String languageId;

    private final ParserOptionsProperties parserOptionsProperties;

    public ParserOptions() {
        this.languageId = null;
        this.parserOptionsProperties = new ParserOptionsProperties();
    }

    public ParserOptions(String languageId) {
        this.languageId = Objects.requireNonNull(languageId);
        this.parserOptionsProperties = new ParserOptionsProperties();
    }

    public String getSuppressMarker() {
        return suppressMarker;
    }

    public final void setSuppressMarker(@NonNull String suppressMarker) {
        Objects.requireNonNull(suppressMarker);
        this.suppressMarker = suppressMarker;
    }

    protected final void defineProperty(PropertyDescriptor<?> propertyDescriptor) {
        parserOptionsProperties.definePropertyDescriptor(propertyDescriptor);
    }

    protected final <T> void defineProperty(PropertyDescriptor<T> propertyDescriptor, T initialValue) {
        defineProperty(propertyDescriptor);
        setProperty(propertyDescriptor, initialValue);
    }

    protected final <T> void setProperty(PropertyDescriptor<T> propertyDescriptor, T initialValue) {
        parserOptionsProperties.setProperty(propertyDescriptor, initialValue);
    }

    public final <T> T getProperty(PropertyDescriptor<T> propertyDescriptor) {
        return parserOptionsProperties.getProperty(propertyDescriptor);
    }

    @Override
    public boolean equals(Object obj) {
        if (this == obj) {
            return true;
        }
        if (obj == null || getClass() != obj.getClass()) {
            return false;
        }
        final ParserOptions that = (ParserOptions) obj;
<<<<<<< HEAD
        return this.getSuppressMarker().equals(that.getSuppressMarker());
=======
        return Objects.equals(suppressMarker, that.suppressMarker)
                && Objects.equals(languageId, that.languageId)
                && Objects.equals(parserOptionsProperties, that.parserOptionsProperties);
>>>>>>> f775d790
    }

    @Override
    public int hashCode() {
<<<<<<< HEAD
        return getSuppressMarker().hashCode();
=======
        return Objects.hash(suppressMarker, languageId, parserOptionsProperties);
    }

    /**
     * Returns the environment variable name that a user can set in order to override the default value.
     */
    String getEnvironmentVariableName(PropertyDescriptor<?> propertyDescriptor) {
        if (languageId == null) {
            throw new IllegalStateException("Language is null");
        }
        return "PMD_" + languageId.toUpperCase(Locale.ROOT) + "_"
            + propertyDescriptor.name().toUpperCase(Locale.ROOT);
    }

    /**
     * @return environment variable that overrides the PropertyDesciptors default value. Returns null if no environment
     *     variable has been set.
     */
    String getEnvValue(PropertyDescriptor<?> propertyDescriptor) {
        // note: since we use environent variables and not system properties,
        // tests override this method.
        return System.getenv(getEnvironmentVariableName(propertyDescriptor));
    }

    /**
     * Overrides the default PropertyDescriptors with values found in environment variables.
     * TODO: Move this to net.sourceforge.pmd.PMD#parserFor when CLI options are implemented
     */
    protected final void overridePropertiesFromEnv() {
        for (PropertyDescriptor<?> propertyDescriptor : parserOptionsProperties.getPropertyDescriptors()) {
            String propertyValue = getEnvValue(propertyDescriptor);

            if (propertyValue != null) {
                setPropertyCapture(propertyDescriptor, propertyValue);
            }
        }
    }

    private <T> void setPropertyCapture(PropertyDescriptor<T> propertyDescriptor, String propertyValue) {
        T value = propertyDescriptor.valueFrom(propertyValue);
        parserOptionsProperties.setProperty(propertyDescriptor, value);
    }

    private final class ParserOptionsProperties extends AbstractPropertySource {

        @Override
        protected String getPropertySourceType() {
            return "ParserOptions";
        }

        @Override
        public String getName() {
            return ParserOptions.this.getClass().getSimpleName();
        }

        @Override
        public boolean equals(Object obj) {
            if (this == obj) {
                return true;
            }
            if (!(obj instanceof ParserOptionsProperties)) {
                return false;
            }
            final ParserOptionsProperties that = (ParserOptionsProperties) obj;
            return Objects.equals(getPropertiesByPropertyDescriptor(),
                                  that.getPropertiesByPropertyDescriptor());
        }

        @Override
        public int hashCode() {
            return getPropertiesByPropertyDescriptor().hashCode();
        }
>>>>>>> f775d790
    }
}<|MERGE_RESOLUTION|>--- conflicted
+++ resolved
@@ -4,19 +4,14 @@
 
 package net.sourceforge.pmd.lang;
 
-<<<<<<< HEAD
+import java.util.Locale;
 import java.util.Objects;
 
 import org.checkerframework.checker.nullness.qual.NonNull;
 
 import net.sourceforge.pmd.PMD;
-=======
-import java.util.Locale;
-import java.util.Objects;
-
 import net.sourceforge.pmd.properties.AbstractPropertySource;
 import net.sourceforge.pmd.properties.PropertyDescriptor;
->>>>>>> f775d790
 
 /**
  * Represents a set of configuration options for a {@link Parser}. For each
@@ -79,21 +74,14 @@
             return false;
         }
         final ParserOptions that = (ParserOptions) obj;
-<<<<<<< HEAD
-        return this.getSuppressMarker().equals(that.getSuppressMarker());
-=======
         return Objects.equals(suppressMarker, that.suppressMarker)
                 && Objects.equals(languageId, that.languageId)
                 && Objects.equals(parserOptionsProperties, that.parserOptionsProperties);
->>>>>>> f775d790
     }
 
     @Override
     public int hashCode() {
-<<<<<<< HEAD
         return getSuppressMarker().hashCode();
-=======
-        return Objects.hash(suppressMarker, languageId, parserOptionsProperties);
     }
 
     /**
@@ -165,6 +153,5 @@
         public int hashCode() {
             return getPropertiesByPropertyDescriptor().hashCode();
         }
->>>>>>> f775d790
     }
 }