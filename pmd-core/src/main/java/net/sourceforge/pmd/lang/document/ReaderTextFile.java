--- conflicted
+++ resolved
@@ -53,11 +53,7 @@
 
     @Override
     public String toString() {
-<<<<<<< HEAD
-        return "ReaderTextFile[" + fileId + "]";
-=======
         return "ReaderTextFile[" + fileId.getAbsolutePath() + "]";
->>>>>>> 0c0d756f
     }
 
 }