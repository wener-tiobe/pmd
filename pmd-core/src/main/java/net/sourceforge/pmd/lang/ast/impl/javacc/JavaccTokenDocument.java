--- conflicted
+++ resolved
@@ -12,13 +12,9 @@
 
 import net.sourceforge.pmd.cpd.internal.JavaCCTokenizer;
 import net.sourceforge.pmd.lang.ast.impl.TokenDocument;
-<<<<<<< HEAD
 import net.sourceforge.pmd.lang.ast.impl.javacc.io.EscapeTranslator;
 import net.sourceforge.pmd.lang.ast.impl.javacc.io.MalformedSourceException;
-import net.sourceforge.pmd.util.document.TextDocument;
-=======
 import net.sourceforge.pmd.lang.document.TextDocument;
->>>>>>> dee33029
 
 /**
  * Token document for Javacc implementations. This is a helper object
@@ -170,7 +166,7 @@
     }
 
     /**
-     * @see TokenDocumentBehavior#describeKind(int) 
+     * @see TokenDocumentBehavior#describeKind(int)
      */
     public @NonNull String describeKind(int kind) {
         return behavior.describeKind(kind);
