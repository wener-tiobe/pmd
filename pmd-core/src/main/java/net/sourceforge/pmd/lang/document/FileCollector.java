/*
 * BSD-style license; for more info see http://pmd.sourceforge.net/license.html
 */

package net.sourceforge.pmd.lang.document;

import java.io.Closeable;
import java.io.File;
import java.io.IOException;
import java.net.URI;
import java.nio.charset.Charset;
import java.nio.charset.StandardCharsets;
import java.nio.file.FileSystem;
import java.nio.file.FileSystemAlreadyExistsException;
import java.nio.file.FileSystemNotFoundException;
import java.nio.file.FileSystems;
import java.nio.file.FileVisitOption;
import java.nio.file.FileVisitResult;
import java.nio.file.Files;
import java.nio.file.Path;
import java.nio.file.ProviderNotFoundException;
import java.nio.file.SimpleFileVisitor;
import java.nio.file.attribute.BasicFileAttributes;
import java.util.ArrayList;
import java.util.Collections;
import java.util.Comparator;
import java.util.EnumSet;
import java.util.HashSet;
import java.util.Iterator;
import java.util.LinkedHashSet;
import java.util.List;
import java.util.Objects;
import java.util.Set;

import org.slf4j.Logger;
import org.slf4j.LoggerFactory;

import net.sourceforge.pmd.PmdAnalysis;
import net.sourceforge.pmd.annotation.Experimental;
import net.sourceforge.pmd.annotation.InternalApi;
import net.sourceforge.pmd.internal.util.AssertionUtil;
import net.sourceforge.pmd.lang.Language;
import net.sourceforge.pmd.lang.LanguageVersion;
import net.sourceforge.pmd.lang.LanguageVersionDiscoverer;
import net.sourceforge.pmd.util.IOUtil;
import net.sourceforge.pmd.util.log.MessageReporter;

/**
 * Collects files to analyse before a PMD run. This API allows opening
 * zip files and makes sure they will be closed at the end of a run.
 *
 * @author Clément Fournier
 */
@SuppressWarnings("PMD.CloseResource")
public final class FileCollector implements AutoCloseable {

<<<<<<< HEAD
    private static final Logger LOG = LoggerFactory.getLogger(FileCollector.class);

    private final List<TextFile> allFilesToProcess = new ArrayList<>();
=======
    private final Set<TextFile> allFilesToProcess = new LinkedHashSet<>();
>>>>>>> 8eabce2f
    private final List<Closeable> resourcesToClose = new ArrayList<>();
    private Charset charset = StandardCharsets.UTF_8;
    private final LanguageVersionDiscoverer discoverer;
    private final MessageReporter reporter;
    private final String outerFsDisplayName;
    @Deprecated
    private final List<String> legacyRelativizeRoots = new ArrayList<>();
    private final List<Path> relativizeRootPaths = new ArrayList<>();
    private boolean closed;

    // construction

    private FileCollector(LanguageVersionDiscoverer discoverer, MessageReporter reporter, String outerFsDisplayName) {
        this.discoverer = discoverer;
        this.reporter = reporter;
        this.outerFsDisplayName = outerFsDisplayName;
    }

    /**
     * Internal API: please use {@link PmdAnalysis#files()} instead of
     * creating a collector yourself.
     */
    @InternalApi
    public static FileCollector newCollector(LanguageVersionDiscoverer discoverer, MessageReporter reporter) {
        return new FileCollector(discoverer, reporter, null);
    }

    /**
     * Returns a new collector using the configuration except for the logger.
     */
    @InternalApi
    public FileCollector newCollector(MessageReporter logger) {
        FileCollector fileCollector = new FileCollector(discoverer, logger);
        fileCollector.charset = this.charset;
        fileCollector.relativizeRoots.addAll(this.relativizeRoots);
        return fileCollector;
    }

    // public behaviour

    /**
     * Returns an unmodifiable list of all files that have been collected.
     *
     * <p>Internal: This might be unstable until PMD 7, but it's internal.
     */
    @InternalApi
    public List<TextFile> getCollectedFiles() {
        if (closed) {
            throw new IllegalStateException("Collector was closed!");
        }
<<<<<<< HEAD
        allFilesToProcess.sort(Comparator.comparing(TextFile::getPathId));
=======
        List<TextFile> allFilesToProcess = new ArrayList<>(this.allFilesToProcess);
        Collections.sort(allFilesToProcess, new Comparator<TextFile>() {
            @Override
            public int compare(TextFile o1, TextFile o2) {
                return o1.getPathId().compareTo(o2.getPathId());
            }
        });
>>>>>>> 8eabce2f
        return Collections.unmodifiableList(allFilesToProcess);
    }


    /**
     * Returns the reporter for the file collection phase.
     */
    @InternalApi
    public MessageReporter getReporter() {
        return reporter;
    }

    /**
     * Close registered resources like zip files.
     */
    @Override
    public void close() {
        if (closed) {
            return;
        }
        closed = true;
        Exception exception = IOUtil.closeAll(resourcesToClose);
        if (exception != null) {
            reporter.errorEx("Error while closing resources", exception);
        }
    }

    // collection

    /**
     * Add a file, language is determined automatically from
     * the extension/file patterns. The encoding is the current
     * encoding ({@link #setCharset(Charset)}).
     *
     * @param file File to add
     *
     * @return True if the file has been added
     */
    public boolean addFile(Path file) {
        if (!Files.isRegularFile(file)) {
            reporter.error("Not a regular file: {0}", file);
            return false;
        }
        LanguageVersion languageVersion = discoverLanguage(file.toString());
        if (languageVersion != null) {
<<<<<<< HEAD
            addFileImpl(TextFile.builderForPath(file, charset, languageVersion)
                                .withDisplayName(getDisplayName(file))
                                .build());
            return true;
=======
            return addFileImpl(new NioTextFile(file, charset, languageVersion, getDisplayName(file)));
>>>>>>> 8eabce2f
        }
        return false;
    }

    /**
     * Add a file with the given language (which overrides the file patterns).
     * The encoding is the current encoding ({@link #setCharset(Charset)}).
     *
     * @param file     Path to a file
     * @param language A language. The language version will be taken to be the
     *                 contextual default version.
     *
     * @return True if the file has been added
     */
    public boolean addFile(Path file, Language language) {
        AssertionUtil.requireParamNotNull("language", language);
        if (!Files.isRegularFile(file)) {
            reporter.error("Not a regular file: {0}", file);
            return false;
        }
<<<<<<< HEAD
        LanguageVersion lv = discoverer.getDefaultLanguageVersion(language);
        Objects.requireNonNull(lv);
        addFileImpl(TextFile.builderForPath(file, charset, lv)
                            .withDisplayName(getDisplayName(file))
                            .build());
        return true;
=======
        NioTextFile nioTextFile = new NioTextFile(file, charset, discoverer.getDefaultLanguageVersion(language), getDisplayName(file));
        return addFileImpl(nioTextFile);
>>>>>>> 8eabce2f
    }

    /**
     * Add a pre-configured text file. The language version will be checked
     * to match the contextual default for the language (the file cannot be added
     * if it has a different version).
     *
     * @return True if the file has been added
     */
    public boolean addFile(TextFile textFile) {
        AssertionUtil.requireParamNotNull("textFile", textFile);
        if (checkContextualVersion(textFile)) {
            return addFileImpl(textFile);
        }
        return false;
    }

    /**
     * Add a text file given its contents and a name. The language version
     * will be determined from the name as usual.
     *
     * @return True if the file has been added
     */
    public boolean addSourceFile(String pathId, String sourceContents) {
        AssertionUtil.requireParamNotNull("sourceContents", sourceContents);
        AssertionUtil.requireParamNotNull("pathId", pathId);

        LanguageVersion version = discoverLanguage(pathId);
        if (version != null) {
<<<<<<< HEAD
            addFileImpl(TextFile.builderForCharSeq(sourceContents, pathId, version).build());
            return true;
=======
            return addFileImpl(new StringTextFile(sourceContents, pathId, pathId, version));
>>>>>>> 8eabce2f
        }

        return false;
    }

<<<<<<< HEAD
    private void addFileImpl(TextFile textFile) {
        LOG.trace("Adding file {} (lang: {}) ", textFile.getPathId(), textFile.getLanguageVersion().getTerseName());
        allFilesToProcess.add(textFile);
=======
    private boolean addFileImpl(TextFile textFile) {
        reporter.trace("Adding file {0} (lang: {1}) ", textFile.getPathId(), textFile.getLanguageVersion().getTerseName());
        if (allFilesToProcess.add(textFile)) {
            return true;
        }
        reporter.trace("File was already collected, skipping");
        return false;
>>>>>>> 8eabce2f
    }

    private LanguageVersion discoverLanguage(String file) {
        if (discoverer.getForcedVersion() != null) {
            return discoverer.getForcedVersion();
        }
        List<Language> languages = discoverer.getLanguagesForFile(file);

        if (languages.isEmpty()) {
            LOG.trace("File {} matches no known language, ignoring", file);
            return null;
        }
        Language lang = languages.get(0);
        if (languages.size() > 1) {
            LOG.trace("File {} matches multiple languages ({}), selecting {}", file, languages, lang);
        }
        return discoverer.getDefaultLanguageVersion(lang);
    }

    /**
     * Whether the LanguageVersion of the file matches the one set in
     * the {@link LanguageVersionDiscoverer}. This is required to ensure
     * that all files for a given language have the same language version.
     */
    private boolean checkContextualVersion(TextFile textFile) {
        LanguageVersion fileVersion = textFile.getLanguageVersion();
        Language language = fileVersion.getLanguage();
        LanguageVersion contextVersion = discoverer.getDefaultLanguageVersion(language);
        if (!fileVersion.equals(contextVersion)) {
            reporter.error(
                "Cannot add file {0}: version ''{1}'' does not match ''{2}''",
                textFile.getPathId(),
                fileVersion,
                contextVersion
            );
            return false;
        }
        return true;
    }

    private String getDisplayName(Path file) {
        String localDisplayName = getLocalDisplayName(file);
        if (outerFsDisplayName != null) {
            return outerFsDisplayName + "!" + localDisplayName;
        }
        return localDisplayName;
    }

    private String getLocalDisplayName(Path file) {
        if (!relativizeRootPaths.isEmpty()) {
            // takes precedence over legacy behavior
            return getDisplayName(file, relativizeRootPaths);
        }
        return getDisplayNameLegacy(file, legacyRelativizeRoots);
    }

    /**
     * Return the textfile's display name.
     *
     * <p>package private for test only</p>
     */
    static String getDisplayNameLegacy(Path file, List<String> relativizeRoots) {
        String fileName = file.toString();
<<<<<<< HEAD
        if ("jar".equals(file.toUri().getScheme())) {
            fileName = new File(URI.create(file.toUri().getSchemeSpecificPart()).getPath()).toString();
        }
=======
>>>>>>> 8eabce2f
        for (String root : relativizeRoots) {
            if (file.startsWith(root)) {
                if (fileName.startsWith(File.separator, root.length())) {
                    // remove following '/'
                    return fileName.substring(root.length() + 1);
                }
                return fileName.substring(root.length());
            }
        }
        return fileName;
    }

    /**
     * Return the textfile's display name. Takes the shortest path we
     * can construct from the relativize roots.
     */
    private static String getDisplayName(Path file, List<Path> relativizeRoots) {
        Path best = file;
        for (Path root : relativizeRoots) {
            Path candidate;
            if (isFileSystemRoot(root)) {
                // Absolutize the path. Since the relativize roots are
                // sorted by ascending length, this should be the first in the list
                // (so another root can override it).
                best = file.toAbsolutePath();
                continue;
            } else {
                if (!root.getFileSystem().equals(file.getFileSystem())) {
                    // maybe the file is in a zip
                    root = file.getFileSystem().getPath(root.toString()); // SUPPRESS CHECKSTYLE ModifiedControlVariable
                }
                if (root.isAbsolute() != file.isAbsolute()) { // this causes IllegalArgumentException
                    root = root.toAbsolutePath(); // SUPPRESS CHECKSTYLE ModifiedControlVariable
                    file = file.toAbsolutePath();
                }
                candidate = root.relativize(file);
            }
            // take the shortest path.
            if (candidate.getNameCount() < best.getNameCount()) {
                best = candidate;
            }
        }
        return best.toString();
    }

    /** Return whether the path is the root path (/). */
    private static boolean isFileSystemRoot(Path root) {
        return root.isAbsolute() && root.getNameCount() == 0;
    }


    /**
     * Add a directory recursively using {@link #addFile(Path)} on
     * all regular files.
     *
     * @param dir Directory path
     *
     * @return True if the directory has been added
     */
    public boolean addDirectory(Path dir) throws IOException {
        if (!Files.isDirectory(dir)) {
            reporter.error("Not a directory {0}", dir);
            return false;
        }
        Files.walkFileTree(dir, EnumSet.of(FileVisitOption.FOLLOW_LINKS), Integer.MAX_VALUE, new SimpleFileVisitor<Path>() {
            @Override
            public FileVisitResult visitFile(Path file, BasicFileAttributes attrs) throws IOException {
                if (attrs.isRegularFile()) {
                    FileCollector.this.addFile(file);
                }
                return super.visitFile(file, attrs);
            }
        });
        return true;
    }


    /**
     * Add a file or directory recursively. Language is determined automatically
     * from the extension/file patterns.
     *
     * @return True if the file or directory has been added
     */
    public boolean addFileOrDirectory(Path file) throws IOException {
        if (Files.isDirectory(file)) {
            return addDirectory(file);
        } else if (Files.isRegularFile(file)) {
            return addFile(file);
        } else {
            reporter.error("Not a file or directory {0}", file);
            return false;
        }
    }

    /**
     * Opens a zip file and returns a FileSystem for its contents, so
     * it can be explored with the {@link Path} API. You can then call
     * {@link #addFile(Path)} and such. The zip file is registered as
     * a resource to close at the end of analysis.
     *
     * @deprecated Use {@link #addZipFileWithContent(Path)} instead.
     */
    @Deprecated
    public FileSystem addZipFile(Path zipFile) {
        if (!Files.isRegularFile(zipFile)) {
            throw new IllegalArgumentException("Not a regular file: " + zipFile);
        }
        URI zipUri = URI.create("jar:" + zipFile.toUri());
        try {
            FileSystem fs = FileSystems.newFileSystem(zipUri, Collections.<String, Object>emptyMap());
            resourcesToClose.add(fs);
            return fs;
        } catch (FileSystemAlreadyExistsException | ProviderNotFoundException | IOException e) {
            reporter.errorEx("Cannot open zip file " + zipFile, e);
            return null;
        }
    }

    /**
     * Opens a zip file and adds all files of the zip file to the list
     * of files to be processed.
     *
     * <p>The zip file is registered as a resource to close at the end of analysis.</p>
     *
     * @return True if the zip file including its content has been added without errors
     */
    @Experimental
    public boolean addZipFileWithContent(Path zipFile) throws IOException {
        if (!Files.isRegularFile(zipFile)) {
            throw new IllegalArgumentException("Not a regular file: " + zipFile);
        }
        URI zipUri = URI.create("jar:" + zipFile.toUri());
        FileSystem fs;
        boolean isNewFileSystem = false;
        try {
            // find an existing file system, may fail
            fs = FileSystems.getFileSystem(zipUri);
        } catch (FileSystemNotFoundException ignored) {
            // if it fails, try to create it.
            try {
                fs = FileSystems.newFileSystem(zipUri, Collections.<String, Object>emptyMap());
                isNewFileSystem = true;
            } catch (ProviderNotFoundException | IOException e) {
                reporter.errorEx("Cannot open zip file " + zipFile, e);
                return false;
            }
        }
        try (FileCollector zipCollector = newZipCollector(zipFile)) {
            for (Path zipRoot : fs.getRootDirectories()) {
                zipCollector.addFileOrDirectory(zipRoot);
            }
            this.absorb(zipCollector);
            if (isNewFileSystem) {
                resourcesToClose.add(fs);
            }

        } catch (IOException ioe) {
            reporter.errorEx("Error reading zip file " + zipFile + ", will be skipped", ioe);
            fs.close();
            return false;
        }
        return true;
    }


    /** A collector that prefixes the display name of the files it will contain with the path of the zip. */
    @Experimental
    private FileCollector newZipCollector(Path zipFilePath) {
        String zipDisplayName = getDisplayName(zipFilePath);
        return new FileCollector(discoverer, reporter, zipDisplayName);
    }

    // configuration

    /**
     * Sets the charset to use for subsequent calls to {@link #addFile(Path)}
     * and other overloads using a {@link Path}.
     *
     * @param charset A charset
     */
    public void setCharset(Charset charset) {
        this.charset = Objects.requireNonNull(charset);
    }

    /**
     * Add a prefix that is used to relativize file paths as their display name.
     * For instance, when adding a file {@code /tmp/src/main/java/org/foo.java},
     * and relativizing with {@code /tmp/src/}, the registered {@link  TextFile}
     * will have a path id of {@code /tmp/src/main/java/org/foo.java}, and a
     * display name of {@code main/java/org/foo.java}.
     *
     * <p>This only matters for files added from a {@link Path} object.
     *
     * @param prefix Prefix to relativize (if a directory, include a trailing slash)
     *
     * @deprecated Use {@link #relativizeWith(Path)}
     */
    @Deprecated
    public void relativizeWith(String prefix) {
        this.legacyRelativizeRoots.add(Objects.requireNonNull(prefix));
    }

    /**
     * Add a prefix that is used to relativize file paths as their display name.
     * For instance, when adding a file {@code /tmp/src/main/java/org/foo.java},
     * and relativizing with {@code /tmp/src/}, the registered {@link TextFile}
     * will have a path id of {@code /tmp/src/main/java/org/foo.java}, and a
     * display name of {@code main/java/org/foo.java}.
     *
     * <p>This only matters for files added from a {@link Path} object.
     *
     * @param path Path with which to relativize
     */
    public void relativizeWith(Path path) {
        this.relativizeRootPaths.add(Objects.requireNonNull(path));
        Collections.sort(relativizeRootPaths, new Comparator<Path>() {
            @Override
            public int compare(Path o1, Path o2) {
                int lengthCmp = Integer.compare(o1.getNameCount(), o2.getNameCount());
                return lengthCmp == 0 ? o1.compareTo(o2) : lengthCmp;
            }
        });
    }

    // filtering

    /**
     * Remove all files collected by the given collector from this one.
     */
    public void exclude(FileCollector excludeCollector) {
        Set<TextFile> toExclude = new HashSet<>(excludeCollector.allFilesToProcess);
        for (Iterator<TextFile> iterator = allFilesToProcess.iterator(); iterator.hasNext();) {
            TextFile file = iterator.next();
            if (toExclude.contains(file)) {
                LOG.trace("Excluding file {}", file.getPathId());
                iterator.remove();
            }
        }
    }

    /**
     * Add all files collected in the other collector into this one.
     * Transfers resources to close as well. The parameter is left empty.
     */
    public void absorb(FileCollector otherCollector) {
        this.allFilesToProcess.addAll(otherCollector.allFilesToProcess);
        this.resourcesToClose.addAll(otherCollector.resourcesToClose);
        otherCollector.allFilesToProcess.clear();
        otherCollector.resourcesToClose.clear();
    }

    /**
     * Exclude all collected files whose language is not part of the given
     * collection.
     */
    public void filterLanguages(Set<Language> languages) {
        for (Iterator<TextFile> iterator = allFilesToProcess.iterator(); iterator.hasNext();) {
            TextFile file = iterator.next();
            Language lang = file.getLanguageVersion().getLanguage();
            if (!languages.contains(lang)) {
                LOG.trace("Filtering out {}, no rules for language {}", file.getPathId(), lang);
                iterator.remove();
            }
        }
    }


    @Override
    public String toString() {
        return "FileCollector{filesToProcess=" + allFilesToProcess + '}';
    }
}<|MERGE_RESOLUTION|>--- conflicted
+++ resolved
@@ -54,13 +54,9 @@
 @SuppressWarnings("PMD.CloseResource")
 public final class FileCollector implements AutoCloseable {
 
-<<<<<<< HEAD
     private static final Logger LOG = LoggerFactory.getLogger(FileCollector.class);
 
-    private final List<TextFile> allFilesToProcess = new ArrayList<>();
-=======
     private final Set<TextFile> allFilesToProcess = new LinkedHashSet<>();
->>>>>>> 8eabce2f
     private final List<Closeable> resourcesToClose = new ArrayList<>();
     private Charset charset = StandardCharsets.UTF_8;
     private final LanguageVersionDiscoverer discoverer;
@@ -93,9 +89,9 @@
      */
     @InternalApi
     public FileCollector newCollector(MessageReporter logger) {
-        FileCollector fileCollector = new FileCollector(discoverer, logger);
+        FileCollector fileCollector = new FileCollector(discoverer, logger, null);
         fileCollector.charset = this.charset;
-        fileCollector.relativizeRoots.addAll(this.relativizeRoots);
+        fileCollector.relativizeRootPaths.addAll(this.relativizeRootPaths);
         return fileCollector;
     }
 
@@ -111,17 +107,8 @@
         if (closed) {
             throw new IllegalStateException("Collector was closed!");
         }
-<<<<<<< HEAD
+        List<TextFile> allFilesToProcess = new ArrayList<>(this.allFilesToProcess);
         allFilesToProcess.sort(Comparator.comparing(TextFile::getPathId));
-=======
-        List<TextFile> allFilesToProcess = new ArrayList<>(this.allFilesToProcess);
-        Collections.sort(allFilesToProcess, new Comparator<TextFile>() {
-            @Override
-            public int compare(TextFile o1, TextFile o2) {
-                return o1.getPathId().compareTo(o2.getPathId());
-            }
-        });
->>>>>>> 8eabce2f
         return Collections.unmodifiableList(allFilesToProcess);
     }
 
@@ -167,14 +154,9 @@
         }
         LanguageVersion languageVersion = discoverLanguage(file.toString());
         if (languageVersion != null) {
-<<<<<<< HEAD
-            addFileImpl(TextFile.builderForPath(file, charset, languageVersion)
+            return addFileImpl(TextFile.builderForPath(file, charset, languageVersion)
                                 .withDisplayName(getDisplayName(file))
                                 .build());
-            return true;
-=======
-            return addFileImpl(new NioTextFile(file, charset, languageVersion, getDisplayName(file)));
->>>>>>> 8eabce2f
         }
         return false;
     }
@@ -195,17 +177,11 @@
             reporter.error("Not a regular file: {0}", file);
             return false;
         }
-<<<<<<< HEAD
         LanguageVersion lv = discoverer.getDefaultLanguageVersion(language);
         Objects.requireNonNull(lv);
-        addFileImpl(TextFile.builderForPath(file, charset, lv)
+        return addFileImpl(TextFile.builderForPath(file, charset, lv)
                             .withDisplayName(getDisplayName(file))
                             .build());
-        return true;
-=======
-        NioTextFile nioTextFile = new NioTextFile(file, charset, discoverer.getDefaultLanguageVersion(language), getDisplayName(file));
-        return addFileImpl(nioTextFile);
->>>>>>> 8eabce2f
     }
 
     /**
@@ -235,30 +211,19 @@
 
         LanguageVersion version = discoverLanguage(pathId);
         if (version != null) {
-<<<<<<< HEAD
-            addFileImpl(TextFile.builderForCharSeq(sourceContents, pathId, version).build());
-            return true;
-=======
-            return addFileImpl(new StringTextFile(sourceContents, pathId, pathId, version));
->>>>>>> 8eabce2f
+            return addFileImpl(TextFile.builderForCharSeq(sourceContents, pathId, version).build());
         }
 
         return false;
     }
 
-<<<<<<< HEAD
-    private void addFileImpl(TextFile textFile) {
+    private boolean addFileImpl(TextFile textFile) {
         LOG.trace("Adding file {} (lang: {}) ", textFile.getPathId(), textFile.getLanguageVersion().getTerseName());
-        allFilesToProcess.add(textFile);
-=======
-    private boolean addFileImpl(TextFile textFile) {
-        reporter.trace("Adding file {0} (lang: {1}) ", textFile.getPathId(), textFile.getLanguageVersion().getTerseName());
         if (allFilesToProcess.add(textFile)) {
             return true;
         }
-        reporter.trace("File was already collected, skipping");
+        LOG.trace("File was already collected, skipping");
         return false;
->>>>>>> 8eabce2f
     }
 
     private LanguageVersion discoverLanguage(String file) {
@@ -322,12 +287,6 @@
      */
     static String getDisplayNameLegacy(Path file, List<String> relativizeRoots) {
         String fileName = file.toString();
-<<<<<<< HEAD
-        if ("jar".equals(file.toUri().getScheme())) {
-            fileName = new File(URI.create(file.toUri().getSchemeSpecificPart()).getPath()).toString();
-        }
-=======
->>>>>>> 8eabce2f
         for (String root : relativizeRoots) {
             if (file.startsWith(root)) {
                 if (fileName.startsWith(File.separator, root.length())) {
@@ -343,8 +302,10 @@
     /**
      * Return the textfile's display name. Takes the shortest path we
      * can construct from the relativize roots.
-     */
-    private static String getDisplayName(Path file, List<Path> relativizeRoots) {
+     *
+     * <p>package private for test only</p>
+     */
+    static String getDisplayName(Path file, List<Path> relativizeRoots) {
         Path best = file;
         for (Path root : relativizeRoots) {
             Path candidate;
