--- conflicted
+++ resolved
@@ -11,7 +11,7 @@
 import java.nio.charset.Charset;
 import java.nio.charset.StandardCharsets;
 import java.nio.file.FileSystem;
-import java.nio.file.FileSystemAlreadyExistsException;
+import java.nio.file.FileSystemNotFoundException;
 import java.nio.file.FileSystems;
 import java.nio.file.FileVisitResult;
 import java.nio.file.Files;
@@ -377,7 +377,6 @@
             throw new IllegalArgumentException("Not a regular file: " + zipFile);
         }
         URI zipUri = URI.create("jar:" + zipFile.toUri());
-<<<<<<< HEAD
         FileSystem fs;
         boolean isNewFileSystem = false;
         try {
@@ -405,15 +404,6 @@
         } catch (IOException ioe) {
             reporter.errorEx("Error reading zip file " + zipFile + ", will be skipped", ioe);
             fs.close();
-=======
-        try {
-            FileSystem fs = FileSystems.newFileSystem(zipUri, Collections.<String, Object>emptyMap());
-            resourcesToClose.add(fs);
-            return fs;
-        } catch (FileSystemAlreadyExistsException | ProviderNotFoundException | IOException e) {
-            reporter.errorEx("Cannot open zip file " + zipFile, e);
-            return null;
->>>>>>> 774a8fba
         }
     }
 
