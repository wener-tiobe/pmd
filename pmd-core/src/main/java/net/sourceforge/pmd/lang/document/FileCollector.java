--- conflicted
+++ resolved
@@ -70,13 +70,10 @@
         this.discoverer = discoverer;
         this.reporter = reporter;
         this.outerFsPath = outerFsPath;
-<<<<<<< HEAD
     }
 
     public void setRecursive(boolean collectFilesRecursively) {
         this.recursive = collectFilesRecursively;
-=======
->>>>>>> 090ffa1a
     }
 
     /**
@@ -215,11 +212,7 @@
     }
 
     private boolean addFileImpl(TextFile textFile) {
-<<<<<<< HEAD
-        LOG.trace("Adding file {} (lang: {}) ", textFile.getFileId().toAbsolutePath(), textFile.getLanguageVersion().getTerseName());
-=======
         LOG.trace("Adding file {} (lang: {}) ", textFile.getFileId().getAbsolutePath(), textFile.getLanguageVersion().getTerseName());
->>>>>>> 090ffa1a
         if (allFilesToProcess.add(textFile)) {
             return true;
         }
@@ -398,11 +391,7 @@
     /** A collector that prefixes the display name of the files it will contain with the path of the zip. */
     @Experimental
     private FileCollector newZipCollector(Path zipFilePath) {
-<<<<<<< HEAD
-        return new FileCollector(discoverer, reporter, FileId.forPath(zipFilePath));
-=======
         return new FileCollector(discoverer, reporter, FileId.fromPath(zipFilePath));
->>>>>>> 090ffa1a
     }
 
     // configuration
