--- conflicted
+++ resolved
@@ -52,11 +52,7 @@
      * Get a Jaxen Navigator for this Language. May return <code>null</code> if
      * there is no Jaxen Navigation for this language.
      *
-<<<<<<< HEAD
      * @deprecated PMD 7.0.0 will remove support for Jaxen
-=======
-     * @deprecated Support for Jaxen will be removed come 7.0.0
->>>>>>> 1db950be
      */
     @Deprecated
     Navigator getNavigator();
