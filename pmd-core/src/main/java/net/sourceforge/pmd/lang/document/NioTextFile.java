/*
 * BSD-style license; for more info see http://pmd.sourceforge.net/license.html
 */

package net.sourceforge.pmd.lang.document;

import java.io.BufferedWriter;
import java.io.IOException;
import java.nio.charset.Charset;
import java.nio.file.FileSystem;
import java.nio.file.Files;
import java.nio.file.Path;

import org.checkerframework.checker.nullness.qual.NonNull;
import org.checkerframework.checker.nullness.qual.Nullable;

import net.sourceforge.pmd.internal.util.BaseCloseable;
import net.sourceforge.pmd.lang.LanguageVersion;
import net.sourceforge.pmd.util.AssertionUtil;

/**
 * A {@link TextFile} backed by a file in some {@link FileSystem}.
 */
class NioTextFile extends BaseCloseable implements TextFile {

    private final Path path;
    private final Charset charset;
    private final LanguageVersion languageVersion;
    private final FileId fileId;
    private boolean readOnly;

    NioTextFile(Path path,
                @Nullable FileId parentFsPath,
                Charset charset,
                LanguageVersion languageVersion,
                boolean readOnly) {
        AssertionUtil.requireParamNotNull("path", path);
        AssertionUtil.requireParamNotNull("charset", charset);
        AssertionUtil.requireParamNotNull("language version", languageVersion);

        this.readOnly = readOnly;
        this.path = path;
        this.charset = charset;
        this.languageVersion = languageVersion;
<<<<<<< HEAD
        // Using the URI here handles files inside zip archives automatically (schema "jar:file:...!/path/inside/zip")
        // Normalization ensures canonical paths
        // Note that on Windows, the path id cannot be mapped back to a Path instance,
        // (because it might contain : for the drive name)
        this.pathId = path.toUri().toString();
=======
        // using the URI here, that handles files inside zip archives automatically (schema "jar:file:...!/path/inside/zip")
        // normalization ensures cannonical paths
        this.fileId = FileId.forPath(path, parentFsPath);
>>>>>>> 9eb5ac9a
    }

    @Override
    public @NonNull LanguageVersion getLanguageVersion() {
        return languageVersion;
    }

    @Override
    public FileId getFileId() {
        return fileId;
    }

    @Override
    public boolean isReadOnly() {
        return readOnly || !Files.isWritable(path);
    }

    @Override
    public void writeContents(TextFileContent content) throws IOException {
        ensureOpen();
        if (isReadOnly()) {
            throw new ReadOnlyFileException(this);
        }
        try (BufferedWriter bw = Files.newBufferedWriter(path, charset)) {
            if (TextFileContent.NORMALIZED_LINE_TERM.equals(content.getLineTerminator())) {
                content.getNormalizedText().writeFully(bw);
            } else {
                for (Chars line : content.getNormalizedText().lines()) {
                    line.writeFully(bw);
                    bw.write(content.getLineTerminator());
                }
            }
        }
    }

    @Override
    public TextFileContent readContents() throws IOException {
        ensureOpen();

        if (!Files.isRegularFile(path)) {
            throw new IOException("Not a regular file: " + path);
        }

        return TextFileContent.fromInputStream(Files.newInputStream(path), charset);
    }


    @Override
    protected void doClose() throws IOException {
        // nothing to do.
    }

    @Override
    public boolean equals(Object o) {
        if (this == o) {
            return true;
        }
        if (o == null || getClass() != o.getClass()) {
            return false;
        }
        @SuppressWarnings("PMD.CloseResource")
        NioTextFile that = (NioTextFile) o;
        return path.equals(that.path);
    }

    @Override
    public int hashCode() {
        return path.hashCode();
    }

    @Override
    public String toString() {
        return "NioTextFile[charset=" + charset + ", path=" + path + ']';
    }
}<|MERGE_RESOLUTION|>--- conflicted
+++ resolved
@@ -42,17 +42,7 @@
         this.path = path;
         this.charset = charset;
         this.languageVersion = languageVersion;
-<<<<<<< HEAD
-        // Using the URI here handles files inside zip archives automatically (schema "jar:file:...!/path/inside/zip")
-        // Normalization ensures canonical paths
-        // Note that on Windows, the path id cannot be mapped back to a Path instance,
-        // (because it might contain : for the drive name)
-        this.pathId = path.toUri().toString();
-=======
-        // using the URI here, that handles files inside zip archives automatically (schema "jar:file:...!/path/inside/zip")
-        // normalization ensures cannonical paths
         this.fileId = FileId.forPath(path, parentFsPath);
->>>>>>> 9eb5ac9a
     }
 
     @Override
