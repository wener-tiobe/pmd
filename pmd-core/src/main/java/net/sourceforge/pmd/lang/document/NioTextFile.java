/*
 * BSD-style license; for more info see http://pmd.sourceforge.net/license.html
 */

package net.sourceforge.pmd.lang.document;

import java.io.BufferedWriter;
import java.io.File;
import java.io.IOException;
import java.net.URI;
import java.nio.charset.Charset;
import java.nio.file.FileSystem;
import java.nio.file.Files;
import java.nio.file.Path;

import org.checkerframework.checker.nullness.qual.NonNull;
import org.checkerframework.checker.nullness.qual.Nullable;

import net.sourceforge.pmd.internal.util.AssertionUtil;
import net.sourceforge.pmd.internal.util.BaseCloseable;
import net.sourceforge.pmd.lang.LanguageVersion;

/**
 * A {@link TextFile} backed by a file in some {@link FileSystem}.
 */
class NioTextFile extends BaseCloseable implements TextFile {

    private final Path path;
    private final Charset charset;
    private final LanguageVersion languageVersion;
    private final @Nullable String displayName;
    private final String pathId;
    private boolean readOnly;

    NioTextFile(Path path,
                Charset charset,
                LanguageVersion languageVersion,
                @Nullable String displayName,
                boolean readOnly) {
        AssertionUtil.requireParamNotNull("path", path);
        AssertionUtil.requireParamNotNull("charset", charset);
        AssertionUtil.requireParamNotNull("language version", languageVersion);
        AssertionUtil.requireParamNotNull("display name", displayName);

        this.displayName = displayName;
        this.readOnly = readOnly;
        this.path = path;
        this.charset = charset;
        this.languageVersion = languageVersion;
        // using the URI here, that handles files inside zip archives automatically (schema "jar:file:...!/path/inside/zip")
        this.pathId = path.toUri().toString();
    }

    @Override
    public @NonNull LanguageVersion getLanguageVersion() {
        return languageVersion;
    }

    @Override
    public @NonNull String getDisplayName() {
        if (displayName != null) {
            return displayName;
        }
        if ("jar".equals(path.toUri().getScheme())) {
            return new File(URI.create(path.toUri().getSchemeSpecificPart()).getPath()).toString();
        }
        return path.toString();
    }

    @Override
    public String getPathId() {
        return pathId;
    }

    @Override
    public boolean isReadOnly() {
        return readOnly || !Files.isWritable(path);
    }

    @Override
    public void writeContents(TextFileContent content) throws IOException {
        ensureOpen();
        if (isReadOnly()) {
            throw new ReadOnlyFileException(this);
        }
        try (BufferedWriter bw = Files.newBufferedWriter(path, charset)) {
            if (TextFileContent.NORMALIZED_LINE_TERM.equals(content.getLineTerminator())) {
                content.getNormalizedText().writeFully(bw);
            } else {
                for (Chars line : content.getNormalizedText().lines()) {
                    line.writeFully(bw);
                    bw.write(content.getLineTerminator());
                }
            }
        }
    }

    @Override
    public TextFileContent readContents() throws IOException {
        ensureOpen();

        if (!Files.isRegularFile(path)) {
            throw new IOException("Not a regular file: " + path);
        }

        return TextFileContent.fromInputStream(Files.newInputStream(path), charset);
    }


    @Override
<<<<<<< HEAD
    protected void doClose() throws IOException {
        // nothing to do.
=======
    public DataSource toDataSourceCompat() {
        return new LanguageAwareDataSource(new PathDataSource(path, displayName), languageVersion);
>>>>>>> 8eabce2f
    }

    @Override
    public boolean equals(Object o) {
        if (this == o) {
            return true;
        }
        if (o == null || getClass() != o.getClass()) {
            return false;
        }
        @SuppressWarnings("PMD.CloseResource")
        NioTextFile that = (NioTextFile) o;
        return path.equals(that.path);
    }

    @Override
    public int hashCode() {
        return path.hashCode();
    }

    @Override
    public String toString() {
        return "NioTextFile[charset=" + charset + ", path=" + path + ']';
    }
}<|MERGE_RESOLUTION|>--- conflicted
+++ resolved
@@ -108,13 +108,8 @@
 
 
     @Override
-<<<<<<< HEAD
     protected void doClose() throws IOException {
         // nothing to do.
-=======
-    public DataSource toDataSourceCompat() {
-        return new LanguageAwareDataSource(new PathDataSource(path, displayName), languageVersion);
->>>>>>> 8eabce2f
     }
 
     @Override
