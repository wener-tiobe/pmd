--- conflicted
+++ resolved
@@ -6,11 +6,8 @@
 
 import java.util.Iterator;
 import java.util.List;
-<<<<<<< HEAD
 import javax.xml.parsers.DocumentBuilder;
 import javax.xml.parsers.DocumentBuilderFactory;
-=======
->>>>>>> 7f154e10
 import javax.xml.parsers.ParserConfigurationException;
 
 import org.checkerframework.checker.nullness.qual.NonNull;
@@ -302,10 +299,13 @@
      * Gets the first parent that's an instance of any of the given types.
      *
      * @param parentTypes Types to look for
-<<<<<<< HEAD
      * @param <T> Most specific common type of the parameters
      * @return The first parent with a matching type. Returns null if there is no such parent
-     */
+     *
+     * @deprecated This method causes an unchecked warning at call sites.
+     *     PMD 7 will provide a way to do the same thing without the warning.
+     */
+    @Deprecated
     default <T extends Node> T getFirstParentOfAnyType(Class<? extends T>... parentTypes) {
         return ancestors().map(it -> {
             for (final Class<? extends T> c : parentTypes) {
@@ -316,18 +316,6 @@
             return null;
         }).first();
     }
-=======
-     * @param <T>         Most specific common type of the parameters
-     *
-     * @return The first parent with a matching type. Returns null if there
-     * is no such parent
-     *
-     * @deprecated This method causes an unchecked warning at call sites.
-     *     PMD 7 will provide a way to do the same thing without the warning.
-     */
-    @Deprecated
-    <T> T getFirstParentOfAnyType(Class<? extends T>... parentTypes);
->>>>>>> 7f154e10
 
     /**
      * Traverses the children to find all the instances of type childType or one of its subclasses.
@@ -463,7 +451,7 @@
      *            is easy to implement anyway, and does not have to be part
      *            of this API.
      */
-<<<<<<< HEAD
+    @Deprecated
     default Document getAsDocument() {
         try {
             final DocumentBuilderFactory dbf = DocumentBuilderFactory.newInstance();
@@ -475,10 +463,6 @@
             throw new RuntimeException(pce);
         }
     }
-=======
-    @Deprecated
-    Document getAsDocument();
->>>>>>> 7f154e10
 
     /**
      * Get the user data associated with this node. By default there is no data, unless it has been set via {@link
