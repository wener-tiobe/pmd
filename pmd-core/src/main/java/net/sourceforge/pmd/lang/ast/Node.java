--- conflicted
+++ resolved
@@ -443,14 +443,9 @@
         return StreamImpl.ancestors(this, rClass);
     }
 
-<<<<<<< HEAD
-    /** Returns the root node for the file in which this node is declared. */
-=======
-
     /**
      * Returns the root of the tree this node is declared in.
      */
->>>>>>> 57177abb
     @NonNull
     default RootNode getRoot() {
         Node r = this;
