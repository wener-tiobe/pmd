--- conflicted
+++ resolved
@@ -11,76 +11,5 @@
  */
 public abstract class AbstractLanguageVersionHandler implements LanguageVersionHandler {
 
-<<<<<<< HEAD
-=======
 
-    @Override
-    public DataFlowHandler getDataFlowHandler() {
-        return DataFlowHandler.DUMMY;
-    }
-
-    @Override
-    public XPathHandler getXPathHandler() {
-        return XPathHandler.DUMMY;
-    }
-
-    @Override
-    public ParserOptions getDefaultParserOptions() {
-        return new ParserOptions();
-    }
-
-    @Override
-    public VisitorStarter getDataFlowFacade() {
-        return VisitorStarter.DUMMY;
-    }
-
-    @Override
-    public VisitorStarter getSymbolFacade() {
-        return VisitorStarter.DUMMY;
-    }
-
-    @Override
-    public VisitorStarter getSymbolFacade(ClassLoader classLoader) {
-        return getSymbolFacade();
-    }
-
-    @Override
-    public VisitorStarter getTypeResolutionFacade(ClassLoader classLoader) {
-        return VisitorStarter.DUMMY;
-    }
-
-    @Deprecated
-    @Override
-    public VisitorStarter getDumpFacade(final Writer writer, final String prefix, final boolean recurse) {
-        return VisitorStarter.DUMMY;
-    }
-
-    @Override
-    public VisitorStarter getMultifileFacade() {
-        return VisitorStarter.DUMMY;
-    }
-
-
-    @Override
-    public VisitorStarter getQualifiedNameResolutionFacade(ClassLoader classLoader) {
-        return VisitorStarter.DUMMY;
-    }
-
-
-    @Override
-    public DFAGraphRule getDFAGraphRule() {
-        return null;
-    }
-
-
-    @Override
-    public LanguageMetricsProvider<?, ?> getLanguageMetricsProvider() {
-        return null;
-    }
-
-    @Override
-    public DesignerBindings getDesignerBindings() {
-        return DesignerBindings.DefaultDesignerBindings.getInstance();
-    }
->>>>>>> ac21dc95
 }