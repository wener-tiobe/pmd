/**
 * BSD-style license; for more info see http://pmd.sourceforge.net/license.html
 */

package net.sourceforge.pmd.processor;
<<<<<<< HEAD

=======
>>>>>>> 8201ba0a
import java.util.concurrent.ThreadFactory;
import java.util.concurrent.atomic.AtomicInteger;

public class PmdThreadFactory implements ThreadFactory {

<<<<<<< HEAD
    private final RuleSetFactory ruleSetFactory;
    private final RuleContext ctx;
    private final AtomicInteger counter = new AtomicInteger();

    public PmdThreadFactory(RuleSetFactory ruleSetFactory, RuleContext ctx) {
        this.ruleSetFactory = ruleSetFactory;
        this.ctx = ctx;
    }

    @Override
    public Thread newThread(Runnable r) {
        Thread t = PmdRunnable.createThread(counter.incrementAndGet(), r, ruleSetFactory, ctx);
        return t;
=======
    private final AtomicInteger counter = new AtomicInteger();

    @Override
    public Thread newThread(Runnable r) {
        return new Thread(r, "PmdThread " + counter.incrementAndGet());
>>>>>>> 8201ba0a
    }

}<|MERGE_RESOLUTION|>--- conflicted
+++ resolved
@@ -3,36 +3,17 @@
  */
 
 package net.sourceforge.pmd.processor;
-<<<<<<< HEAD
 
-=======
->>>>>>> 8201ba0a
 import java.util.concurrent.ThreadFactory;
 import java.util.concurrent.atomic.AtomicInteger;
 
 public class PmdThreadFactory implements ThreadFactory {
 
-<<<<<<< HEAD
-    private final RuleSetFactory ruleSetFactory;
-    private final RuleContext ctx;
-    private final AtomicInteger counter = new AtomicInteger();
-
-    public PmdThreadFactory(RuleSetFactory ruleSetFactory, RuleContext ctx) {
-        this.ruleSetFactory = ruleSetFactory;
-        this.ctx = ctx;
-    }
-
-    @Override
-    public Thread newThread(Runnable r) {
-        Thread t = PmdRunnable.createThread(counter.incrementAndGet(), r, ruleSetFactory, ctx);
-        return t;
-=======
     private final AtomicInteger counter = new AtomicInteger();
 
     @Override
     public Thread newThread(Runnable r) {
         return new Thread(r, "PmdThread " + counter.incrementAndGet());
->>>>>>> 8201ba0a
     }
 
 }