/**
 * BSD-style license; for more info see http://pmd.sourceforge.net/license.html
 */

package net.sourceforge.pmd.processor;

import static net.sourceforge.pmd.util.CollectionUtil.listOf;

import org.slf4j.Logger;
import org.slf4j.LoggerFactory;

import net.sourceforge.pmd.PMDConfiguration;
import net.sourceforge.pmd.Report;
import net.sourceforge.pmd.RuleSets;
import net.sourceforge.pmd.RuleViolation;
import net.sourceforge.pmd.benchmark.TimeTracker;
import net.sourceforge.pmd.benchmark.TimedOperation;
import net.sourceforge.pmd.benchmark.TimedOperationCategory;
import net.sourceforge.pmd.cache.AnalysisCache;
import net.sourceforge.pmd.internal.SystemProps;
import net.sourceforge.pmd.lang.LanguageVersionHandler;
import net.sourceforge.pmd.lang.ast.FileAnalysisException;
import net.sourceforge.pmd.lang.ast.Parser;
import net.sourceforge.pmd.lang.ast.Parser.ParserTask;
import net.sourceforge.pmd.lang.ast.RootNode;
import net.sourceforge.pmd.lang.ast.SemanticErrorReporter;
<<<<<<< HEAD
import net.sourceforge.pmd.lang.document.TextDocument;
import net.sourceforge.pmd.lang.document.TextFile;
=======
import net.sourceforge.pmd.lang.ast.SemanticException;
>>>>>>> 9d1782d9
import net.sourceforge.pmd.reporting.FileAnalysisListener;
import net.sourceforge.pmd.reporting.GlobalAnalysisListener;

/**
 * A processing task for a single file.
 */
abstract class PmdRunnable implements Runnable {

    private static final Logger LOG = LoggerFactory.getLogger(PmdRunnable.class);
    private final TextFile textFile;
    private final GlobalAnalysisListener globalListener;

    private final AnalysisCache analysisCache;
    /** @deprecated Get rid of this */
    @Deprecated
    private final PMDConfiguration configuration;

    PmdRunnable(TextFile textFile,
                GlobalAnalysisListener globalListener,
                PMDConfiguration configuration) {
        this.textFile = textFile;
        this.globalListener = globalListener;
        this.analysisCache = configuration.getAnalysisCache();
        this.configuration = configuration;
    }

    /**
     * This is only called within the run method (when we are on the actual carrier thread).
     * That way an implementation that uses a ThreadLocal will see the
     * correct thread.
     */
    protected abstract RuleSets getRulesets();

    @Override
    public void run() throws FileAnalysisException {
        TimeTracker.initThread();

        RuleSets ruleSets = getRulesets();

        try (FileAnalysisListener listener = globalListener.startFileAnalysis(textFile)) {

            // Coarse check to see if any RuleSet applies to file, will need to do a finer RuleSet specific check later
            if (ruleSets.applies(textFile)) {
                try (TextDocument textDocument = TextDocument.create(textFile);
                     FileAnalysisListener cacheListener = analysisCache.startFileAnalysis(textDocument)) {

                    @SuppressWarnings("PMD.CloseResource")
                    FileAnalysisListener completeListener = FileAnalysisListener.tee(listOf(listener, cacheListener));

                    if (analysisCache.isUpToDate(textDocument)) {
                        LOG.trace("Skipping file (lang: {}) because it was found in the cache: {}", textFile.getLanguageVersion(), textFile.getPathId());
                        // note: no cache listener here
                        //                         vvvvvvvv
                        reportCachedRuleViolations(listener, textDocument);
                    } else {
                        LOG.trace("Processing file (lang: {}): {}", textFile.getLanguageVersion(), textFile.getPathId());
                        try {
                            processSource(completeListener, textDocument, ruleSets);
                        } catch (Exception | StackOverflowError | AssertionError e) {
                            if (e instanceof Error && !SystemProps.isErrorRecoveryMode()) { // NOPMD:
                                throw e;
                            }

                            // The listener handles logging if needed,
                            // it may also rethrow the error, as a FileAnalysisException (which we let through below)
                            completeListener.onError(new Report.ProcessingError(e, textFile.getDisplayName()));
                        }
                    }
                }
            } else {
                LOG.trace("Skipping file (lang: {}) because no rule applies: {}", textFile.getLanguageVersion(), textFile.getPathId());
            }
        } catch (FileAnalysisException e) {
            throw e; // bubble managed exceptions, they were already reported
        } catch (Exception e) {
            throw FileAnalysisException.wrap(textFile.getDisplayName(), "An unknown exception occurred", e);
        }

        TimeTracker.finishThread();
    }

    private void reportCachedRuleViolations(final FileAnalysisListener ctx, TextDocument file) {
        for (final RuleViolation rv : analysisCache.getCachedViolations(file)) {
            ctx.onRuleViolation(rv);
        }
    }

    private RootNode parse(Parser parser, ParserTask task) {
        try (TimedOperation ignored = TimeTracker.startOperation(TimedOperationCategory.PARSER)) {
            return parser.parse(task);
        }
    }


    private void processSource(FileAnalysisListener listener,
                               TextDocument textDocument,
                               RuleSets ruleSets) throws FileAnalysisException {

<<<<<<< HEAD
        SemanticErrorReporter reporter = SemanticErrorReporter.reportToLogger(configuration.getReporter(), LOG);
        ParserTask task = new ParserTask(
            textDocument,
=======
        SemanticErrorReporter reporter = SemanticErrorReporter.reportToLogger(configuration.getReporter());
        ParserTask task = new ParserTask(
            languageVersion,
            filename,
            sourceCode,
>>>>>>> 9d1782d9
            reporter,
            configuration.getClassLoader()
        );


        LanguageVersionHandler handler = textDocument.getLanguageVersion().getLanguageVersionHandler();

        handler.declareParserTaskProperties(task.getProperties());
        task.getProperties().setProperty(ParserTask.COMMENT_MARKER, configuration.getSuppressMarker());

        Parser parser = handler.getParser();

        RootNode rootNode = parse(parser, task);

<<<<<<< HEAD
        if (reporter.hasError()) {
            reporter.info(rootNode, "Errors occurred in file, skipping rule analysis");
            return;
=======
        SemanticException semanticError = reporter.getFirstError();
        if (semanticError != null) {
            // cause a processing error to be reported and rule analysis to be skipped
            throw semanticError;
>>>>>>> 9d1782d9
        }

        ruleSets.apply(rootNode, listener);
    }

}<|MERGE_RESOLUTION|>--- conflicted
+++ resolved
@@ -24,12 +24,9 @@
 import net.sourceforge.pmd.lang.ast.Parser.ParserTask;
 import net.sourceforge.pmd.lang.ast.RootNode;
 import net.sourceforge.pmd.lang.ast.SemanticErrorReporter;
-<<<<<<< HEAD
+import net.sourceforge.pmd.lang.ast.SemanticException;
 import net.sourceforge.pmd.lang.document.TextDocument;
 import net.sourceforge.pmd.lang.document.TextFile;
-=======
-import net.sourceforge.pmd.lang.ast.SemanticException;
->>>>>>> 9d1782d9
 import net.sourceforge.pmd.reporting.FileAnalysisListener;
 import net.sourceforge.pmd.reporting.GlobalAnalysisListener;
 
@@ -128,17 +125,9 @@
                                TextDocument textDocument,
                                RuleSets ruleSets) throws FileAnalysisException {
 
-<<<<<<< HEAD
-        SemanticErrorReporter reporter = SemanticErrorReporter.reportToLogger(configuration.getReporter(), LOG);
+        SemanticErrorReporter reporter = SemanticErrorReporter.reportToLogger(configuration.getReporter());
         ParserTask task = new ParserTask(
             textDocument,
-=======
-        SemanticErrorReporter reporter = SemanticErrorReporter.reportToLogger(configuration.getReporter());
-        ParserTask task = new ParserTask(
-            languageVersion,
-            filename,
-            sourceCode,
->>>>>>> 9d1782d9
             reporter,
             configuration.getClassLoader()
         );
@@ -153,16 +142,10 @@
 
         RootNode rootNode = parse(parser, task);
 
-<<<<<<< HEAD
-        if (reporter.hasError()) {
-            reporter.info(rootNode, "Errors occurred in file, skipping rule analysis");
-            return;
-=======
         SemanticException semanticError = reporter.getFirstError();
         if (semanticError != null) {
             // cause a processing error to be reported and rule analysis to be skipped
             throw semanticError;
->>>>>>> 9d1782d9
         }
 
         ruleSets.apply(rootNode, listener);
