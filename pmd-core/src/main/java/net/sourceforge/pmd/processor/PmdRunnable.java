--- conflicted
+++ resolved
@@ -4,10 +4,6 @@
 
 package net.sourceforge.pmd.processor;
 
-<<<<<<< HEAD
-=======
-import java.io.BufferedInputStream;
->>>>>>> 52d8904a
 import java.io.File;
 import java.io.IOException;
 
@@ -21,6 +17,7 @@
 import net.sourceforge.pmd.internal.RulesetStageDependencyHelper;
 import net.sourceforge.pmd.internal.SystemProps;
 import net.sourceforge.pmd.lang.LanguageVersion;
+import net.sourceforge.pmd.lang.LanguageVersionHandler;
 import net.sourceforge.pmd.lang.ast.FileAnalysisException;
 import net.sourceforge.pmd.lang.ast.Parser;
 import net.sourceforge.pmd.lang.ast.Parser.ParserTask;
@@ -116,22 +113,9 @@
         }
     }
 
-<<<<<<< HEAD
     private RootNode parse(Parser parser, ParserTask task) {
         try (TimedOperation to = TimeTracker.startOperation(TimedOperationCategory.PARSER)) {
             return parser.parse(task);
-=======
-        try (InputStream stream = new BufferedInputStream(dataSource.getInputStream())) {
-            tc.ruleContext.setLanguageVersion(null);
-            tc.ruleContext.setSourceCodeFile(new File(dataSource.getNiceFileName(false, null)));
-            sourceCodeProcessor.processSourceCode(stream, tc.ruleSets, tc.ruleContext);
-        } catch (PMDException pmde) {
-            addError(report, pmde, "Error while processing file: " + fileName);
-        } catch (IOException ioe) {
-            addError(report, ioe, "IOException during processing of " + fileName);
-        } catch (RuntimeException re) {
-            addError(report, re, "RuntimeException during processing of " + fileName);
->>>>>>> 52d8904a
         }
     }
 
@@ -146,11 +130,16 @@
             languageVersion,
             filename,
             sourceCode,
-            SemanticErrorReporter.noop(), // TODO
-            configuration.getSuppressMarker()
+            SemanticErrorReporter.noop() // TODO
         );
 
-        Parser parser = languageVersion.getLanguageVersionHandler().getParser();
+
+        LanguageVersionHandler handler = languageVersion.getLanguageVersionHandler();
+
+        handler.declareParserTaskProperties(task.getProperties());
+        task.getProperties().setProperty(ParserTask.COMMENT_MARKER, configuration.getSuppressMarker());
+
+        Parser parser = handler.getParser();
 
         RootNode rootNode = parse(parser, task);
 
