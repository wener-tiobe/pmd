/**
 * BSD-style license; for more info see http://pmd.sourceforge.net/license.html
 */

package net.sourceforge.pmd.rules;

import java.util.ArrayList;
import java.util.List;
import java.util.stream.Collectors;

import org.apache.commons.lang3.StringUtils;
import org.w3c.dom.Element;

import net.sourceforge.pmd.Rule;
import net.sourceforge.pmd.RulePriority;
import net.sourceforge.pmd.RuleSetReference;
import net.sourceforge.pmd.annotation.InternalApi;
import net.sourceforge.pmd.lang.Language;
import net.sourceforge.pmd.lang.LanguageRegistry;
import net.sourceforge.pmd.lang.LanguageVersion;
import net.sourceforge.pmd.properties.PropertyDescriptor;
import net.sourceforge.pmd.util.ResourceLoader;


/**
 * Builds a rule, validating its parameters throughout. The builder can define property descriptors, but not override
 * them. For that, use {@link RuleFactory#decorateRule(Rule, RuleSetReference, Element)}.
 *
 * @author Clément Fournier
 * @since 6.0.0
 */
@InternalApi
@Deprecated
public class RuleBuilder {

    private List<PropertyDescriptor<?>> definedProperties = new ArrayList<>();
    private String name;
    private ResourceLoader resourceLoader;
    private String clazz;
    private Language language;
    private String minimumVersion;
    private String maximumVersion;
    private String since;
    private String message;
    private String externalInfoUrl;
    private String description;
    private List<String> examples = new ArrayList<>(1);
    private RulePriority priority;
    private boolean isDeprecated;

    public RuleBuilder(LanguageRegistry languageRegistry, String name, ResourceLoader resourceLoader, String clazz, String language) {
        this.name = name;
        this.resourceLoader = resourceLoader;
        language(language, languageRegistry);
        className(clazz);
    }

    private void language(String languageName, LanguageRegistry languageRegistry) {
        if (StringUtils.isBlank(languageName)) {
            // Some languages don't need the attribute because the rule's
            // constructor calls setLanguage, see e.g. AbstractJavaRule
            return;
        }

        Language lang = languageRegistry.findLanguageByTerseName(languageName);
        if (lang == null) {
            throw new IllegalArgumentException(
<<<<<<< HEAD
                    "Unknown Language '" + languageName + "' for rule" + name + ", supported Languages are "
                    + languageRegistry.getLanguages().stream().map(Language::getTerseName).collect(Collectors.joining(", "))
=======
                    "Unknown Language '" + languageName + "' for rule " + name + ", supported Languages are "
                    + LanguageRegistry.getLanguages().stream().map(Language::getTerseName).collect(Collectors.joining(", "))
>>>>>>> 32a02cec
            );
        }
        language = lang;
    }

    private void className(String className) {
        if (StringUtils.isBlank(className)) {
            throw new IllegalArgumentException("The 'class' field of rule can't be null, nor empty.");
        }

        this.clazz = className;
    }

    public void minimumLanguageVersion(String minimum) {
        minimumVersion = minimum;
    }

    public void maximumLanguageVersion(String maximum) {
        maximumVersion = maximum;
    }

    private void checkLanguageVersionsAreOrdered(Rule rule) {
        if (rule.getMinimumLanguageVersion() != null && rule.getMaximumLanguageVersion() != null
            && rule.getMinimumLanguageVersion().compareTo(rule.getMaximumLanguageVersion()) > 0) {
            throw new IllegalArgumentException(
                    "The minimum Language Version '" + rule.getMinimumLanguageVersion().getTerseName()
                    + "' must be prior to the maximum Language Version '"
                    + rule.getMaximumLanguageVersion().getTerseName() + "' for Rule '" + name
                    + "'; perhaps swap them around?");
        }
    }

    public void since(String sinceStr) {
        if (StringUtils.isNotBlank(sinceStr)) {
            since = sinceStr;
        }
    }

    public void externalInfoUrl(String externalInfoUrl) {
        this.externalInfoUrl = externalInfoUrl;
    }

    public void message(String message) {
        this.message = message;
    }

    public void defineProperty(PropertyDescriptor<?> descriptor) {
        definedProperties.add(descriptor);
    }


    public void setDeprecated(boolean deprecated) {
        isDeprecated = deprecated;
    }


    public void description(String description) {
        this.description = description;
    }


    public void addExample(String example) {
        examples.add(example);
    }


    public void priority(int priorityString) {
        this.priority = RulePriority.valueOf(priorityString);
    }

    // Must be loaded after rule construction to know the Language
    private void loadLanguageMinMaxVersions(Rule rule) {

        if (minimumVersion != null) {
            LanguageVersion minimumLanguageVersion = rule.getLanguage().getVersion(minimumVersion);
            if (minimumLanguageVersion == null) {
                throwUnknownLanguageVersionException("minimum", minimumVersion, rule.getLanguage());
            } else {
                rule.setMinimumLanguageVersion(minimumLanguageVersion);
            }
        }

        if (maximumVersion != null) {
            LanguageVersion maximumLanguageVersion = rule.getLanguage().getVersion(maximumVersion);
            if (maximumLanguageVersion == null) {
                throwUnknownLanguageVersionException("maximum", maximumVersion, rule.getLanguage());
            } else {
                rule.setMaximumLanguageVersion(maximumLanguageVersion);
            }
        }

        checkLanguageVersionsAreOrdered(rule);
    }

    private void throwUnknownLanguageVersionException(String minOrMax, String unknownVersion, Language lang) {
        throw new IllegalArgumentException("Unknown " + minOrMax + " Language Version '" + unknownVersion
                                           + "' for Language '" + lang.getTerseName()
                                           + "' for Rule " + name
                                           + "; supported Language Versions are: "
                                           + lang.getVersions().stream().map(LanguageVersion::getVersion).collect(Collectors.joining(", ")));
    }

    public Rule build() throws ClassNotFoundException, IllegalAccessException, InstantiationException {
        Rule rule = resourceLoader.loadRuleFromClassPath(clazz);

        rule.setName(name);
        rule.setRuleClass(clazz);

        if (rule.getLanguage() == null) {
            rule.setLanguage(language);
        }

        loadLanguageMinMaxVersions(rule);
        rule.setSince(since);
        rule.setMessage(message);
        rule.setExternalInfoUrl(externalInfoUrl);
        rule.setDeprecated(isDeprecated);
        rule.setDescription(description);
        rule.setPriority(priority == null ? RulePriority.LOW : priority);

        for (String example : examples) {
            rule.addExample(example);
        }

        for (PropertyDescriptor<?> descriptor : definedProperties) {
            if (!rule.getPropertyDescriptors().contains(descriptor)) {
                rule.definePropertyDescriptor(descriptor);
            }
        }

        return rule;
    }
}<|MERGE_RESOLUTION|>--- conflicted
+++ resolved
@@ -48,30 +48,35 @@
     private RulePriority priority;
     private boolean isDeprecated;
 
-    public RuleBuilder(LanguageRegistry languageRegistry, String name, ResourceLoader resourceLoader, String clazz, String language) {
+    /**
+     * @deprecated Use {@link #RuleBuilder(String, ResourceLoader, String, String)} with the
+     * proper {@link ResourceLoader} instead. The resource loader is used to load the
+     * rule implementation class from the class path.
+     */
+    @Deprecated
+    public RuleBuilder(String name, String clazz, String language) {
+        this(name, new ResourceLoader(), clazz, language);
+    }
+
+    public RuleBuilder(String name, ResourceLoader resourceLoader, String clazz, String language) {
         this.name = name;
         this.resourceLoader = resourceLoader;
-        language(language, languageRegistry);
+        language(language);
         className(clazz);
     }
 
-    private void language(String languageName, LanguageRegistry languageRegistry) {
+    private void language(String languageName) {
         if (StringUtils.isBlank(languageName)) {
             // Some languages don't need the attribute because the rule's
             // constructor calls setLanguage, see e.g. AbstractJavaRule
             return;
         }
 
-        Language lang = languageRegistry.findLanguageByTerseName(languageName);
+        Language lang = LanguageRegistry.findLanguageByTerseName(languageName);
         if (lang == null) {
             throw new IllegalArgumentException(
-<<<<<<< HEAD
-                    "Unknown Language '" + languageName + "' for rule" + name + ", supported Languages are "
-                    + languageRegistry.getLanguages().stream().map(Language::getTerseName).collect(Collectors.joining(", "))
-=======
                     "Unknown Language '" + languageName + "' for rule " + name + ", supported Languages are "
                     + LanguageRegistry.getLanguages().stream().map(Language::getTerseName).collect(Collectors.joining(", "))
->>>>>>> 32a02cec
             );
         }
         language = lang;
