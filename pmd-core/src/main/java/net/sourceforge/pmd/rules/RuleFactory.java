/**
 * BSD-style license; for more info see http://pmd.sourceforge.net/license.html
 */

package net.sourceforge.pmd.rules;

import static net.sourceforge.pmd.properties.PropertyDescriptorField.DEFAULT_VALUE;

import java.util.AbstractMap.SimpleEntry;
import java.util.Arrays;
import java.util.Collections;
import java.util.HashMap;
import java.util.List;
import java.util.Map;
import java.util.Map.Entry;

import org.apache.commons.lang3.StringUtils;
import org.slf4j.Logger;
import org.slf4j.LoggerFactory;
import org.w3c.dom.Attr;
import org.w3c.dom.Element;
import org.w3c.dom.NamedNodeMap;
import org.w3c.dom.Node;
import org.w3c.dom.NodeList;

import net.sourceforge.pmd.Rule;
import net.sourceforge.pmd.RulePriority;
import net.sourceforge.pmd.RuleSetReference;
import net.sourceforge.pmd.annotation.InternalApi;
<<<<<<< HEAD
import net.sourceforge.pmd.lang.LanguageRegistry;
=======
import net.sourceforge.pmd.internal.DOMUtils;
>>>>>>> 32a02cec
import net.sourceforge.pmd.lang.rule.RuleReference;
import net.sourceforge.pmd.properties.PropertyDescriptor;
import net.sourceforge.pmd.properties.PropertyDescriptorField;
import net.sourceforge.pmd.properties.PropertyTypeId;
import net.sourceforge.pmd.properties.builders.PropertyDescriptorExternalBuilder;
import net.sourceforge.pmd.util.ResourceLoader;


/**
 * Builds rules from rule XML nodes.
 *
 * @author Clément Fournier
 * @since 6.0.0
 */
@InternalApi
@Deprecated
public class RuleFactory {

    private static final Logger LOG = LoggerFactory.getLogger(RuleFactory.class);

    private static final String DEPRECATED = "deprecated";
    private static final String NAME = "name";
    private static final String MESSAGE = "message";
    private static final String EXTERNAL_INFO_URL = "externalInfoUrl";
    private static final String MINIMUM_LANGUAGE_VERSION = "minimumLanguageVersion";
    private static final String MAXIMUM_LANGUAGE_VERSION = "maximumLanguageVersion";
    private static final String SINCE = "since";
    private static final String PROPERTIES = "properties";
    private static final String PRIORITY = "priority";
    private static final String EXAMPLE = "example";
    private static final String DESCRIPTION = "description";
    private static final String PROPERTY = "property";
    private static final String CLASS = "class";

    private static final List<String> REQUIRED_ATTRIBUTES = Collections.unmodifiableList(Arrays.asList(NAME, CLASS));

    private final ResourceLoader resourceLoader;
    private final LanguageRegistry languageRegistry;

    /**
     * @param resourceLoader The resource loader to load the rule from jar
     */
    public RuleFactory(final ResourceLoader resourceLoader, LanguageRegistry languageRegistry) {
        this.resourceLoader = resourceLoader;
        this.languageRegistry = languageRegistry;
    }

    /**
     * Decorates a referenced rule with the metadata that are overridden in the given rule element.
     *
     * <p>Declaring a property in the overriding element throws an exception (the property must exist in the referenced
     * rule).
     *
     * @param referencedRule Referenced rule
     * @param ruleSetReference the ruleset, where the referenced rule is defined
     * @param ruleElement    Element overriding some metadata about the rule
     *
     * @return A rule reference to the referenced rule
     */
    public RuleReference decorateRule(Rule referencedRule, RuleSetReference ruleSetReference, Element ruleElement) {
        RuleReference ruleReference = new RuleReference(referencedRule, ruleSetReference);

        if (ruleElement.hasAttribute(DEPRECATED)) {
            ruleReference.setDeprecated(Boolean.parseBoolean(ruleElement.getAttribute(DEPRECATED)));
        }
        if (ruleElement.hasAttribute(NAME)) {
            ruleReference.setName(ruleElement.getAttribute(NAME));
        }
        if (ruleElement.hasAttribute(MESSAGE)) {
            ruleReference.setMessage(ruleElement.getAttribute(MESSAGE));
        }
        if (ruleElement.hasAttribute(EXTERNAL_INFO_URL)) {
            ruleReference.setExternalInfoUrl(ruleElement.getAttribute(EXTERNAL_INFO_URL));
        }

        for (int i = 0; i < ruleElement.getChildNodes().getLength(); i++) {
            Node node = ruleElement.getChildNodes().item(i);
            if (node.getNodeType() == Node.ELEMENT_NODE) {
                switch (node.getNodeName()) {
                case DESCRIPTION:
                    ruleReference.setDescription(DOMUtils.parseTextNode(node));
                    break;
                case EXAMPLE:
                    ruleReference.addExample(DOMUtils.parseTextNode(node));
                    break;
                case PRIORITY:
                    ruleReference.setPriority(RulePriority.valueOf(Integer.parseInt(DOMUtils.parseTextNode(node))));
                    break;
                case PROPERTIES:
                    setPropertyValues(ruleReference, (Element) node);
                    break;
                default:
                    throw new IllegalArgumentException("Unexpected element <" + node.getNodeName()
                                                       + "> encountered as child of <rule> element for Rule "
                                                       + ruleReference.getName());
                }
            }
        }

        return ruleReference;
    }

    /**
     * Parses a rule element and returns a new rule instance.
     *
     * <p>Notes: The ruleset name is not set here. Exceptions raised from this method indicate invalid XML structure,
     * with regards to the expected schema, while RuleBuilder validates the semantics.
     *
     * @param ruleElement The rule element to parse
     *
     * @return A new instance of the rule described by this element
     * @throws IllegalArgumentException if the element doesn't describe a valid rule.
     */
    public Rule buildRule(Element ruleElement) {
        checkRequiredAttributesArePresent(ruleElement);

        String name = ruleElement.getAttribute(NAME);

<<<<<<< HEAD
        RuleBuilder builder = new RuleBuilder(languageRegistry,
                                              name,
=======
        RuleBuilder builder = new RuleBuilder(name,
>>>>>>> 32a02cec
                                              resourceLoader,
                                              ruleElement.getAttribute(CLASS),
                                              ruleElement.getAttribute("language"));

        if (ruleElement.hasAttribute(MINIMUM_LANGUAGE_VERSION)) {
            builder.minimumLanguageVersion(ruleElement.getAttribute(MINIMUM_LANGUAGE_VERSION));
        }

        if (ruleElement.hasAttribute(MAXIMUM_LANGUAGE_VERSION)) {
            builder.maximumLanguageVersion(ruleElement.getAttribute(MAXIMUM_LANGUAGE_VERSION));
        }

        if (ruleElement.hasAttribute(SINCE)) {
            builder.since(ruleElement.getAttribute(SINCE));
        }

        builder.message(ruleElement.getAttribute(MESSAGE));
        builder.externalInfoUrl(ruleElement.getAttribute(EXTERNAL_INFO_URL));
        builder.setDeprecated(hasAttributeSetTrue(ruleElement, DEPRECATED));

        Element propertiesElement = null;

        final NodeList nodeList = ruleElement.getChildNodes();
        for (int i = 0; i < nodeList.getLength(); i++) {
            Node node = nodeList.item(i);
            if (node.getNodeType() != Node.ELEMENT_NODE) {
                continue;
            }

            switch (node.getNodeName()) {
            case DESCRIPTION:
                builder.description(DOMUtils.parseTextNode(node));
                break;
            case EXAMPLE:
                builder.addExample(DOMUtils.parseTextNode(node));
                break;
            case PRIORITY:
                builder.priority(Integer.parseInt(DOMUtils.parseTextNode(node).trim()));
                break;
            case PROPERTIES:
                parsePropertiesForDefinitions(builder, node);
                propertiesElement = (Element) node;
                break;
            default:
                throw new IllegalArgumentException("Unexpected element <" + node.getNodeName()
                                                   + "> encountered as child of <rule> element for Rule "
                                                   + name);
            }
        }

        Rule rule;
        try {
            rule = builder.build();
        } catch (ClassNotFoundException | IllegalAccessException | InstantiationException e) {
            LOG.error("Error instantiating a rule", e);
            throw new RuntimeException(e);
        }

        if (propertiesElement != null) {
            setPropertyValues(rule, propertiesElement);
        }

        return rule;
    }

    private void checkRequiredAttributesArePresent(Element ruleElement) {
        // add an attribute name here to make it required

        for (String att : REQUIRED_ATTRIBUTES) {
            if (!ruleElement.hasAttribute(att)) {
                throw new IllegalArgumentException("Missing '" + att + "' attribute");
            }
        }
    }

    /**
     * Parses a properties element looking only for the values of the properties defined or overridden.
     *
     * @param propertiesNode Node to parse
     *
     * @return A map of property names to their value
     */
    private Map<String, String> getPropertyValuesFrom(Element propertiesNode) {
        Map<String, String> overriddenProperties = new HashMap<>();

        for (int i = 0; i < propertiesNode.getChildNodes().getLength(); i++) {
            Node node = propertiesNode.getChildNodes().item(i);
            if (node.getNodeType() == Node.ELEMENT_NODE && PROPERTY.equals(node.getNodeName())) {
                Entry<String, String> overridden = getPropertyValue((Element) node);
                overriddenProperties.put(overridden.getKey(), overridden.getValue());
            }
        }

        return overriddenProperties;
    }

    /**
     * Parses the properties node and adds property definitions to the builder. Doesn't care for value overriding, that
     * will be handled after the rule instantiation.
     *
     * @param builder        Rule builder
     * @param propertiesNode Node to parse
     */
    private void parsePropertiesForDefinitions(RuleBuilder builder, Node propertiesNode) {
        for (int i = 0; i < propertiesNode.getChildNodes().getLength(); i++) {
            Node node = propertiesNode.getChildNodes().item(i);
            if (node.getNodeType() == Node.ELEMENT_NODE && PROPERTY.equals(node.getNodeName())
                && isPropertyDefinition((Element) node)) {
                PropertyDescriptor<?> descriptor = parsePropertyDefinition((Element) node);
                builder.defineProperty(descriptor);
            }
        }
    }

    /**
     * Gets a mapping of property name to its value from the given property element.
     *
     * @param propertyElement Property element
     *
     * @return An entry of property name to its value
     */
    private Entry<String, String> getPropertyValue(Element propertyElement) {
        String name = propertyElement.getAttribute(PropertyDescriptorField.NAME.attributeName());
        return new SimpleEntry<>(name, valueFrom(propertyElement));
    }

    /**
     * Overrides the rule's properties with the values defined in the element.
     *
     * @param rule          The rule
     * @param propertiesElt The {@literal <properties>} element
     */
    private void setPropertyValues(Rule rule, Element propertiesElt) {
        Map<String, String> overridden = getPropertyValuesFrom(propertiesElt);

        for (Entry<String, String> e : overridden.entrySet()) {
            PropertyDescriptor<?> descriptor = rule.getPropertyDescriptor(e.getKey());
            if (descriptor == null) {
                throw new IllegalArgumentException(
                        "Cannot set non-existent property '" + e.getKey() + "' on Rule " + rule.getName());
            }

            setRulePropertyCapture(rule, descriptor, e.getValue());
        }
    }

    private <T> void setRulePropertyCapture(Rule rule, PropertyDescriptor<T> descriptor, String value) {
        rule.setProperty(descriptor, descriptor.valueFrom(value));
    }

    /**
     * Finds out if the property element defines a property.
     *
     * @param node Property element
     *
     * @return True if this element defines a new property, false if this is just stating a value
     */
    private static boolean isPropertyDefinition(Element node) {
        return node.hasAttribute(PropertyDescriptorField.TYPE.attributeName());
    }

    /**
     * Parses a property definition node and returns the defined property descriptor.
     *
     * @param propertyElement Property node to parse
     *
     * @return The property descriptor
     */
    private static PropertyDescriptor<?> parsePropertyDefinition(Element propertyElement) {
        String typeId = propertyElement.getAttribute(PropertyDescriptorField.TYPE.attributeName());

        PropertyDescriptorExternalBuilder<?> pdFactory = PropertyTypeId.factoryFor(typeId);
        if (pdFactory == null) {
            throw new IllegalArgumentException("No property descriptor factory for type: " + typeId);
        }

        Map<PropertyDescriptorField, String> values = new HashMap<>();
        NamedNodeMap atts = propertyElement.getAttributes();

        /// populate a map of values for an individual descriptor
        for (int i = 0; i < atts.getLength(); i++) {
            Attr a = (Attr) atts.item(i);
            values.put(PropertyDescriptorField.getConstant(a.getName()), a.getValue());
        }

        if (StringUtils.isBlank(values.get(DEFAULT_VALUE))) {
            NodeList children = propertyElement.getElementsByTagName(DEFAULT_VALUE.attributeName());
            if (children.getLength() == 1) {
                values.put(DEFAULT_VALUE, children.item(0).getTextContent());
            } else {
                throw new IllegalArgumentException("No value defined!");
            }
        }

        // casting is not pretty but prevents the interface from having this method
        return pdFactory.build(values);
    }

    /** Gets the string value from a property node. */
    private static String valueFrom(Element propertyNode) {
        String strValue = propertyNode.getAttribute(DEFAULT_VALUE.attributeName());

        if (StringUtils.isNotBlank(strValue)) {
            return strValue;
        }

        final NodeList nodeList = propertyNode.getChildNodes();

        for (int i = 0; i < nodeList.getLength(); i++) {
            Node node = nodeList.item(i);
            if (node.getNodeType() == Node.ELEMENT_NODE && "value".equals(node.getNodeName())) {
                return DOMUtils.parseTextNode(node);
            }
        }
        return null;
    }

    private static boolean hasAttributeSetTrue(Element element, String attributeId) {
        return element.hasAttribute(attributeId) && "true".equalsIgnoreCase(element.getAttribute(attributeId));
    }
}<|MERGE_RESOLUTION|>--- conflicted
+++ resolved
@@ -27,11 +27,7 @@
 import net.sourceforge.pmd.RulePriority;
 import net.sourceforge.pmd.RuleSetReference;
 import net.sourceforge.pmd.annotation.InternalApi;
-<<<<<<< HEAD
-import net.sourceforge.pmd.lang.LanguageRegistry;
-=======
 import net.sourceforge.pmd.internal.DOMUtils;
->>>>>>> 32a02cec
 import net.sourceforge.pmd.lang.rule.RuleReference;
 import net.sourceforge.pmd.properties.PropertyDescriptor;
 import net.sourceforge.pmd.properties.PropertyDescriptorField;
@@ -69,14 +65,20 @@
     private static final List<String> REQUIRED_ATTRIBUTES = Collections.unmodifiableList(Arrays.asList(NAME, CLASS));
 
     private final ResourceLoader resourceLoader;
-    private final LanguageRegistry languageRegistry;
+
+    /**
+     * @deprecated Use {@link #RuleFactory(ResourceLoader)} instead.
+     */
+    @Deprecated
+    public RuleFactory() {
+        this(new ResourceLoader());
+    }
 
     /**
      * @param resourceLoader The resource loader to load the rule from jar
      */
-    public RuleFactory(final ResourceLoader resourceLoader, LanguageRegistry languageRegistry) {
+    public RuleFactory(final ResourceLoader resourceLoader) {
         this.resourceLoader = resourceLoader;
-        this.languageRegistry = languageRegistry;
     }
 
     /**
@@ -150,12 +152,7 @@
 
         String name = ruleElement.getAttribute(NAME);
 
-<<<<<<< HEAD
-        RuleBuilder builder = new RuleBuilder(languageRegistry,
-                                              name,
-=======
         RuleBuilder builder = new RuleBuilder(name,
->>>>>>> 32a02cec
                                               resourceLoader,
                                               ruleElement.getAttribute(CLASS),
                                               ruleElement.getAttribute("language"));
