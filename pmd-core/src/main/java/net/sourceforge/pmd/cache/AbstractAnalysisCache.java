/**
 * BSD-style license; for more info see http://pmd.sourceforge.net/license.html
 */

package net.sourceforge.pmd.cache;

import java.io.File;
import java.io.IOException;
import java.net.URL;
import java.net.URLClassLoader;
import java.nio.file.FileVisitOption;
import java.nio.file.FileVisitResult;
import java.nio.file.Files;
import java.nio.file.Path;
import java.nio.file.SimpleFileVisitor;
import java.nio.file.attribute.BasicFileAttributes;
import java.util.ArrayList;
import java.util.Collections;
import java.util.EnumSet;
import java.util.List;
import java.util.concurrent.ConcurrentHashMap;
import java.util.concurrent.ConcurrentMap;

import org.apache.commons.io.FilenameUtils;
import org.slf4j.Logger;
import org.slf4j.LoggerFactory;

import net.sourceforge.pmd.PMDVersion;
import net.sourceforge.pmd.Report.ProcessingError;
import net.sourceforge.pmd.RuleSets;
import net.sourceforge.pmd.RuleViolation;
import net.sourceforge.pmd.annotation.InternalApi;
import net.sourceforge.pmd.benchmark.TimeTracker;
import net.sourceforge.pmd.benchmark.TimedOperation;
import net.sourceforge.pmd.benchmark.TimedOperationCategory;
import net.sourceforge.pmd.cache.internal.ClasspathFingerprinter;
import net.sourceforge.pmd.reporting.FileAnalysisListener;
import net.sourceforge.pmd.lang.document.TextDocument;
import net.sourceforge.pmd.lang.document.TextFile;

/**
 * Abstract implementation of the analysis cache. Handles all operations, except for persistence.
 *
 * @deprecated This is internal API, will be hidden with 7.0.0
 */
@Deprecated
@InternalApi
public abstract class AbstractAnalysisCache implements AnalysisCache {

    protected static final Logger LOG = LoggerFactory.getLogger(AbstractAnalysisCache.class);
    protected static final ClasspathFingerprinter FINGERPRINTER = new ClasspathFingerprinter();
    protected final String pmdVersion;
    protected final ConcurrentMap<String, AnalysisResult> fileResultsCache = new ConcurrentHashMap<>();
    protected final ConcurrentMap<String, AnalysisResult> updatedResultsCache = new ConcurrentHashMap<>();
    protected final CachedRuleMapper ruleMapper = new CachedRuleMapper();
    protected long rulesetChecksum;
    protected long auxClassPathChecksum;
    protected long executionClassPathChecksum;

    /**
     * Creates a new empty cache
     */
    public AbstractAnalysisCache() {
        pmdVersion = PMDVersion.VERSION;
    }

    @Override
<<<<<<< HEAD
    public boolean isUpToDate(final TextDocument document) {
        try (TimedOperation to = TimeTracker.startOperation(TimedOperationCategory.ANALYSIS_CACHE, "up-to-date check")) {
=======
    public boolean isUpToDate(final File sourceFile) {
        try (TimedOperation ignored = TimeTracker.startOperation(TimedOperationCategory.ANALYSIS_CACHE, "up-to-date check")) {
>>>>>>> 6349f134
            // There is a new file being analyzed, prepare entry in updated cache
            final AnalysisResult updatedResult = new AnalysisResult(document.getContent().getCheckSum(), new ArrayList<>());
            updatedResultsCache.put(document.getPathId(), updatedResult);

            // Now check the old cache
            final AnalysisResult analysisResult = fileResultsCache.get(document.getPathId());

            // is this a known file? has it changed?
            final boolean result = analysisResult != null
                && analysisResult.getFileChecksum() == updatedResult.getFileChecksum();

<<<<<<< HEAD
            if (LOG.isLoggable(Level.FINE)) {
                if (result) {
                    LOG.fine("Incremental Analysis cache HIT");
                } else {
                    LOG.fine("Incremental Analysis cache MISS - " + (analysisResult != null ? "file changed"
                                                                                            : "no previous result found"));
                }
=======
            if (result) {
                LOG.debug("Incremental Analysis cache HIT");
            } else {
                LOG.debug("Incremental Analysis cache MISS - {}",
                        analysisResult != null ? "file changed" : "no previous result found");
>>>>>>> 6349f134
            }

            return result;
        }
    }

    @Override
    public List<RuleViolation> getCachedViolations(final TextDocument sourceFile) {
        final AnalysisResult analysisResult = fileResultsCache.get(sourceFile.getPathId());

        if (analysisResult == null) {
            // new file, avoid nulls
            return Collections.emptyList();
        }

        return analysisResult.getViolations();
    }

    @Override
    public void analysisFailed(final TextDocument sourceFile) {
        updatedResultsCache.remove(sourceFile.getPathId());
    }


    /**
     * Returns true if the cache exists. If so, normal cache validity checks
     * will be performed. Otherwise, the cache is necessarily invalid (e.g. on a first run).
     */
    protected abstract boolean cacheExists();


    @Override
    public void checkValidity(final RuleSets ruleSets, final ClassLoader auxclassPathClassLoader) {
        try (TimedOperation ignored = TimeTracker.startOperation(TimedOperationCategory.ANALYSIS_CACHE, "validity check")) {
            boolean cacheIsValid = cacheExists();

            if (cacheIsValid && ruleSets.getChecksum() != rulesetChecksum) {
                LOG.info("Analysis cache invalidated, rulesets changed.");
                cacheIsValid = false;
            }

            final long currentAuxClassPathChecksum;
            if (auxclassPathClassLoader instanceof URLClassLoader) {
                // we don't want to close our aux classpath loader - we still need it...
                @SuppressWarnings("PMD.CloseResource") final URLClassLoader urlClassLoader = (URLClassLoader) auxclassPathClassLoader;
                currentAuxClassPathChecksum = FINGERPRINTER.fingerprint(urlClassLoader.getURLs());

                if (cacheIsValid && currentAuxClassPathChecksum != auxClassPathChecksum) {
                    // TODO some rules don't need that (in fact, some languages)
                    LOG.info("Analysis cache invalidated, auxclasspath changed.");
                    cacheIsValid = false;
                }
            } else {
                currentAuxClassPathChecksum = 0;
            }

            final long currentExecutionClassPathChecksum = FINGERPRINTER.fingerprint(getClassPathEntries());
            if (cacheIsValid && currentExecutionClassPathChecksum != executionClassPathChecksum) {
                LOG.info("Analysis cache invalidated, execution classpath changed.");
                cacheIsValid = false;
            }

            if (!cacheIsValid) {
                // Clear the cache
                fileResultsCache.clear();
            }

            // Update the local checksums
            rulesetChecksum = ruleSets.getChecksum();
            auxClassPathChecksum = currentAuxClassPathChecksum;
            executionClassPathChecksum = currentExecutionClassPathChecksum;
            ruleMapper.initialize(ruleSets);
        }
    }

    private static boolean isClassPathWildcard(String entry) {
        return entry.endsWith("/*") || entry.endsWith("\\*");
    }

    private URL[] getClassPathEntries() {
        final String classpath = System.getProperty("java.class.path");
        final String[] classpathEntries = classpath.split(File.pathSeparator);
        final List<URL> entries = new ArrayList<>();

        final SimpleFileVisitor<Path> fileVisitor = new SimpleFileVisitor<Path>() {
            @Override
            public FileVisitResult visitFile(final Path file,
                                             final BasicFileAttributes attrs) throws IOException {
                if (!attrs.isSymbolicLink()) { // Broken link that can't be followed
                    entries.add(file.toUri().toURL());
                }
                return FileVisitResult.CONTINUE;
            }
        };
        final SimpleFileVisitor<Path> jarFileVisitor = new SimpleFileVisitor<Path>() {
            @Override
            public FileVisitResult visitFile(final Path file,
                                             final BasicFileAttributes attrs) throws IOException {
                String extension = FilenameUtils.getExtension(file.toString());
                if ("jar".equalsIgnoreCase(extension)) {
                    fileVisitor.visitFile(file, attrs);
                }
                return FileVisitResult.CONTINUE;
            }
        };

        try {
            for (final String entry : classpathEntries) {
                final File f = new File(entry);
                if (isClassPathWildcard(entry)) {
                    Files.walkFileTree(new File(entry.substring(0, entry.length() - 1)).toPath(),
                                       EnumSet.of(FileVisitOption.FOLLOW_LINKS), 1, jarFileVisitor);
                } else if (f.isFile()) {
                    entries.add(f.toURI().toURL());
                } else if (f.exists()) { // ignore non-existing directories
                    Files.walkFileTree(f.toPath(), EnumSet.of(FileVisitOption.FOLLOW_LINKS), Integer.MAX_VALUE,
                                       fileVisitor);
                }
            }
        } catch (final IOException e) {
            LOG.error("Incremental analysis can't check execution classpath contents", e);
            throw new RuntimeException(e);
        }

        return entries.toArray(new URL[0]);
    }

    @Override
<<<<<<< HEAD
    public FileAnalysisListener startFileAnalysis(TextFile filename) {
        return violation -> {
            final AnalysisResult analysisResult = 
                updatedResultsCache.get(violation.getFilename());
=======
    public FileAnalysisListener startFileAnalysis(DataSource dataSource) {
        String fileName = dataSource.getNiceFileName(false, "");
        File sourceFile = new File(fileName);
        AnalysisResult analysisResult = updatedResultsCache.get(fileName);
        if (analysisResult == null) {
            analysisResult = new AnalysisResult(sourceFile);
        }
        final AnalysisResult nonNullAnalysisResult = analysisResult;
>>>>>>> 6349f134

        return new FileAnalysisListener() {
            @Override
            public void onRuleViolation(RuleViolation violation) {
                synchronized (nonNullAnalysisResult) {
                    nonNullAnalysisResult.addViolation(violation);
                }
            }

            @Override
            public void onError(ProcessingError error) {
                analysisFailed(sourceFile);
            }
        };
    }
}<|MERGE_RESOLUTION|>--- conflicted
+++ resolved
@@ -65,13 +65,8 @@
     }
 
     @Override
-<<<<<<< HEAD
     public boolean isUpToDate(final TextDocument document) {
-        try (TimedOperation to = TimeTracker.startOperation(TimedOperationCategory.ANALYSIS_CACHE, "up-to-date check")) {
-=======
-    public boolean isUpToDate(final File sourceFile) {
         try (TimedOperation ignored = TimeTracker.startOperation(TimedOperationCategory.ANALYSIS_CACHE, "up-to-date check")) {
->>>>>>> 6349f134
             // There is a new file being analyzed, prepare entry in updated cache
             final AnalysisResult updatedResult = new AnalysisResult(document.getContent().getCheckSum(), new ArrayList<>());
             updatedResultsCache.put(document.getPathId(), updatedResult);
@@ -83,21 +78,11 @@
             final boolean result = analysisResult != null
                 && analysisResult.getFileChecksum() == updatedResult.getFileChecksum();
 
-<<<<<<< HEAD
-            if (LOG.isLoggable(Level.FINE)) {
-                if (result) {
-                    LOG.fine("Incremental Analysis cache HIT");
-                } else {
-                    LOG.fine("Incremental Analysis cache MISS - " + (analysisResult != null ? "file changed"
-                                                                                            : "no previous result found"));
-                }
-=======
             if (result) {
                 LOG.debug("Incremental Analysis cache HIT");
             } else {
-                LOG.debug("Incremental Analysis cache MISS - {}",
-                        analysisResult != null ? "file changed" : "no previous result found");
->>>>>>> 6349f134
+                LOG.debug("Incremental Analysis cache MISS - {}" ,analysisResult != null ? "file changed"
+                                                                                            : "no previous result found");
             }
 
             return result;
@@ -226,13 +211,7 @@
     }
 
     @Override
-<<<<<<< HEAD
-    public FileAnalysisListener startFileAnalysis(TextFile filename) {
-        return violation -> {
-            final AnalysisResult analysisResult = 
-                updatedResultsCache.get(violation.getFilename());
-=======
-    public FileAnalysisListener startFileAnalysis(DataSource dataSource) {
+    public FileAnalysisListener startFileAnalysis(TextFile file) {
         String fileName = dataSource.getNiceFileName(false, "");
         File sourceFile = new File(fileName);
         AnalysisResult analysisResult = updatedResultsCache.get(fileName);
@@ -240,7 +219,6 @@
             analysisResult = new AnalysisResult(sourceFile);
         }
         final AnalysisResult nonNullAnalysisResult = analysisResult;
->>>>>>> 6349f134
 
         return new FileAnalysisListener() {
             @Override
