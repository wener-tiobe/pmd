--- conflicted
+++ resolved
@@ -29,117 +29,6 @@
 public final class ValueParserConstants {
 
 
-<<<<<<< HEAD
-=======
-    /** Extracts methods. */
-    static final ValueParser<Method> METHOD_PARSER = new ValueParser<Method>() {
-        @Override
-        public Method valueOf(String value) throws IllegalArgumentException {
-            return methodFrom(StringUtils.trim(value), CLASS_METHOD_DELIMITER, METHOD_ARG_DELIMITER);
-        }
-
-
-        /**
-         * Returns the method specified within the string argument after parsing out
-         * its source class and any optional arguments. Callers need to specify the
-         * delimiters expected between the various elements. I.e.:
-         *
-         * <p>"String#isEmpty()" "String#indexOf(int)" "String#substring(int,int)"
-         *
-         * <p>If a method isn't part of the specified class we will walk up any
-         * superclasses to Object to try and find it.
-         *
-         * <p>If the classes are listed in the ClassUtil class within in Typemaps then
-         * you likely can avoid specifying fully-qualified class names per the above
-         * example.
-         *
-         * <p>Returns null if a matching method cannot be found.
-         *
-         * @param methodNameAndArgTypes Method name (with its declaring class and arguments)
-         * @param classMethodDelimiter  Delimiter between the class and method names
-         * @param methodArgDelimiter    Method arguments delimiter
-         *
-         * @return Method
-         */
-        Method methodFrom(String methodNameAndArgTypes, char classMethodDelimiter, char methodArgDelimiter) {
-
-            // classname#methodname(arg1,arg2)
-            // 0 1 2
-
-            int delimPos0 = -1;
-            if (methodNameAndArgTypes != null) {
-                delimPos0 = methodNameAndArgTypes.indexOf(classMethodDelimiter);
-            } else {
-                return null;
-            }
-
-            if (delimPos0 < 0) {
-                return null;
-            }
-
-            String className = methodNameAndArgTypes.substring(0, delimPos0);
-            Class<?> type = ClassUtil.getTypeFor(className);
-            if (type == null) {
-                return null;
-            }
-
-            int delimPos1 = methodNameAndArgTypes.indexOf(METHOD_GROUP_DELIMITERS[0]);
-            if (delimPos1 < 0) {
-                String methodName = methodNameAndArgTypes.substring(delimPos0 + 1);
-                return ClassUtil.methodFor(type, methodName, ClassUtil.EMPTY_CLASS_ARRAY);
-            }
-
-            String methodName = methodNameAndArgTypes.substring(delimPos0 + 1, delimPos1);
-            if (StringUtils.isBlank(methodName)) {
-                return null;
-            } // missing method name?
-
-            int delimPos2 = methodNameAndArgTypes.indexOf(METHOD_GROUP_DELIMITERS[1]);
-            if (delimPos2 < 0) {
-                return null;
-            } // error!
-
-            String argTypesStr = methodNameAndArgTypes.substring(delimPos1 + 1, delimPos2);
-            if (StringUtils.isBlank(argTypesStr)) {
-                return ClassUtil.methodFor(type, methodName, ClassUtil.EMPTY_CLASS_ARRAY);
-            } // no arg(s)
-
-            String[] argTypeNames = StringUtils.split(argTypesStr, methodArgDelimiter);
-            Class<?>[] argTypes = new Class[argTypeNames.length];
-            for (int i = 0; i < argTypes.length; i++) {
-                argTypes[i] = typeFor(argTypeNames[i]);
-            }
-
-            return ClassUtil.methodFor(type, methodName, argTypes);
-        }
-
-
-        private Class<?> typeFor(String typeName) {
-
-            Class<?> type;
-
-            if (typeName.endsWith(ARRAY_FLAG)) {
-                String arrayTypeName = typeName.substring(0, typeName.length() - ARRAY_FLAG.length());
-                type = typeFor(arrayTypeName); // recurse
-                return Array.newInstance(type, 0).getClass(); // TODO is there a
-                // better way to get
-                // an array type?
-            }
-
-            type = ClassUtil.getTypeFor(typeName); // try shortcut first
-            if (type != null) {
-                return type;
-            }
-
-            try {
-                return Class.forName(typeName);
-            } catch (ClassNotFoundException ex) {
-                return null;
-            }
-        }
-
-    };
->>>>>>> b576626e
     /** Extracts characters. */
     static final ValueParser<Character> CHARACTER_PARSER = new ValueParser<Character>() {
         @Override
@@ -208,32 +97,6 @@
         }
     };
 
-<<<<<<< HEAD
-=======
-    /** Extract classes. */
-    static final ValueParser<Class> CLASS_PARSER = new ValueParser<Class>() {
-        @Override
-        public Class valueOf(String value) throws IllegalArgumentException {
-            String className = StringUtils.trimToNull(value);
-
-            if (className == null) {
-                return null;
-            }
-
-            Class<?> cls = ClassUtil.getTypeFor(className);
-            if (cls != null) {
-                return cls;
-            }
-
-            try {
-                return Class.forName(className);
-            } catch (ClassNotFoundException ex) {
-                throw new IllegalArgumentException(value);
-            }
-        }
-    };
-
->>>>>>> b576626e
 
     private ValueParserConstants() {
 
