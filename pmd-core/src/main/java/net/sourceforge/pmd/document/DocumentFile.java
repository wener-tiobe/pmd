--- conflicted
+++ resolved
@@ -19,13 +19,10 @@
 import java.util.List;
 import java.util.Scanner;
 
-<<<<<<< HEAD
-import org.apache.commons.io.IOUtils;
 import org.slf4j.Logger;
 import org.slf4j.LoggerFactory;
-=======
+
 import net.sourceforge.pmd.util.IOUtil;
->>>>>>> 1c909680
 
 /**
  * Implementation that handles a Document as a file in the filesystem and receives operations in a sorted manner
