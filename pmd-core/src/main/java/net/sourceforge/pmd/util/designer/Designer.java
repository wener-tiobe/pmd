--- conflicted
+++ resolved
@@ -562,28 +562,24 @@
         @Override
         public void actionPerformed(ActionEvent ae) {
 
-<<<<<<< HEAD
             LanguageVersion languageVersion = getLanguageVersion();
             DFAGraphRule dfaGraphRule = languageVersion.getLanguageVersionHandler().getDFAGraphRule();
-            RuleSet rs = new RuleSet();
             if (dfaGraphRule != null) {
-                rs.addRule(dfaGraphRule);
-            }
-            RuleContext ctx = new RuleContext();
-            ctx.setSourceCodeFilename("[no filename]." + languageVersion.getLanguage().getExtensions().get(0));
-            StringReader reader = new StringReader(codeEditorPane.getText());
-            PMDConfiguration config = new PMDConfiguration();
-            config.setDefaultLanguageVersion(languageVersion);
-
-            try {
-                new SourceCodeProcessor(config).processSourceCode(reader, new RuleSets(rs), ctx);
-                // } catch (PMDException pmde) {
-                // loadTreeData(new ExceptionNode(pmde));
-            } catch (Exception e) {
-                e.printStackTrace();
-            }
-
-            if (dfaGraphRule != null) {
+                final RuleSet rs = new RuleSetFactory().createSingleRuleRuleSet(dfaGraphRule);
+                RuleContext ctx = new RuleContext();
+                ctx.setSourceCodeFilename("[no filename]." + languageVersion.getLanguage().getExtensions().get(0));
+                StringReader reader = new StringReader(codeEditorPane.getText());
+                PMDConfiguration config = new PMDConfiguration();
+                config.setDefaultLanguageVersion(languageVersion);
+
+                try {
+                    new SourceCodeProcessor(config).processSourceCode(reader, new RuleSets(rs), ctx);
+                    // } catch (PMDException pmde) {
+                    // loadTreeData(new ExceptionNode(pmde));
+                } catch (Exception e) {
+                    e.printStackTrace();
+                }
+
                 List<DFAGraphMethod> methods = dfaGraphRule.getMethods();
                 if (methods != null && !methods.isEmpty()) {
                     dfaPanel.resetTo(methods, codeEditorPane);
@@ -616,8 +612,7 @@
                 xpathRule.setXPath(xpathQueryArea.getText());
                 xpathRule.setVersion(xpathVersionButtonGroup.getSelection().getActionCommand());
 
-                RuleSet ruleSet = new RuleSet();
-                ruleSet.addRule(xpathRule);
+                final RuleSet ruleSet = new RuleSetFactory().createSingleRuleRuleSet(xpathRule);
 
                 RuleSets ruleSets = new RuleSets(ruleSet);
 
@@ -641,82 +636,6 @@
 
     private class SymbolTableListener implements TreeSelectionListener {
         @Override
-=======
-		    LanguageVersion languageVersion = getLanguageVersion();
-			DFAGraphRule dfaGraphRule = languageVersion.getLanguageVersionHandler().getDFAGraphRule();
-			if (dfaGraphRule != null) {
-			    final RuleSet rs = new RuleSetFactory().createSingleRuleRuleSet(dfaGraphRule);
-    			RuleContext ctx = new RuleContext();
-    			ctx.setSourceCodeFilename("[no filename]." + languageVersion.getLanguage().getExtensions().get(0));
-    			StringReader reader = new StringReader(codeEditorPane.getText());
-    			PMDConfiguration config = new PMDConfiguration();
-    			config.setDefaultLanguageVersion(languageVersion);
-    
-    			try {
-    				new SourceCodeProcessor(config).processSourceCode(reader, new RuleSets(rs), ctx);
-    				//	    } catch (PMDException pmde) {
-    				//		loadTreeData(new ExceptionNode(pmde));
-    			} catch (Exception e) {
-    				e.printStackTrace();
-    			}
-
-    			List<DFAGraphMethod> methods = dfaGraphRule.getMethods();
-    			if (methods != null && !methods.isEmpty()) {
-    				dfaPanel.resetTo(methods, codeEditorPane);
-    				dfaPanel.repaint();
-    			}
-			}
-		}
-	}
-
-	private class XPathListener implements ActionListener {
-		@Override
-        public void actionPerformed(ActionEvent ae) {
-			xpathResults.clear();
-			if (StringUtil.isEmpty(xpathQueryArea.getText())) {
-				xpathResults.addElement("XPath query field is empty.");
-				xpathResultList.repaint();
-				codeEditorPane.requestFocus();
-				return;
-			}
-			Node c = getCompilationUnit();
-			try {
-				XPathRule xpathRule = new XPathRule() {
-					@Override
-					public void addViolation(Object data, Node node, String arg) {
-						xpathResults.addElement(node);
-					}
-				};
-				xpathRule.setMessage("");
-				xpathRule.setLanguage(getLanguageVersion().getLanguage());
-				xpathRule.setXPath(xpathQueryArea.getText());
-				xpathRule.setVersion(xpathVersionButtonGroup.getSelection().getActionCommand());
-
-				final RuleSet ruleSet = new RuleSetFactory().createSingleRuleRuleSet(xpathRule);
-
-				RuleSets ruleSets = new RuleSets(ruleSet);
-
-				RuleContext ruleContext = new RuleContext();
-				ruleContext.setLanguageVersion(getLanguageVersion());
-
-				List<Node> nodes = new ArrayList<>();
-				nodes.add(c);
-				ruleSets.apply(nodes, ruleContext, xpathRule.getLanguage());
-
-				if (xpathResults.isEmpty()) {
-					xpathResults.addElement("No matching nodes " + System.currentTimeMillis());
-				}
-			} catch (ParseException pe) {
-				xpathResults.addElement(pe.fillInStackTrace().getMessage());
-			}
-			xpathResultList.repaint();
-			xpathQueryArea.requestFocus();
-		}
-	}
-
-	private class SymbolTableListener implements TreeSelectionListener {
-		@Override
->>>>>>> 1d6c9327
         public void valueChanged(TreeSelectionEvent e) {
             if (e.getNewLeadSelectionPath() != null) {
                 ASTTreeNode astTreeNode = (ASTTreeNode) e.getNewLeadSelectionPath().getLastPathComponent();
