--- conflicted
+++ resolved
@@ -4,15 +4,10 @@
 
 package net.sourceforge.pmd.util.treeexport;
 
-<<<<<<< HEAD
-import java.io.IOException;
-=======
 import java.io.BufferedReader;
-import java.io.File;
 import java.io.IOException;
 import java.io.InputStreamReader;
 import java.io.Reader;
->>>>>>> 226e63ea
 import java.nio.charset.Charset;
 import java.nio.charset.StandardCharsets;
 import java.nio.file.Paths;
@@ -20,11 +15,6 @@
 import java.util.List;
 import java.util.Map;
 
-<<<<<<< HEAD
-import org.apache.commons.io.input.CloseShieldInputStream;
-=======
-import org.apache.commons.io.IOUtils;
->>>>>>> 226e63ea
 import org.apache.commons.lang3.StringEscapeUtils;
 
 import net.sourceforge.pmd.annotation.Experimental;
@@ -193,50 +183,25 @@
         Parser parser = languageHandler.getParser();
 
         @SuppressWarnings("PMD.CloseResource")
-<<<<<<< HEAD
         TextFile textFile;
         if (file == null && !readStdin) {
             throw bail("One of --file or --read-stdin must be mentioned");
         } else if (readStdin) {
-            System.err.println("Reading from stdin...");
-            textFile = TextFile.forCharSeq(readFromSystemIn(), "stdin", langVersion);
+            io.stderr.println("Reading from stdin...");
+            textFile = TextFile.forReader(readFromSystemIn(), "stdin", langVersion).build();
         } else {
             textFile = TextFile.forPath(Paths.get(file), Charset.forName(encoding), langVersion);
-=======
-        Reader source;
-        String fileName;
-        if (file == null && !readStdin) {
-            throw bail("One of --file or --read-stdin must be mentioned");
-        } else if (readStdin) {
-            io.stderr.println("Reading from stdin...");
-            source = readFromSystemIn();
-            fileName = "stdin";
-        } else {
-            source = Files.newBufferedReader(new File(file).toPath(), Charset.forName(encoding));
-            fileName = file;
->>>>>>> 226e63ea
         }
 
         // disable warnings for deprecated attributes
         Slf4jSimpleConfiguration.disableLogging(Attribute.class);
 
-<<<<<<< HEAD
         try (TextDocument textDocument = TextDocument.create(textFile)) {
 
             ParserTask task = new ParserTask(textDocument, SemanticErrorReporter.noop(), TreeExportCli.class.getClassLoader());
             RootNode root = parser.parse(task);
 
-            renderer.renderSubtree(root, System.out);
-=======
-        try {
-            String fullSource = IOUtils.toString(source);
-            ParserTask task = new ParserTask(langVersion, fileName, fullSource, SemanticErrorReporter.noop());
-            RootNode root = parser.parse(task);
-
             renderer.renderSubtree(root, io.stdout);
-        } finally {
-            source.close();
->>>>>>> 226e63ea
         }
     }
 
