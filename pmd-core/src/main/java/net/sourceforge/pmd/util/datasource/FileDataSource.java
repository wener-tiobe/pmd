--- conflicted
+++ resolved
@@ -11,106 +11,12 @@
 /**
  * DataSource implementation to read data from a file.
  */
-<<<<<<< HEAD
-public class FileDataSource extends AbstractDataSource {
-    private final File file;
-    private final String displayName;
-=======
 public class FileDataSource extends PathDataSource {
->>>>>>> 774a8fba
 
     /**
      * @param file the file to read
      */
     public FileDataSource(File file) {
-<<<<<<< HEAD
-        this.file = file;
-        this.displayName = null;
+        super(file.toPath(), null);
     }
-
-    /**
-     * @param file the file to read
-     */
-    public FileDataSource(File file, String displayName) {
-        this.file = file;
-        this.displayName = displayName;
-    }
-
-    @Override
-    public InputStream getInputStream() throws IOException {
-        return Files.newInputStream(file.toPath());
-    }
-
-    @Override
-    public String getNiceFileName(boolean shortNames, String inputPaths) {
-        return glomName(shortNames, inputPaths, file);
-    }
-
-    private String glomName(boolean shortNames, String inputPaths, File file) {
-        if (displayName != null) {
-            return displayName;
-        }
-        if (shortNames) {
-            if (inputPaths != null) {
-                List<String> inputPathPrefixes = Arrays.asList(inputPaths.split(","));
-                final String absoluteFilePath = file.getAbsolutePath();
-                return ShortFilenameUtil.determineFileName(inputPathPrefixes, absoluteFilePath);
-            } else {
-                // if the 'master' file is not specified, just use the file name
-                return file.getName();
-            }
-        }
-
-        try {
-            return file.getCanonicalFile().getAbsolutePath();
-        } catch (Exception e) {
-            return file.getAbsolutePath();
-        }
-    }
-
-    @Override
-    public String toString() {
-        return new StringBuilder(FileDataSource.class.getSimpleName())
-                .append('[')
-                .append(file.getPath())
-                .append(']')
-                .toString();
-    }
-
-    @Override
-    public int hashCode() {
-        final int prime = 31;
-        int result = 1;
-        result = prime * result + ((file == null) ? 0 : file.hashCode());
-        return result;
-    }
-
-    @Override
-    public boolean equals(Object obj) {
-        if (this == obj) {
-            return true;
-        }
-        if (obj == null) {
-            return false;
-        }
-        if (getClass() != obj.getClass()) {
-            return false;
-        }
-        @SuppressWarnings("PMD.CloseResource")
-        FileDataSource other = (FileDataSource) obj;
-        if (file == null) {
-            if (other.file != null) {
-                return false;
-            }
-        } else if (!file.equals(other.file)) {
-            return false;
-        }
-        return true;
-    }
-
-
-=======
-        super(file.toPath());
-    }
->>>>>>> 774a8fba
 }