--- conflicted
+++ resolved
@@ -11,14 +11,7 @@
 import java.nio.file.Files;
 import java.nio.file.Path;
 import java.sql.SQLException;
-<<<<<<< HEAD
-import java.util.Arrays;
-=======
->>>>>>> cfad2420
 import java.util.List;
-
-import org.slf4j.Logger;
-import org.slf4j.LoggerFactory;
 
 import org.slf4j.Logger;
 import org.slf4j.LoggerFactory;
@@ -39,21 +32,8 @@
 public final class FileCollectionUtil {
 
     private static final Logger LOG = LoggerFactory.getLogger(FileCollectionUtil.class);
-<<<<<<< HEAD
 
     private FileCollectionUtil() {
-
-    }
-
-    public static FileCollector collectFiles(PMDConfiguration configuration, Set<Language> languages, MessageReporter reporter) {
-        FileCollector collector = collectFiles(configuration, reporter);
-        collector.filterLanguages(languages);
-        return collector;
-    }
-=======
-
-    private FileCollectionUtil() {
->>>>>>> cfad2420
 
     }
 
@@ -62,14 +42,7 @@
             collector.setCharset(configuration.getSourceEncoding());
         }
 
-<<<<<<< HEAD
-        if (configuration.getInputPaths() != null) {
-            List<String> paths = Arrays.asList(configuration.getInputPaths().split(","));
-            collectFiles(collector, paths);
-        }
-=======
         collectFiles(collector, configuration.getInputPathList());
->>>>>>> cfad2420
 
         if (configuration.getUri() != null) {
             collectDB(collector, configuration.getUri());
@@ -79,35 +52,22 @@
             collectFileList(collector, configuration.getInputFile());
         }
 
-<<<<<<< HEAD
-        if (configuration.getIgnoreFilePath() != null) {
-=======
         if (configuration.getIgnoreFile() != null) {
->>>>>>> cfad2420
             // This is to be able to interpret the log (will report 'adding' xxx)
             LOG.debug("Now collecting files to exclude.");
             // errors like "excluded file does not exist" are reported as warnings.
             // todo better reporting of *where* exactly the path is
             MessageReporter mutedLog = new ErrorsAsWarningsReporter(collector.getReporter());
             try (FileCollector excludeCollector = collector.newCollector(mutedLog)) {
-<<<<<<< HEAD
-                collectFileList(excludeCollector, configuration.getIgnoreFilePath());
-=======
                 collectFileList(excludeCollector, configuration.getIgnoreFile());
->>>>>>> cfad2420
                 collector.exclude(excludeCollector);
             }
         }
     }
 
 
-<<<<<<< HEAD
-    public static void collectFiles(FileCollector collector, List<String> filePaths) {
-        for (String rootLocation : filePaths) {
-=======
     public static void collectFiles(FileCollector collector, List<Path> filePaths) {
         for (Path rootLocation : filePaths) {
->>>>>>> cfad2420
             try {
                 addRoot(collector, rootLocation);
             } catch (IOException e) {
@@ -116,21 +76,6 @@
         }
     }
 
-<<<<<<< HEAD
-    public static void collectFileList(FileCollector collector, String fileListLocation) {
-        LOG.debug("Reading file list {}.", fileListLocation);
-        Path path = Paths.get(fileListLocation);
-        if (!Files.exists(path)) {
-            collector.getReporter().error("No such file {}", fileListLocation);
-            return;
-        }
-
-        List<String> filePaths;
-        try {
-            filePaths = FileUtil.readFilelistEntries(path);
-        } catch (IOException e) {
-            collector.getReporter().errorEx("Error reading {}", new Object[] { fileListLocation }, e);
-=======
     public static void collectFileList(FileCollector collector, Path fileList) {
         LOG.debug("Reading file list {}.", fileList);
         if (!Files.exists(fileList)) {
@@ -143,7 +88,6 @@
             filePaths = FileUtil.readFilelistEntries(fileList);
         } catch (IOException e) {
             collector.getReporter().errorEx("Error reading {}", new Object[] { fileList }, e);
->>>>>>> cfad2420
             return;
         }
         collectFiles(collector, filePaths);
@@ -159,11 +103,7 @@
         if (Files.isDirectory(path)) {
             LOG.debug("Adding directory {}.", path);
             collector.addDirectory(path);
-<<<<<<< HEAD
-        } else if (rootLocation.endsWith(".zip") || rootLocation.endsWith(".jar")) {
-=======
         } else if (pathStr.endsWith(".zip") || pathStr.endsWith(".jar")) {
->>>>>>> cfad2420
             LOG.debug("Adding zip file {}.", path);
             @SuppressWarnings("PMD.CloseResource")
             FileSystem fs = collector.addZipFile(path);
@@ -183,13 +123,8 @@
 
     public static void collectDB(FileCollector collector, URI uri) {
         try {
-<<<<<<< HEAD
-            LOG.debug("Connecting to {}", uriString);
-            DBURI dbUri = new DBURI(uriString);
-=======
             LOG.debug("Connecting to {}", uri);
             DBURI dbUri = new DBURI(uri);
->>>>>>> cfad2420
             DBMSMetadata dbmsMetadata = new DBMSMetadata(dbUri);
             LOG.trace("DBMSMetadata retrieved");
             List<SourceObject> sourceObjectList = dbmsMetadata.getSourceObjectList();
@@ -210,11 +145,7 @@
         } catch (ClassNotFoundException e) {
             collector.getReporter().errorEx("Cannot get files from DB - probably missing database JDBC driver", e);
         } catch (Exception e) {
-<<<<<<< HEAD
-            collector.getReporter().errorEx("Cannot get files from DB - ''{}''", new Object[] { uriString }, e);
-=======
             collector.getReporter().errorEx("Cannot get files from DB - ''{}''", new Object[] { uri }, e);
->>>>>>> cfad2420
         }
     }
 }