/**
 * BSD-style license; for more info see http://pmd.sourceforge.net/license.html
 */

package net.sourceforge.pmd.cpd;

import java.util.ArrayList;
import java.util.Collections;
import java.util.HashMap;
import java.util.Iterator;
import java.util.List;
import java.util.Map;

public class MatchAlgorithm {

    private static final int MOD = 37;
    private int lastHash;
    private int lastMod = 1;

    private List<Match> matches;
    private Map<String, SourceCode> source;
    private Tokens tokens;
    private List<TokenEntry> code;
    private CPDListener cpdListener;
    private int min;

    public MatchAlgorithm(Map<String, SourceCode> sourceCode, Tokens tokens, int min) {
        this(sourceCode, tokens, min, new CPDNullListener());
    }

    public MatchAlgorithm(Map<String, SourceCode> sourceCode, Tokens tokens, int min, CPDListener listener) {
        this.source = sourceCode;
        this.tokens = tokens;
        this.code = tokens.getTokens();
        this.min = min;
        this.cpdListener = listener;
        for (int i = 0; i < min; i++) {
            lastMod *= MOD;
        }
    }

    public void setListener(CPDListener listener) {
        this.cpdListener = listener;
    }

    public Iterator<Match> matches() {
        return matches.iterator();
    }

    public TokenEntry tokenAt(int offset, TokenEntry m) {
        return code.get(offset + m.getIndex());
    }

    public int getMinimumTileSize() {
        return this.min;
    }

    public void findMatches() {
        cpdListener.phaseUpdate(CPDListener.HASH);
        Map<TokenEntry, Object> markGroups = hash();

        cpdListener.phaseUpdate(CPDListener.MATCH);
        MatchCollector matchCollector = new MatchCollector(this);
        for (Iterator<Object> i = markGroups.values().iterator(); i.hasNext();) {
            Object o = i.next();
            if (o instanceof List) {
                @SuppressWarnings("unchecked")
                List<TokenEntry> l = (List<TokenEntry>) o;
                Collections.reverse(l);
                matchCollector.collect(l);
            }
            i.remove();
        }
        cpdListener.phaseUpdate(CPDListener.GROUPING);
        matches = matchCollector.getMatches();

        for (Match match : matches) {
<<<<<<< HEAD
            for (Iterator<Mark> occurrences = match.iterator(); occurrences.hasNext();) {
                Mark mark = occurrences.next();
=======
            for (Mark mark : match) {
>>>>>>> 472e9a9f
                TokenEntry token = mark.getToken();
                int lineCount = tokens.getLineCount(token, match);

                mark.setLineCount(lineCount);
                SourceCode sourceCode = source.get(token.getTokenSrcID());
                mark.setSourceCode(sourceCode);
            }
        }
        cpdListener.phaseUpdate(CPDListener.DONE);
    }

    @SuppressWarnings("PMD.JumbledIncrementer")
    private Map<TokenEntry, Object> hash() {
        Map<TokenEntry, Object> markGroups = new HashMap<>(tokens.size());
        for (int i = code.size() - 1; i >= 0; i--) {
            TokenEntry token = code.get(i);
            if (token != TokenEntry.EOF) {
                int last = tokenAt(min, token).getIdentifier();
                lastHash = MOD * lastHash + token.getIdentifier() - lastMod * last;
                token.setHashCode(lastHash);
                Object o = markGroups.get(token);

                // Note that this insertion method is worthwhile since the vast
                // majority
                // markGroup keys will have only one value.
                if (o == null) {
                    markGroups.put(token, token);
                } else if (o instanceof TokenEntry) {
                    List<TokenEntry> l = new ArrayList<>();
                    l.add((TokenEntry) o);
                    l.add(token);
                    markGroups.put(token, l);
                } else {
                    @SuppressWarnings("unchecked")
                    List<TokenEntry> l = (List<TokenEntry>) o;
                    l.add(token);
                }
            } else {
                lastHash = 0;
                for (int end = Math.max(0, i - min + 1); i > end; i--) {
                    token = code.get(i - 1);
                    lastHash = MOD * lastHash + token.getIdentifier();
                    if (token == TokenEntry.EOF) {
                        break;
                    }
                }
            }
        }
        return markGroups;
    }
}<|MERGE_RESOLUTION|>--- conflicted
+++ resolved
@@ -75,12 +75,7 @@
         matches = matchCollector.getMatches();
 
         for (Match match : matches) {
-<<<<<<< HEAD
-            for (Iterator<Mark> occurrences = match.iterator(); occurrences.hasNext();) {
-                Mark mark = occurrences.next();
-=======
             for (Mark mark : match) {
->>>>>>> 472e9a9f
                 TokenEntry token = mark.getToken();
                 int lineCount = tokens.getLineCount(token, match);
 
