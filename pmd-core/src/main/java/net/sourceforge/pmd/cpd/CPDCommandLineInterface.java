/**
 * BSD-style license; for more info see http://pmd.sourceforge.net/license.html
 */

package net.sourceforge.pmd.cpd;

<<<<<<< HEAD
=======
import java.io.File;
import java.io.FileNotFoundException;
import java.io.IOException;
import java.net.URISyntaxException;
import java.nio.file.Files;
import java.nio.file.Path;
import java.util.ArrayList;
>>>>>>> 0710b5a1
import java.util.Arrays;
import java.util.Collections;
import java.util.HashSet;
import java.util.LinkedHashMap;
import java.util.Map;
import java.util.Map.Entry;

import org.slf4j.Logger;
import org.slf4j.LoggerFactory;

import net.sourceforge.pmd.PMD;
import net.sourceforge.pmd.PMDVersion;
import net.sourceforge.pmd.annotation.InternalApi;
import net.sourceforge.pmd.cpd.CPD.StatusCode;
import net.sourceforge.pmd.internal.LogMessages;

import com.beust.jcommander.JCommander;
import com.beust.jcommander.ParameterException;

/**
 * @deprecated Internal API. Use {@link CPD#runCpd(String...)} or {@link CPD#main(String[])}
 *      in order to execute CPD.
 */
@Deprecated
@InternalApi
public final class CPDCommandLineInterface {
    private static final Logger LOG = LoggerFactory.getLogger(CPDCommandLineInterface.class);

    /**
     * @deprecated This is used for testing, but support for it will be removed in PMD 7.
     * Use {@link CPD#runCpd(String...)} to avoid exiting the VM. In PMD 7,
     * {@link CPD#main(String[])} will call {@link System#exit(int)} always.
     */
    @Deprecated
    public static final String NO_EXIT_AFTER_RUN = "net.sourceforge.pmd.cli.noExit";

    /**
     * @deprecated This is used for testing, but support for it will be removed in PMD 7.
     * Use {@link CPD#runCpd(String...)} to avoid exiting the VM. In PMD 7,
     * {@link CPD#main(String[])} will call {@link System#exit(int)} always.
     */
    @Deprecated
    public static final String STATUS_CODE_PROPERTY = "net.sourceforge.pmd.cli.status";

    static final String PROGRAM_NAME = "cpd";

    private CPDCommandLineInterface() { }

    @Deprecated
    public static void setStatusCodeOrExit(int status) {
        if (isExitAfterRunSet()) {
            System.exit(status);
        } else {
            setStatusCode(status);
        }
    }

    private static boolean isExitAfterRunSet() {
        String noExit = System.getenv(NO_EXIT_AFTER_RUN);
        if (noExit == null) {
            noExit = System.getProperty(NO_EXIT_AFTER_RUN);
        }
        return noExit == null;
    }

    private static void setStatusCode(int statusCode) {
        System.setProperty(STATUS_CODE_PROPERTY, Integer.toString(statusCode));
    }

    static StatusCode parseArgs(CPDConfiguration arguments, String... args) {
        JCommander jcommander = new JCommander(arguments);
        jcommander.setProgramName(PROGRAM_NAME);

        try {
            jcommander.parse(args);
            if (arguments.isHelp()) {
                jcommander.usage();
                System.out.println(buildUsageText());
                return StatusCode.OK;
            }
        } catch (ParameterException e) {
            System.err.println(e.getMessage());
            System.err.println(LogMessages.runWithHelpFlagMessage());
            return StatusCode.ERROR;
        }

        Map<String, String> deprecatedOptions = filterDeprecatedOptions(args);
        if (!deprecatedOptions.isEmpty()) {
            Entry<String, String> first = deprecatedOptions.entrySet().iterator().next();
            LOG.warn("Some deprecated options were used on the command-line, including {}", first.getKey());
            LOG.warn("Consider replacing it with {}", first.getValue());
        }

        arguments.postContruct();
        // Pass extra parameters as System properties to allow language
        // implementation to retrieve their associate values...
        CPDConfiguration.setSystemProperties(arguments);

        return null;
    }

    /**
     * @deprecated Use {@link CPD#main(String[])}
     */
    @Deprecated
    public static void main(String[] args) {
        setStatusCodeOrExit(CPD.runCpd(args).toInt());
    }

    private static Map<String, String> filterDeprecatedOptions(String... args) {
        Map<String, String> argSet = new LinkedHashMap<>(SUGGESTED_REPLACEMENT);
        argSet.keySet().retainAll(new HashSet<>(Arrays.asList(args)));
        return Collections.unmodifiableMap(argSet);
    }

    /** Map of deprecated option to suggested replacement. */
    private static final Map<String, String> SUGGESTED_REPLACEMENT;

    static {
        Map<String, String> m = new LinkedHashMap<>();

        m.put("--failOnViolation", "--fail-on-violation");
        m.put("-failOnViolation", "--fail-on-violation");
        m.put("--filelist", "--file-list");
        m.put("--files", "--dir");
        SUGGESTED_REPLACEMENT = Collections.unmodifiableMap(m);
    }

    /**
     * {@code CPD} now takes the sources from the {@code CPDConfiguration} itslef,
     * this method is now an noop and will be removed.
     * 
     * @deprecated This method is now a noop and will be removed, CPD does this itself.
     */
    @Deprecated
    public static void addSourceFilesToCPD(CPD cpd, CPDConfiguration arguments) {
<<<<<<< HEAD
        // noop
=======
        // Add files
        if (null != arguments.getFiles() && !arguments.getFiles().isEmpty()) {
            addSourcesFilesToCPD(arguments.getFiles(), cpd, !arguments.isNonRecursive());
        }

        // Add Database URIS
        if (null != arguments.getURI() && !"".equals(arguments.getURI())) {
            addSourceURIToCPD(arguments.getURI(), cpd);
        }

        if (null != arguments.getFileListPath() && !"".equals(arguments.getFileListPath())) {
            addFilesFromFilelist(arguments.getFileListPath(), cpd, !arguments.isNonRecursive());
        }
    }

    private static void addSourcesFilesToCPD(List<File> files, CPD cpd, boolean recursive) {
        try {
            for (File file : files) {
                if (!file.exists()) {
                    throw new FileNotFoundException("Couldn't find directory/file '" + file + "'");
                } else if (file.isDirectory()) {
                    if (recursive) {
                        cpd.addRecursively(file);
                    } else {
                        cpd.addAllInDirectory(file);
                    }
                } else {
                    cpd.add(file);
                }
            }
        } catch (IOException e) {
            throw new IllegalStateException(e);
        }
    }

    private static void addFilesFromFilelist(String inputFilePath, CPD cpd, boolean recursive) {
        List<File> files = new ArrayList<>();
        try {
            Path fileList = FileUtil.toExistingPath(inputFilePath);
            for (Path fileToAdd : FileUtil.readFilelistEntries(fileList)) {
                if (!Files.exists(fileToAdd)) {
                    throw new FileNotFoundException(fileToAdd.toString());
                }
                files.add(fileToAdd.toFile());
            }
            addSourcesFilesToCPD(files, cpd, recursive);
        } catch (IOException ex) {
            throw new IllegalStateException(ex);
        }
    }

    private static void addSourceURIToCPD(String uri, CPD cpd) {
        try {
            LOG.debug("Attempting DBURI={}", uri);
            DBURI dburi = new DBURI(uri);
            LOG.debug("Initialised DBURI={}", dburi);
            LOG.debug("Adding DBURI={} with DBType={}", dburi, dburi.getDbType());
            cpd.add(dburi);
        } catch (IOException | URISyntaxException e) {
            throw new IllegalStateException("uri=" + uri, e);
        }
>>>>>>> 0710b5a1
    }

    @Deprecated
    @InternalApi
    public static String buildUsageText() {
        String helpText = " For example on Windows:" + PMD.EOL;

        helpText += " C:\\>" + "pmd-bin-" + PMDVersion.VERSION + "\\bin\\cpd.bat"
                + " --minimum-tokens 100 --files c:\\jdk18\\src\\java" + PMD.EOL;
        helpText += PMD.EOL;

        helpText += " For example on *nix:" + PMD.EOL;
        helpText += " $ " + "pmd-bin-" + PMDVersion.VERSION + "/bin/run.sh cpd"
                + " --minimum-tokens 100 --files /path/to/java/code" + PMD.EOL;
        helpText += PMD.EOL;

        helpText += " Supported languages: " + Arrays.toString(LanguageFactory.supportedLanguages) + PMD.EOL;
        helpText += " Formats: " + Arrays.toString(CPDConfiguration.getRenderers()) + PMD.EOL;
        return helpText;
    }

}<|MERGE_RESOLUTION|>--- conflicted
+++ resolved
@@ -4,16 +4,6 @@
 
 package net.sourceforge.pmd.cpd;
 
-<<<<<<< HEAD
-=======
-import java.io.File;
-import java.io.FileNotFoundException;
-import java.io.IOException;
-import java.net.URISyntaxException;
-import java.nio.file.Files;
-import java.nio.file.Path;
-import java.util.ArrayList;
->>>>>>> 0710b5a1
 import java.util.Arrays;
 import java.util.Collections;
 import java.util.HashSet;
@@ -145,76 +135,12 @@
     /**
      * {@code CPD} now takes the sources from the {@code CPDConfiguration} itslef,
      * this method is now an noop and will be removed.
-     * 
+     *
      * @deprecated This method is now a noop and will be removed, CPD does this itself.
      */
     @Deprecated
     public static void addSourceFilesToCPD(CPD cpd, CPDConfiguration arguments) {
-<<<<<<< HEAD
         // noop
-=======
-        // Add files
-        if (null != arguments.getFiles() && !arguments.getFiles().isEmpty()) {
-            addSourcesFilesToCPD(arguments.getFiles(), cpd, !arguments.isNonRecursive());
-        }
-
-        // Add Database URIS
-        if (null != arguments.getURI() && !"".equals(arguments.getURI())) {
-            addSourceURIToCPD(arguments.getURI(), cpd);
-        }
-
-        if (null != arguments.getFileListPath() && !"".equals(arguments.getFileListPath())) {
-            addFilesFromFilelist(arguments.getFileListPath(), cpd, !arguments.isNonRecursive());
-        }
-    }
-
-    private static void addSourcesFilesToCPD(List<File> files, CPD cpd, boolean recursive) {
-        try {
-            for (File file : files) {
-                if (!file.exists()) {
-                    throw new FileNotFoundException("Couldn't find directory/file '" + file + "'");
-                } else if (file.isDirectory()) {
-                    if (recursive) {
-                        cpd.addRecursively(file);
-                    } else {
-                        cpd.addAllInDirectory(file);
-                    }
-                } else {
-                    cpd.add(file);
-                }
-            }
-        } catch (IOException e) {
-            throw new IllegalStateException(e);
-        }
-    }
-
-    private static void addFilesFromFilelist(String inputFilePath, CPD cpd, boolean recursive) {
-        List<File> files = new ArrayList<>();
-        try {
-            Path fileList = FileUtil.toExistingPath(inputFilePath);
-            for (Path fileToAdd : FileUtil.readFilelistEntries(fileList)) {
-                if (!Files.exists(fileToAdd)) {
-                    throw new FileNotFoundException(fileToAdd.toString());
-                }
-                files.add(fileToAdd.toFile());
-            }
-            addSourcesFilesToCPD(files, cpd, recursive);
-        } catch (IOException ex) {
-            throw new IllegalStateException(ex);
-        }
-    }
-
-    private static void addSourceURIToCPD(String uri, CPD cpd) {
-        try {
-            LOG.debug("Attempting DBURI={}", uri);
-            DBURI dburi = new DBURI(uri);
-            LOG.debug("Initialised DBURI={}", dburi);
-            LOG.debug("Adding DBURI={} with DBType={}", dburi, dburi.getDbType());
-            cpd.add(dburi);
-        } catch (IOException | URISyntaxException e) {
-            throw new IllegalStateException("uri=" + uri, e);
-        }
->>>>>>> 0710b5a1
     }
 
     @Deprecated
