--- conflicted
+++ resolved
@@ -23,10 +23,6 @@
 import net.sourceforge.pmd.lang.document.TextRange2d;
 import net.sourceforge.pmd.lang.rule.AbstractRule;
 import net.sourceforge.pmd.lang.rule.ParametricRuleViolation;
-<<<<<<< HEAD
-import net.sourceforge.pmd.processor.AbstractPMDProcessor;
-=======
->>>>>>> eee8b95a
 import net.sourceforge.pmd.properties.PropertyDescriptor;
 import net.sourceforge.pmd.reporting.FileAnalysisListener;
 import net.sourceforge.pmd.reporting.ViolationDecorator;
@@ -141,11 +137,7 @@
         Objects.requireNonNull(message, "Message was null");
         Objects.requireNonNull(formatArgs, "Format arguments were null, use an empty array");
 
-<<<<<<< HEAD
-        LanguageVersionHandler handler = node.getTextDocument().getLanguageVersion().getLanguageVersionHandler();
-=======
         LanguageVersionHandler handler = node.getAstInfo().getLanguageProcessor().services();
->>>>>>> eee8b95a
 
         FileLocation location = node.getReportLocation();
         if (beginLine != -1 && endLine != -1) {
@@ -225,12 +217,7 @@
 
 
     /**
-<<<<<<< HEAD
-     * Create a new RuleContext. This is internal API owned by {@link AbstractPMDProcessor}
-     * (can likely be hidden when everything relevant is moved into rule package).
-=======
      * Create a new RuleContext.
->>>>>>> eee8b95a
      *
      * The listener must be closed by its creator.
      */
