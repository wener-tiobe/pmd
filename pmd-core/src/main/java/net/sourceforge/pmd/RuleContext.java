/**
 * BSD-style license; for more info see http://pmd.sourceforge.net/license.html
 */

package net.sourceforge.pmd;

import java.text.MessageFormat;
import java.util.Objects;

import org.apache.commons.lang3.StringUtils;
import org.checkerframework.checker.nullness.qual.NonNull;

import net.sourceforge.pmd.Report.SuppressedViolation;
import net.sourceforge.pmd.annotation.InternalApi;
import net.sourceforge.pmd.lang.ast.Node;
import net.sourceforge.pmd.lang.rule.RuleViolationFactory;
import net.sourceforge.pmd.processor.AbstractPMDProcessor;
import net.sourceforge.pmd.reporting.FileAnalysisListener;
import net.sourceforge.pmd.util.document.FileLocation;

/**
 * The API for rules to report violations or errors during analysis.
 * This forwards events to a {@link FileAnalysisListener}. It implements
 * violation suppression by filtering some violations out, according to
 * the {@link ViolationSuppressor}s for the language.
 *
 * A RuleContext contains a Rule instance and violation reporting methods
 * implicitly report only for that rule. Contrary to PMD 6, RuleContext is
 * not unique throughout the analysis, a separate one is used per file and rule.
 */
public final class RuleContext {
    // todo move to package reporting

    // Rule contexts do not need to be thread-safe, within PmdRunnable
    // they are stack-local

    private static final Object[] NO_ARGS = new Object[0];

    private final FileAnalysisListener listener;
    private final Rule rule;

    private RuleContext(FileAnalysisListener listener, Rule rule) {
        Objects.requireNonNull(listener, "Listener was null");
        Objects.requireNonNull(rule, "Rule was null");
        this.listener = listener;
        this.rule = rule;
    }

    private String getDefaultMessage() {
        return rule.getMessage();
    }

    /**
     * Record a new violation of the contextual rule, at the given node.
     *
     * @param location Location of the violation
     */
    public void addViolation(Node location) {
        addViolationWithMessage(location, getDefaultMessage(), NO_ARGS);
    }

    /**
     * Record a new violation of the contextual rule, at the given node.
     * The default violation message ({@link Rule#getMessage()}) is formatted
     * using the given format arguments.
     *
     * @param location   Location of the violation
     * @param formatArgs Format arguments for the message
     *
     * @see MessageFormat
     */
    public void addViolation(Node location, Object... formatArgs) {
        addViolationWithMessage(location, getDefaultMessage(), formatArgs);
    }

    /**
     * Record a new violation of the contextual rule, at the given node.
     * The given violation message ({@link Rule#getMessage()}) is treated
     * as a format string for a {@link MessageFormat} and should hence use
     * appropriate escapes. No formatting arguments are provided.
     *
     * @param location Location of the violation
     * @param message  Violation message
     */
    public void addViolationWithMessage(Node location, String message) {
        addViolationWithPosition(location, -1, -1, message, NO_ARGS);
    }

    /**
     * Record a new violation of the contextual rule, at the given node.
     * The given violation message ({@link Rule#getMessage()}) is treated
     * as a format string for a {@link MessageFormat} and should hence use
     * appropriate escapes. The given formatting arguments are used.
     *
     * @param location   Location of the violation
     * @param message    Violation message
     * @param formatArgs Format arguments for the message
     */
    public void addViolationWithMessage(Node location, String message, Object... formatArgs) {
        addViolationWithPosition(location, -1, -1, message, formatArgs);
    }

<<<<<<< HEAD
    public void addViolationWithPosition(Node node, int beginLine, int endLine, String message, Object... formatArgs) {
        Objects.requireNonNull(node, "Node was null");
=======
    /**
     * Record a new violation of the contextual rule, at the given node.
     * The position is refined using the given begin and end line numbers.
     * The given violation message ({@link Rule#getMessage()}) is treated
     * as a format string for a {@link MessageFormat} and should hence use
     * appropriate escapes. The given formatting arguments are used.
     *
     * @param location   Location of the violation
     * @param message    Violation message
     * @param formatArgs Format arguments for the message
     */
    public void addViolationWithPosition(Node location, int beginLine, int endLine, String message, Object... formatArgs) {
        Objects.requireNonNull(location, "Node was null");
>>>>>>> d1ea31a1
        Objects.requireNonNull(message, "Message was null");
        Objects.requireNonNull(formatArgs, "Format arguments were null, use an empty array");

        RuleViolationFactory fact = node.getTextDocument().getLanguageVersion().getLanguageVersionHandler().getRuleViolationFactory();


        FileLocation location = node.getReportLocation();
        if (beginLine != -1 && endLine != -1) {
            location = FileLocation.location(location.getFileName(), beginLine, 1, endLine, 1);
        }

        RuleViolation violation = fact.createViolation(rule, node, location, makeMessage(message, formatArgs));

        SuppressedViolation suppressed = fact.suppressOrNull(node, violation);

        if (suppressed != null) {
            listener.onSuppressedRuleViolation(suppressed);
        } else {
            listener.onRuleViolation(violation);
        }
    }

    /**
     * Force the recording of a violation, ignoring the violation
     * suppression mechanism ({@link ViolationSuppressor}).
     * 
     * @param rv A violation
     */
    public void addViolationNoSuppress(RuleViolation rv) {
        listener.onRuleViolation(rv);
    }

    private static String makeMessage(@NonNull String message, Object[] args) {
        // Escape PMD specific variable message format, specifically the {
        // in the ${, so MessageFormat doesn't bitch.
        final String escapedMessage = StringUtils.replace(message, "${", "$'{'");
        return MessageFormat.format(escapedMessage, args);
    }

    /**
     * Create a new RuleContext. This is internal API owned by {@link AbstractPMDProcessor}
     * (can likely be hidden when everything relevant is moved into rule package).
     *
     * The listener must be closed by its creator.
     */
    @InternalApi
    public static RuleContext create(FileAnalysisListener listener, Rule rule) {
        return new RuleContext(listener, rule);
    }

}<|MERGE_RESOLUTION|>--- conflicted
+++ resolved
@@ -100,10 +100,6 @@
         addViolationWithPosition(location, -1, -1, message, formatArgs);
     }
 
-<<<<<<< HEAD
-    public void addViolationWithPosition(Node node, int beginLine, int endLine, String message, Object... formatArgs) {
-        Objects.requireNonNull(node, "Node was null");
-=======
     /**
      * Record a new violation of the contextual rule, at the given node.
      * The position is refined using the given begin and end line numbers.
@@ -115,9 +111,8 @@
      * @param message    Violation message
      * @param formatArgs Format arguments for the message
      */
-    public void addViolationWithPosition(Node location, int beginLine, int endLine, String message, Object... formatArgs) {
-        Objects.requireNonNull(location, "Node was null");
->>>>>>> d1ea31a1
+    public void addViolationWithPosition(Node node, int beginLine, int endLine, String message, Object... formatArgs) {
+        Objects.requireNonNull(node, "Node was null");
         Objects.requireNonNull(message, "Message was null");
         Objects.requireNonNull(formatArgs, "Format arguments were null, use an empty array");
 
