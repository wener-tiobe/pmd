/**
 * BSD-style license; for more info see http://pmd.sourceforge.net/license.html
 */

package net.sourceforge.pmd;

import java.io.File;
import java.io.IOException;
import java.io.OutputStreamWriter;
import java.io.Writer;
import java.net.URISyntaxException;
import java.sql.SQLException;
import java.util.ArrayList;
import java.util.Arrays;
import java.util.Collection;
import java.util.Collections;
import java.util.Comparator;
import java.util.HashSet;
import java.util.List;
import java.util.Set;
import java.util.logging.ConsoleHandler;
import java.util.logging.Level;
import java.util.logging.Logger;

import net.sourceforge.pmd.annotation.InternalApi;
import net.sourceforge.pmd.benchmark.TextTimingReportRenderer;
import net.sourceforge.pmd.benchmark.TimeTracker;
import net.sourceforge.pmd.benchmark.TimedOperation;
import net.sourceforge.pmd.benchmark.TimedOperationCategory;
import net.sourceforge.pmd.benchmark.TimingReport;
import net.sourceforge.pmd.benchmark.TimingReportRenderer;
import net.sourceforge.pmd.cache.NoopAnalysisCache;
import net.sourceforge.pmd.cli.PMDCommandLineInterface;
import net.sourceforge.pmd.cli.PMDParameters;
import net.sourceforge.pmd.lang.Language;
import net.sourceforge.pmd.lang.LanguageFilenameFilter;
import net.sourceforge.pmd.lang.LanguageVersion;
import net.sourceforge.pmd.lang.LanguageVersionDiscoverer;
import net.sourceforge.pmd.lang.LanguageVersionHandler;
import net.sourceforge.pmd.lang.ParserOptions;
import net.sourceforge.pmd.lang.ast.Parser;
import net.sourceforge.pmd.processor.AbstractPMDProcessor;
import net.sourceforge.pmd.processor.MonoThreadProcessor;
import net.sourceforge.pmd.processor.MultiThreadProcessor;
import net.sourceforge.pmd.renderers.Renderer;
import net.sourceforge.pmd.util.ClasspathClassLoader;
import net.sourceforge.pmd.util.FileUtil;
import net.sourceforge.pmd.util.IOUtil;
import net.sourceforge.pmd.util.database.DBMSMetadata;
import net.sourceforge.pmd.util.database.DBURI;
import net.sourceforge.pmd.util.database.SourceObject;
import net.sourceforge.pmd.util.datasource.DataSource;
import net.sourceforge.pmd.util.datasource.ReaderDataSource;
import net.sourceforge.pmd.util.log.ScopedLogHandlersManager;

/**
 * This is the main class for interacting with PMD. The primary flow of all Rule
 * process is controlled via interactions with this class. A command line
 * interface is supported, as well as a programmatic API for integrating PMD
 * with other software such as IDEs and Ant.
 */
public class PMD {

    private static final Logger LOG = Logger.getLogger(PMD.class.getName());

    /**
     * The line delimiter used by PMD in outputs. Usually the platform specific
     * line separator.
     */
    public static final String EOL = System.getProperty("line.separator", "\n");

    /** The default suppress marker string. */
    public static final String SUPPRESS_MARKER = "NOPMD";

    /**
     * Contains the configuration with which this PMD instance has been created.
     */
    protected final PMDConfiguration configuration;

    private final SourceCodeProcessor rulesetsFileProcessor;

    /**
     * Constant that contains always the current version of PMD.
     * @deprecated Use {@link PMDVersion#VERSION} instead.
     */
    @Deprecated // to be removed with PMD 7.0.0.
    public static final String VERSION = PMDVersion.VERSION;

    /**
     * Create a PMD instance using a default Configuration. Changes to the
     * configuration may be required.
     *
     * @deprecated Just use the static methods, and maintain your {@link PMDConfiguration} separately.
     */
    @Deprecated
    public PMD() {
        this(new PMDConfiguration());
    }

    /**
     * Create a PMD instance using the specified Configuration.
     *
     * @param configuration The runtime Configuration of PMD to use.
     *
     * @deprecated Just use the static methods, and maintain your {@link PMDConfiguration} separately.
     */
    @Deprecated
    public PMD(PMDConfiguration configuration) {
        this.configuration = configuration;
        this.rulesetsFileProcessor = new SourceCodeProcessor(configuration);
    }

    /**
     * Parses the given string as a database uri and returns a list of
     * datasources.
     *
     * @param uriString
     *            the URI to parse
     * @return list of data sources
     * @throws PMDException
     *             if the URI couldn't be parsed
     * @see DBURI
     *
     * @deprecated Will be hidden as part of the parsing of {@link PMD#getApplicableFiles(PMDConfiguration, Set)}
     */
    @Deprecated
    public static List<DataSource> getURIDataSources(String uriString) throws PMDException {
        List<DataSource> dataSources = new ArrayList<>();

        try {
            DBURI dbUri = new DBURI(uriString);
            DBMSMetadata dbmsMetadata = new DBMSMetadata(dbUri);
            LOG.log(Level.FINE, "DBMSMetadata retrieved");
            List<SourceObject> sourceObjectList = dbmsMetadata.getSourceObjectList();
            LOG.log(Level.FINE, "Located {0} database source objects", sourceObjectList.size());
            for (SourceObject sourceObject : sourceObjectList) {
                String falseFilePath = sourceObject.getPseudoFileName();
                LOG.log(Level.FINEST, "Adding database source object {0}", falseFilePath);

                try {
                    dataSources.add(new ReaderDataSource(dbmsMetadata.getSourceCode(sourceObject), falseFilePath));
                } catch (SQLException ex) {
                    if (LOG.isLoggable(Level.WARNING)) {
                        LOG.log(Level.WARNING, "Cannot get SourceCode for " + falseFilePath + "  - skipping ...", ex);
                    }
                }
            }
        } catch (URISyntaxException e) {
            throw new PMDException("Cannot get DataSources from DBURI - \"" + uriString + "\"", e);
        } catch (SQLException e) {
            throw new PMDException(
                    "Cannot get DataSources from DBURI, couldn't access the database - \"" + uriString + "\"", e);
        } catch (ClassNotFoundException e) {
            throw new PMDException(
                    "Cannot get DataSources from DBURI, probably missing database jdbc driver - \"" + uriString + "\"",
                    e);
        } catch (Exception e) {
            throw new PMDException("Encountered unexpected problem with URI \"" + uriString + "\"", e);
        }
        return dataSources;
    }

    /**
     * Helper method to get a configured parser for the requested language. The
     * parser is configured based on the given {@link PMDConfiguration}.
     *
     * @param languageVersion
     *            the requested language
     * @param configuration
     *            the given configuration
     * @return the pre-configured parser
     *
     * @deprecated This is internal
     */
    @Deprecated
    @InternalApi
    public static Parser parserFor(LanguageVersion languageVersion, PMDConfiguration configuration) {

        // TODO Handle Rules having different parser options.
        LanguageVersionHandler languageVersionHandler = languageVersion.getLanguageVersionHandler();
        ParserOptions options = languageVersionHandler.getDefaultParserOptions();
        if (configuration != null) {
            options.setSuppressMarker(configuration.getSuppressMarker());
        }
        return languageVersionHandler.getParser(options);
    }

    /**
     * Get the runtime configuration. The configuration can be modified to
     * affect how PMD behaves.
     *
     * @return The configuration.
     * @see PMDConfiguration
     *
     * @deprecated Don't create a PMD instance just to create a {@link PMDConfiguration}
     */
    @Deprecated
    public PMDConfiguration getConfiguration() {
        return configuration;
    }

    /**
     * Gets the source code processor.
     *
     * @return SourceCodeProcessor
     * @deprecated Source code processor is internal
     */
    @Deprecated
    public SourceCodeProcessor getSourceCodeProcessor() {
        return rulesetsFileProcessor;
    }

    /**
     * This method is the main entry point for command line usage.
     *
     * @param configuration the configuration to use
     * @return number of violations found.
     */
    public static int doPMD(final PMDConfiguration configuration) {

        // Load the RuleSets
<<<<<<< HEAD
        final RuleSetFactory ruleSetFactory =
            RulesetsFactoryUtils.getRulesetFactory(configuration, new ResourceLoader());
        final RuleSets ruleSets =
            RulesetsFactoryUtils.getRuleSetsWithBenchmark(configuration.getRuleSets(), ruleSetFactory);
=======
        final RuleSetFactory ruleSetFactory = RuleSetLoader.fromPmdConfig(configuration).toFactory();
        final RuleSets ruleSets = RulesetsFactoryUtils.getRuleSetsWithBenchmark(configuration.getRuleSets(), ruleSetFactory);
>>>>>>> fb983835
        if (ruleSets == null) {
            return PMDCommandLineInterface.NO_ERRORS_STATUS;
        }

        final Set<Language> languages = getApplicableLanguages(configuration, ruleSets);
        final List<DataSource> files = getApplicableFiles(configuration, languages);

        try {
            Renderer renderer;
            final List<Renderer> renderers;
            try (TimedOperation to = TimeTracker.startOperation(TimedOperationCategory.REPORTING)) {
                renderer = configuration.createRenderer();
                renderers = Collections.singletonList(renderer);
                renderer.setReportFile(configuration.getReportFile());
                renderer.start();
            }

<<<<<<< HEAD
            final RuleContext ctx = new RuleContext();
            final AtomicInteger violations = new AtomicInteger(0);
            ctx.getReport().addListener(new ThreadSafeReportListener() {
                @Override
                public void ruleViolationAdded(final RuleViolation ruleViolation) {
                    violations.getAndIncrement();
                }

            });

=======
            Report report;
>>>>>>> fb983835
            try (TimedOperation to = TimeTracker.startOperation(TimedOperationCategory.FILE_PROCESSING)) {
                report = processFiles(configuration, Arrays.asList(ruleSets.getAllRuleSets()), files, renderers);
            }

            try (TimedOperation rto = TimeTracker.startOperation(TimedOperationCategory.REPORTING)) {
                renderer.end();
                renderer.flush();
                return report.getViolations().size();
            }
        } catch (final Exception e) {
            String message = e.getMessage();
            if (message == null) {
                LOG.log(Level.SEVERE, "Exception during processing", e);
            } else {
                LOG.severe(message);
            }
            LOG.log(Level.FINE, "Exception during processing", e);
            LOG.info(PMDCommandLineInterface.buildUsageText());
            return PMDCommandLineInterface.NO_ERRORS_STATUS;
        } finally {
            /*
             * Make sure it's our own classloader before attempting to close it....
             * Maven + Jacoco provide us with a cloaseable classloader that if closed
             * will throw a ClassNotFoundException.
            */
            if (configuration.getClassLoader() instanceof ClasspathClassLoader) {
                IOUtil.tryCloseClassLoader(configuration.getClassLoader());
            }
        }
    }

    /**
     * Creates a new rule context, initialized with a new, empty report.
     *
     * @param sourceCodeFilename
     *            the source code filename
     * @param sourceCodeFile
     *            the source code file
     * @return the rule context
     *
     * @deprecated Not useful
     */
    @Deprecated
    public static RuleContext newRuleContext(String sourceCodeFilename, File sourceCodeFile) {

        RuleContext context = new RuleContext();
        context.setSourceCodeFile(sourceCodeFile);
        context.setReport(new Report());
        return context;
    }

    /**
     * Run PMD on a list of files using multiple threads - if more than one is
     * available
     *
     * @param configuration
     *            Configuration
     * @param ruleSetFactory
     *            RuleSetFactory
     * @param files
     *            List of {@link DataSource}s
     * @param ctx
     *            RuleContext
     * @param renderers
     *            List of {@link Renderer}s
     *
     * @deprecated Use {@link #processFiles(PMDConfiguration, List, Collection, List)}
     * so as not to depend on {@link RuleSetFactory}. Note that this sorts the list of data sources in-place,
     * which won't be fixed
     */
    @Deprecated
    public static void processFiles(final PMDConfiguration configuration, final RuleSetFactory ruleSetFactory,
                                    final List<DataSource> files, final RuleContext ctx, final List<Renderer> renderers) {
        // Note that this duplicates the other routine, because the old behavior was
        // that we parsed rulesets (a second time) inside the processor execution.
        // To not mess up error handling, we keep this behavior.

        encourageToUseIncrementalAnalysis(configuration);
        sortFiles(configuration, files);
        // Make sure the cache is listening for analysis results
        ctx.getReport().addListener(configuration.getAnalysisCache());

        final RuleSetFactory silentFactory = ruleSetFactory.toLoader().warnDeprecated(false).toFactory();
        newFileProcessor(configuration).processFiles(silentFactory, files, ctx, renderers);
        configuration.getAnalysisCache().persist();
    }

    /**
     * Run PMD using the given configuration. This replaces the other overload.
     *
     * @param configuration Configuration for the run. Note that the files,
     *                      and rulesets, are ignored, as they are supplied
     *                      as parameters
     * @param rulesets      Parsed rulesets
     * @param files         Files to process, will be closed by this method.
     * @param renderers     Renderers that render the report
     *
     * @return Report in which violations are accumulated
     *
     * @throws RuntimeException If processing fails
     */
    public static Report processFiles(final PMDConfiguration configuration,
                                      final List<RuleSet> rulesets,
                                      final Collection<? extends DataSource> files,
                                      final List<Renderer> renderers) {
        encourageToUseIncrementalAnalysis(configuration);
        Report report = new Report();
        report.addListener(configuration.getAnalysisCache());

        List<DataSource> sortedFiles = new ArrayList<>(files);
        sortFiles(configuration, sortedFiles);

        RuleContext ctx = new RuleContext();
        ctx.setReport(report);
        newFileProcessor(configuration).processFiles(new RuleSets(rulesets), sortedFiles, ctx, renderers);
        configuration.getAnalysisCache().persist();
        return report;
    }

    private static void sortFiles(final PMDConfiguration configuration, final List<DataSource> files) {
        if (configuration.isStressTest()) {
            // randomize processing order
            Collections.shuffle(files);
        } else {
            final boolean useShortNames = configuration.isReportShortNames();
            final String inputPaths = configuration.getInputPaths();
            Collections.sort(files, new Comparator<DataSource>() {
                @Override
                public int compare(DataSource left, DataSource right) {
                    String leftString = left.getNiceFileName(useShortNames, inputPaths);
                    String rightString = right.getNiceFileName(useShortNames, inputPaths);
                    return leftString.compareTo(rightString);
                }
            });
        }
    }

    private static void encourageToUseIncrementalAnalysis(final PMDConfiguration configuration) {
        if (!configuration.isIgnoreIncrementalAnalysis()
                && configuration.getAnalysisCache() instanceof NoopAnalysisCache
                && LOG.isLoggable(Level.WARNING)) {
            final String version =
                    PMDVersion.isUnknown() || PMDVersion.isSnapshot() ? "latest" : "pmd-" + PMDVersion.VERSION;
            LOG.warning("This analysis could be faster, please consider using Incremental Analysis: "
                    + "https://pmd.github.io/" + version + "/pmd_userdocs_incremental_analysis.html");
        }
    }

    /*
     * Check if multithreaded support is available. ExecutorService can also
     * be disabled if threadCount is not positive, e.g. using the
     * "-threads 0" command line option.
     */
    private static AbstractPMDProcessor newFileProcessor(final PMDConfiguration configuration) {
        return configuration.getThreads() > 0 ? new MultiThreadProcessor(configuration) : new MonoThreadProcessor(configuration);
    }

    /**
     * Determines all the files, that should be analyzed by PMD.
     *
     * @param configuration
     *            contains either the file path or the DB URI, from where to
     *            load the files
     * @param languages
     *            used to filter by file extension
     * @return List of {@link DataSource} of files
     */
    public static List<DataSource> getApplicableFiles(PMDConfiguration configuration, Set<Language> languages) {
        try (TimedOperation to = TimeTracker.startOperation(TimedOperationCategory.COLLECT_FILES)) {
            return internalGetApplicableFiles(configuration, languages);
        }
    }

    private static List<DataSource> internalGetApplicableFiles(PMDConfiguration configuration,
            Set<Language> languages) {
        LanguageFilenameFilter fileSelector = new LanguageFilenameFilter(languages);
        List<DataSource> files = new ArrayList<>();

        if (null != configuration.getInputPaths()) {
            files.addAll(FileUtil.collectFiles(configuration.getInputPaths(), fileSelector));
        }

        if (null != configuration.getInputUri()) {
            String uriString = configuration.getInputUri();
            try {
                List<DataSource> dataSources = getURIDataSources(uriString);

                files.addAll(dataSources);
            } catch (PMDException ex) {
                LOG.log(Level.SEVERE, "Problem with Input URI", ex);
                throw new RuntimeException("Problem with DBURI: " + uriString, ex);
            }
        }

        if (null != configuration.getInputFilePath()) {
            String inputFilePath = configuration.getInputFilePath();
            File file = new File(inputFilePath);
            try {
                if (!file.exists()) {
                    LOG.log(Level.SEVERE, "Problem with Input File Path", inputFilePath);
                    throw new RuntimeException("Problem with Input File Path: " + inputFilePath);
                } else {
                    String filePaths = FileUtil.readFilelist(new File(inputFilePath));
                    files.addAll(FileUtil.collectFiles(filePaths, fileSelector));
                }
            } catch (IOException ex) {
                LOG.log(Level.SEVERE, "Problem with Input File", ex);
                throw new RuntimeException("Problem with Input File Path: " + inputFilePath, ex);
            }

        }

        if (null != configuration.getIgnoreFilePath()) {
            String ignoreFilePath = configuration.getIgnoreFilePath();
            File file = new File(ignoreFilePath);
            try {
                if (!file.exists()) {
                    LOG.log(Level.SEVERE, "Problem with Ignore File Path", ignoreFilePath);
                    throw new RuntimeException("Problem with Ignore File Path: " + ignoreFilePath);
                } else {
                    String filePaths = FileUtil.readFilelist(new File(ignoreFilePath));
                    files.removeAll(FileUtil.collectFiles(filePaths, fileSelector));
                }
            } catch (IOException ex) {
                LOG.log(Level.SEVERE, "Problem with Ignore File", ex);
                throw new RuntimeException("Problem with Ignore File Path: " + ignoreFilePath, ex);
            }
        }
        return files;
    }

    private static Set<Language> getApplicableLanguages(final PMDConfiguration configuration, final RuleSets ruleSets) {
        final Set<Language> languages = new HashSet<>();
        final LanguageVersionDiscoverer discoverer = configuration.getLanguageVersionDiscoverer();

        for (final Rule rule : ruleSets.getAllRules()) {
            final Language ruleLanguage = rule.getLanguage();
            if (!languages.contains(ruleLanguage)) {
                final LanguageVersion version = discoverer.getDefaultLanguageVersion(ruleLanguage);
                if (RuleSet.applies(rule, version)) {
                    languages.add(ruleLanguage);
                    if (LOG.isLoggable(Level.FINE)) {
                        LOG.fine("Using " + ruleLanguage.getShortName() + " version: " + version.getShortName());
                    }
                }
            }
        }
        return languages;
    }

    /**
     * Entry to invoke PMD as command line tool. Note that this will invoke {@link System#exit(int)}.
     *
     * @param args
     *            command line arguments
     */
    public static void main(String[] args) {
        PMDCommandLineInterface.run(args);
    }

    /**
     * Parses the command line arguments and executes PMD. Returns the
     * exit code without exiting the VM.
     *
     * @param args
     *            command line arguments
     * @return the exit code, where <code>0</code> means successful execution,
     *         <code>1</code> means error, <code>4</code> means there have been
     *         violations found.
     */
    public static int run(final String[] args) {
        final PMDParameters params = PMDCommandLineInterface.extractParameters(new PMDParameters(), args, "pmd");

        if (params.isBenchmark()) {
            TimeTracker.startGlobalTracking();
        }

        int status = PMDCommandLineInterface.NO_ERRORS_STATUS;
        final PMDConfiguration configuration = params.toConfiguration();

        final Level logLevel = params.isDebug() ? Level.FINER : Level.INFO;
        final ScopedLogHandlersManager logHandlerManager = new ScopedLogHandlersManager(logLevel, new ConsoleHandler());
        final Level oldLogLevel = LOG.getLevel();
        // Need to do this, since the static logger has already been initialized
        // at this point
        LOG.setLevel(logLevel);

        try {
            int violations = PMD.doPMD(configuration);
            if (violations > 0 && configuration.isFailOnViolation()) {
                status = PMDCommandLineInterface.VIOLATIONS_FOUND;
            } else {
                status = PMDCommandLineInterface.NO_ERRORS_STATUS;
            }
        } catch (Exception e) {
            System.out.println(PMDCommandLineInterface.buildUsageText());
            System.out.println();
            System.err.println(e.getMessage());
            status = PMDCommandLineInterface.ERROR_STATUS;
        } finally {
            logHandlerManager.close();
            LOG.setLevel(oldLogLevel);

            if (params.isBenchmark()) {
                final TimingReport timingReport = TimeTracker.stopGlobalTracking();

                // TODO get specified report format from config
                final TimingReportRenderer renderer = new TextTimingReportRenderer();
                try {
                    // Don't close this writer, we don't want to close stderr
                    @SuppressWarnings("PMD.CloseResource")
                    final Writer writer = new OutputStreamWriter(System.err);
                    renderer.render(timingReport, writer);
                } catch (final IOException e) {
                    System.err.println(e.getMessage());
                }
            }
        }
        return status;
    }
}<|MERGE_RESOLUTION|>--- conflicted
+++ resolved
@@ -219,15 +219,10 @@
     public static int doPMD(final PMDConfiguration configuration) {
 
         // Load the RuleSets
-<<<<<<< HEAD
         final RuleSetFactory ruleSetFactory =
-            RulesetsFactoryUtils.getRulesetFactory(configuration, new ResourceLoader());
+            RuleSetLoader.fromPmdConfig(configuration).toFactory();
         final RuleSets ruleSets =
             RulesetsFactoryUtils.getRuleSetsWithBenchmark(configuration.getRuleSets(), ruleSetFactory);
-=======
-        final RuleSetFactory ruleSetFactory = RuleSetLoader.fromPmdConfig(configuration).toFactory();
-        final RuleSets ruleSets = RulesetsFactoryUtils.getRuleSetsWithBenchmark(configuration.getRuleSets(), ruleSetFactory);
->>>>>>> fb983835
         if (ruleSets == null) {
             return PMDCommandLineInterface.NO_ERRORS_STATUS;
         }
@@ -245,20 +240,7 @@
                 renderer.start();
             }
 
-<<<<<<< HEAD
-            final RuleContext ctx = new RuleContext();
-            final AtomicInteger violations = new AtomicInteger(0);
-            ctx.getReport().addListener(new ThreadSafeReportListener() {
-                @Override
-                public void ruleViolationAdded(final RuleViolation ruleViolation) {
-                    violations.getAndIncrement();
-                }
-
-            });
-
-=======
             Report report;
->>>>>>> fb983835
             try (TimedOperation to = TimeTracker.startOperation(TimedOperationCategory.FILE_PROCESSING)) {
                 report = processFiles(configuration, Arrays.asList(ruleSets.getAllRuleSets()), files, renderers);
             }
