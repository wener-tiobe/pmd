--- conflicted
+++ resolved
@@ -26,35 +26,12 @@
 import net.sourceforge.pmd.benchmark.TimingReportRenderer;
 import net.sourceforge.pmd.cache.NoopAnalysisCache;
 import net.sourceforge.pmd.cli.PMDCommandLineInterface;
-<<<<<<< HEAD
-import net.sourceforge.pmd.cli.PMDParameters;
-import net.sourceforge.pmd.lang.Language;
-import net.sourceforge.pmd.lang.LanguageFilenameFilter;
-import net.sourceforge.pmd.lang.LanguageLoader;
-import net.sourceforge.pmd.lang.LanguageRegistry;
-import net.sourceforge.pmd.lang.LanguageVersion;
-import net.sourceforge.pmd.lang.LanguageVersionDiscoverer;
-import net.sourceforge.pmd.lang.LanguageVersionHandler;
-import net.sourceforge.pmd.lang.Parser;
-import net.sourceforge.pmd.lang.ParserOptions;
-import net.sourceforge.pmd.processor.AbstractPMDProcessor;
-import net.sourceforge.pmd.processor.MonoThreadProcessor;
-import net.sourceforge.pmd.processor.MultiThreadProcessor;
-import net.sourceforge.pmd.renderers.Renderer;
-import net.sourceforge.pmd.util.ClasspathClassLoader;
-import net.sourceforge.pmd.util.FileUtil;
-import net.sourceforge.pmd.util.IOUtil;
-import net.sourceforge.pmd.util.database.DBMSMetadata;
-import net.sourceforge.pmd.util.database.DBURI;
-import net.sourceforge.pmd.util.database.SourceObject;
-=======
 import net.sourceforge.pmd.cli.PmdParametersParseResult;
 import net.sourceforge.pmd.cli.internal.CliMessages;
 import net.sourceforge.pmd.internal.Slf4jSimpleConfiguration;
 import net.sourceforge.pmd.renderers.Renderer;
 import net.sourceforge.pmd.reporting.ReportStats;
 import net.sourceforge.pmd.reporting.ReportStatsListener;
->>>>>>> 32a02cec
 import net.sourceforge.pmd.util.datasource.DataSource;
 import net.sourceforge.pmd.util.log.MessageReporter;
 import net.sourceforge.pmd.util.log.internal.SimpleMessageReporter;
@@ -94,20 +71,10 @@
     }
 
 
-<<<<<<< HEAD
-    /**
-     * Create a PMD instance using a default Configuration. Changes to the
-     * configuration may be required.
-     */
-    public PMD() {
-        this(new PMDConfiguration(LanguageRegistry.STATIC));
-    }
-=======
     private static ReportStats runAndReturnStats(PmdAnalysis pmd) {
         if (pmd.getRulesets().isEmpty()) {
             return ReportStats.empty();
         }
->>>>>>> 32a02cec
 
         @SuppressWarnings("PMD.CloseResource")
         ReportStatsListener listener = new ReportStatsListener();
@@ -159,68 +126,6 @@
      *
      * @deprecated Use {@link PmdAnalysis}
      */
-<<<<<<< HEAD
-    public static int doPMD(final PMDConfiguration configuration) {
-
-        // Load the RuleSets
-        final RuleSetFactory ruleSetFactory = RulesetsFactoryUtils.createFactory(configuration);
-        final RuleSets ruleSets = RulesetsFactoryUtils.getRuleSetsWithBenchmark(configuration.getRuleSets(), ruleSetFactory);
-        if (ruleSets == null) {
-            return PMDCommandLineInterface.NO_ERRORS_STATUS;
-        }
-
-        final Set<Language> languages = getApplicableLanguages(configuration, ruleSets);
-        final List<DataSource> files = getApplicableFiles(configuration, languages);
-
-        try {
-            Renderer renderer;
-            final List<Renderer> renderers;
-            try (TimedOperation to = TimeTracker.startOperation(TimedOperationCategory.REPORTING)) {
-                renderer = configuration.createRenderer();
-                renderers = Collections.singletonList(renderer);
-                renderer.setReportFile(configuration.getReportFile());
-                renderer.start();
-            }
-
-            final RuleContext ctx = new RuleContext();
-            final AtomicInteger violations = new AtomicInteger(0);
-            ctx.getReport().addListener(new ThreadSafeReportListener() {
-                @Override
-                public void ruleViolationAdded(final RuleViolation ruleViolation) {
-                    violations.getAndIncrement();
-                }
-
-            });
-
-            try (TimedOperation to = TimeTracker.startOperation(TimedOperationCategory.FILE_PROCESSING)) {
-                processFiles(configuration, ruleSetFactory, files, ctx, renderers);
-            }
-
-            try (TimedOperation rto = TimeTracker.startOperation(TimedOperationCategory.REPORTING)) {
-                renderer.end();
-                renderer.flush();
-                return violations.get();
-            }
-        } catch (final Exception e) {
-            String message = e.getMessage();
-            if (message == null) {
-                LOG.log(Level.SEVERE, "Exception during processing", e);
-            } else {
-                LOG.severe(message);
-            }
-            LOG.log(Level.FINE, "Exception during processing", e);
-            LOG.info(PMDCommandLineInterface.buildUsageText());
-            return PMDCommandLineInterface.NO_ERRORS_STATUS;
-        } finally {
-            /*
-             * Make sure it's our own classloader before attempting to close it....
-             * Maven + Jacoco provide us with a cloaseable classloader that if closed
-             * will throw a ClassNotFoundException.
-            */
-            if (configuration.getClassLoader() instanceof ClasspathClassLoader) {
-                IOUtil.tryCloseClassLoader(configuration.getClassLoader());
-            }
-=======
     @Deprecated
     public static Report processFiles(PMDConfiguration configuration,
                                       List<RuleSet> ruleSets,
@@ -236,7 +141,6 @@
             sortedFiles.sort(Comparator.comparing(ds -> ds.getNiceFileName(false, "")));
             pmd.performAnalysisImpl(listOf(reportBuilder), sortedFiles);
             return reportBuilder.getResult();
->>>>>>> 32a02cec
         }
     }
 
@@ -402,60 +306,11 @@
             this.code = code;
         }
 
-<<<<<<< HEAD
-        int status;
-        try (LanguageRegistry languageRegistry = LanguageLoader.DEFAULT.load()) { // TODO pass language properties to load
-
-            final PMDConfiguration configuration = params.toConfiguration(languageRegistry);
-
-            final Level logLevel = params.isDebug() ? Level.FINER : Level.INFO;
-            final ScopedLogHandlersManager logHandlerManager = new ScopedLogHandlersManager(logLevel, new ConsoleHandler());
-            final Level oldLogLevel = LOG.getLevel();
-            // Need to do this, since the static logger has already been initialized
-            // at this point
-            LOG.setLevel(logLevel);
-
-            try {
-                int violations = PMD.doPMD(configuration);
-                if (violations > 0 && configuration.isFailOnViolation()) {
-                    status = PMDCommandLineInterface.VIOLATIONS_FOUND;
-                } else {
-                    status = PMDCommandLineInterface.NO_ERRORS_STATUS;
-                }
-            } catch (Exception e) {
-                System.out.println(PMDCommandLineInterface.buildUsageText());
-                System.out.println();
-                System.err.println(e.getMessage());
-                status = PMDCommandLineInterface.ERROR_STATUS;
-            } finally {
-                logHandlerManager.close();
-                LOG.setLevel(oldLogLevel);
-
-                if (params.isBenchmark()) {
-                    final TimingReport timingReport = TimeTracker.stopGlobalTracking();
-
-                    // TODO get specified report format from config
-                    final TimingReportRenderer renderer = new TextTimingReportRenderer();
-                    try {
-                        // Don't close this writer, we don't want to close stderr
-                        @SuppressWarnings("PMD.CloseResource") final Writer writer = new OutputStreamWriter(System.err);
-                        renderer.render(timingReport, writer);
-                    } catch (final IOException e) {
-                        System.err.println(e.getMessage());
-                    }
-                }
-            }
-            return status;
-        } catch (Exception e) {
-            throw new RuntimeException(e);
-        }
-=======
         /** Returns the exit code as used in CLI. */
         public int toInt() {
             return this.code;
         }
 
->>>>>>> 32a02cec
     }
 
 }