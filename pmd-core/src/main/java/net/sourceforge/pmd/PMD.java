--- conflicted
+++ resolved
@@ -20,7 +20,8 @@
 import org.slf4j.event.Level;
 
 import net.sourceforge.pmd.Report.GlobalReportBuilderListener;
-import net.sourceforge.pmd.ReportStatsListener.ReportStats;
+import net.sourceforge.pmd.reporting.ReportStatsListener;
+import net.sourceforge.pmd.reporting.ReportStats;
 import net.sourceforge.pmd.benchmark.TextTimingReportRenderer;
 import net.sourceforge.pmd.benchmark.TimeTracker;
 import net.sourceforge.pmd.benchmark.TimingReport;
@@ -70,7 +71,7 @@
     }
 
 
-    private static ReportStatsListener.ReportStats runAndReturnStats(PmdAnalysis pmd) {
+    private static ReportStats runAndReturnStats(PmdAnalysis pmd) {
         if (pmd.getRulesets().isEmpty()) {
             return ReportStats.empty();
         }
@@ -97,7 +98,6 @@
         return stats;
     }
 
-<<<<<<< HEAD
 
     static void encourageToUseIncrementalAnalysis(final PMDConfiguration configuration) {
         if (!configuration.isIgnoreIncrementalAnalysis()
@@ -107,39 +107,6 @@
                 PMDVersion.isUnknown() || PMDVersion.isSnapshot() ? "latest" : "pmd-" + PMDVersion.VERSION;
             log.warn("This analysis could be faster, please consider using Incremental Analysis: "
                             + "https://pmd.github.io/{}/pmd_userdocs_incremental_analysis.html", version);
-=======
-    /**
-     * This method is the main entry point for command line usage.
-     *
-     * @param configuration the configuration to use
-     *
-     * @return number of violations found. Returns -1 in case of error.
-     *
-     * @deprecated Use {@link #runPmd(PMDConfiguration)}. Note that the return
-     *     value of doPMD changed in PMD 6.44.0 to return -1 in case of error.
-     *     Previously zero was returned in that case.
-     */
-    @Deprecated
-    @InternalApi
-    public static int doPMD(PMDConfiguration configuration) {
-        try (PmdAnalysis pmd = PmdAnalysis.create(configuration)) {
-            if (pmd.getRulesets().isEmpty()) {
-                return pmd.getLog().numErrors() > 0 ? -1 : 0;
-            }
-            try {
-                Report report = pmd.performAnalysisAndCollectReport();
-
-                if (!report.getProcessingErrors().isEmpty()) {
-                    printErrorDetected(report.getProcessingErrors().size());
-                }
-
-                return report.getViolations().size();
-            } catch (Exception e) {
-                pmd.getLog().errorEx("Exception during processing", e);
-                printErrorDetected(1);
-                return -1;
-            }
->>>>>>> 80e1265f
         }
     }
 
@@ -160,7 +127,6 @@
      * @deprecated Use {@link PmdAnalysis}
      */
     @Deprecated
-<<<<<<< HEAD
     public static Report processFiles(PMDConfiguration configuration,
                                       List<RuleSet> ruleSets,
                                       Collection<? extends DataSource> files,
@@ -175,78 +141,6 @@
             sortedFiles.sort(Comparator.comparing(ds -> ds.getNiceFileName(false, "")));
             pmd.performAnalysisImpl(listOf(reportBuilder), sortedFiles);
             return reportBuilder.getResult();
-=======
-    public static Report processFiles(final PMDConfiguration configuration,
-                                      final List<RuleSet> rulesets,
-                                      final Collection<? extends DataSource> files,
-                                      final List<Renderer> renderers) {
-        try (PmdAnalysis builder = PmdAnalysis.createWithoutCollectingFiles(configuration)) {
-            builder.addRuleSets(rulesets);
-            builder.addRenderers(renderers);
-            List<DataSource> sortedFiles = new ArrayList<>(files);
-            sortFiles(configuration, sortedFiles);
-            return builder.performAnalysisImpl(sortedFiles);
-        }
-    }
-
-    private static void sortFiles(final PMDConfiguration configuration, final List<DataSource> files) {
-        if (configuration.isStressTest()) {
-            // randomize processing order
-            Collections.shuffle(files);
-        } else {
-            final boolean useShortNames = configuration.isReportShortNames();
-            final String inputPaths = configuration.getInputPaths();
-            Collections.sort(files, new Comparator<DataSource>() {
-                @Override
-                public int compare(DataSource left, DataSource right) {
-                    String leftString = left.getNiceFileName(useShortNames, inputPaths);
-                    String rightString = right.getNiceFileName(useShortNames, inputPaths);
-                    return leftString.compareTo(rightString);
-                }
-            });
-        }
-    }
-
-    static void encourageToUseIncrementalAnalysis(final PMDConfiguration configuration) {
-        if (!configuration.isIgnoreIncrementalAnalysis()
-            && configuration.getAnalysisCache() instanceof NoopAnalysisCache
-            && LOG.isLoggable(Level.WARNING)) {
-            final String version =
-                PMDVersion.isUnknown() || PMDVersion.isSnapshot() ? "latest" : "pmd-" + PMDVersion.VERSION;
-            LOG.warning("This analysis could be faster, please consider using Incremental Analysis: "
-                            + "https://pmd.github.io/" + version + "/pmd_userdocs_incremental_analysis.html");
-        }
-    }
-
-    /*
-     * Check if multithreaded support is available. ExecutorService can also
-     * be disabled if threadCount is not positive, e.g. using the
-     * "-threads 0" command line option.
-     */
-    private static AbstractPMDProcessor newFileProcessor(final PMDConfiguration configuration) {
-        return configuration.getThreads() > 0 ? new MultiThreadProcessor(configuration) : new MonoThreadProcessor(configuration);
-    }
-
-    /**
-     * Determines all the files, that should be analyzed by PMD.
-     *
-     * @param configuration
-     *            contains either the file path or the DB URI, from where to
-     *            load the files
-     * @param languages
-     *            used to filter by file extension
-     * @return List of {@link DataSource} of files
-     *
-     * @deprecated This may leak resources and should not be used directly.
-     *     Use {@link PmdAnalysis}.
-     */
-    @Deprecated
-    public static List<DataSource> getApplicableFiles(PMDConfiguration configuration, Set<Language> languages) {
-        try (TimedOperation to = TimeTracker.startOperation(TimedOperationCategory.COLLECT_FILES)) {
-            @SuppressWarnings("PMD.CloseResource") // if we close the collector, data sources become invalid
-            FileCollector collector = FileCollectionUtil.collectFiles(configuration, languages, new SimplePmdLogger(LOG));
-            return FileCollectionUtil.collectorToDataSource(collector);
->>>>>>> 80e1265f
         }
     }
 
@@ -338,22 +232,12 @@
         log.info("Log level is at {}", defaultLogLevel);
 
         try {
-<<<<<<< HEAD
             PmdAnalysis pmd;
             try {
                 pmd = PmdAnalysis.create(configuration, pmdReporter);
             } catch (Exception e) {
                 pmdReporter.errorEx("Could not initialize analysis", e);
                 return StatusCode.ERROR;
-=======
-            int violations = PMD.doPMD(configuration);
-            if (violations < 0) {
-                status = StatusCode.ERROR;
-            } else if (violations > 0 && configuration.isFailOnViolation()) {
-                status = StatusCode.VIOLATIONS_FOUND;
-            } else {
-                status = StatusCode.OK;
->>>>>>> 80e1265f
             }
             try {
                 ReportStats stats;
