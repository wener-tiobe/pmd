--- conflicted
+++ resolved
@@ -3,7 +3,6 @@
 Previous versions of PMD can be downloaded here:
 http://sourceforge.net/projects/pmd/files/pmd/
 
-<<<<<<< HEAD
 
 ## 05-November-2016 - 5.5.2
 
@@ -261,7 +260,8 @@
     *   [#1488](https://sourceforge.net/p/pmd/bugs/1488/): \[apex] Windows line endings falsify the location of issues
     *   [#1491](https://sourceforge.net/p/pmd/bugs/1491/): \[core] CodeClimateRenderer: corrupt JSON output with real line breaks
     *   [#1492](https://sourceforge.net/p/pmd/bugs/1492/): \[core] PMD CLI: IncompatibleClassChangeError when running PMD
-=======
+
+
 ## 28-January-2017 - 5.4.4
 
 The PMD team is pleased to announce PMD 5.4.4
@@ -340,7 +340,6 @@
 *   [#154](https://github.com/pmd/pmd/pull/154): \[java] Fix #1547: UnusedImports: Adjust regex to support underscores
 *   [#170](https://github.com/pmd/pmd/pull/170): \[core] Ant Task Formatter encoding issue with XMLRenderer
 *   [#200](https://github.com/pmd/pmd/pull/200): \[javascript] Templatestring grammar fix
->>>>>>> ef327a78
 
 
 ## 04-November-2016 - 5.4.3
