# Changelog

## ????? - 5.6.0-SNAPSHOT

**New Supported Languages:**

**Feature Requests and Improvements:**

<<<<<<< HEAD
*   java
    *   Type Resolution performance improved by ~15%
=======
*   Core
    *     [#1538](https://sourceforge.net/p/pmd/bugs/1538/): \[core] Incremental analysis - All PMD analysis can now run incrementally using a local file cache. This can greatly reduce the analysis time when running from CLI or tools such as Ant, Maven or Gradle. New CLI and tasks `cache` argument i exposed.
>>>>>>> 0d684d25

**New/Modified/Deprecated Rules:**

*   apex
    *   New Security ruleset including:
        *   ApexBadCrypto
        *   ApexCSRF
        *   ApexInsecureEndpoint
        *   ApexOpenRedirect
        *   ApexSharingViolations
        *   ApexSOQLInjection
        *   ApexXSSFromEscapeFalse
        *   ApexXSSFromURLParam

**Pull Requests:**

*   [#123](https://github.com/pmd/pmd/pull/123): \[apex] Changing method names to lowercase so casing doesn't matter
<<<<<<< HEAD
*   [#124](https://github.com/pmd/pmd/pull/124): \[java] CPD: Properly handle enums with `-ignore-identifiers`
*   [#126](https://github.com/pmd/pmd/pull/126): \[java] Avoid creating a new String to qualify types
*   [#129](https://github.com/pmd/pmd/pull/129): \[plsql] Added correct parse of IS [NOT] NULL and multiline DML
*   [#135](https://github.com/pmd/pmd/pull/135): \[apex] New ruleset for Apex security
=======
*   [#125](https://github.com/pmd/pmd/pull/125): \[core] Incremental analysis
>>>>>>> 0d684d25

**Bugfixes:**

*   General
    *   [#1542](https://sourceforge.net/p/pmd/bugs/1542/): \[java] CPD throws an NPE when parsing enums with -ignore-identifiers
*   apex-apexunit
    *   [#1543](https://sourceforge.net/p/pmd/bugs/1543/): \[apex] ApexUnitTestClassShouldHaveAsserts assumes APEX is case sensitive
*   XML
    *   [#1518](https://sourceforge.net/p/pmd/bugs/1518/): \[xml] Error while processing xml file with ".webapp" in the file or directory name
*   psql
    *   [#1549](https://sourceforge.net/p/pmd/bugs/1549/): \[plsql] Parse error for IS [NOT] NULL construct


**API Changes:**<|MERGE_RESOLUTION|>--- conflicted
+++ resolved
@@ -6,13 +6,12 @@
 
 **Feature Requests and Improvements:**
 
-<<<<<<< HEAD
 *   java
     *   Type Resolution performance improved by ~15%
-=======
 *   Core
-    *     [#1538](https://sourceforge.net/p/pmd/bugs/1538/): \[core] Incremental analysis - All PMD analysis can now run incrementally using a local file cache. This can greatly reduce the analysis time when running from CLI or tools such as Ant, Maven or Gradle. New CLI and tasks `cache` argument i exposed.
->>>>>>> 0d684d25
+    *   [#1538](https://sourceforge.net/p/pmd/bugs/1538/): \[core] Incremental analysis - All PMD analysis can now run
+        incrementally using a local file cache. This can greatly reduce the analysis time when running from CLI or tools
+        such as Ant, Maven or Gradle. New CLI and tasks `cache` argument i exposed.
 
 **New/Modified/Deprecated Rules:**
 
@@ -30,14 +29,11 @@
 **Pull Requests:**
 
 *   [#123](https://github.com/pmd/pmd/pull/123): \[apex] Changing method names to lowercase so casing doesn't matter
-<<<<<<< HEAD
 *   [#124](https://github.com/pmd/pmd/pull/124): \[java] CPD: Properly handle enums with `-ignore-identifiers`
+*   [#125](https://github.com/pmd/pmd/pull/125): \[core] Incremental analysis
 *   [#126](https://github.com/pmd/pmd/pull/126): \[java] Avoid creating a new String to qualify types
 *   [#129](https://github.com/pmd/pmd/pull/129): \[plsql] Added correct parse of IS [NOT] NULL and multiline DML
 *   [#135](https://github.com/pmd/pmd/pull/135): \[apex] New ruleset for Apex security
-=======
-*   [#125](https://github.com/pmd/pmd/pull/125): \[core] Incremental analysis
->>>>>>> 0d684d25
 
 **Bugfixes:**
 
