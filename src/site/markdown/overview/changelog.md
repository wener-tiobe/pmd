# Changelog

## ????? - 5.4.3-SNAPSHOT

**New Supported Languages:**

**Feature Request and Improvements:**

**New/Modified/Deprecated Rules:**

**Pull Requests:**

*   [#35](https://github.com/adangel/pmd/pull/35): Javascript tokenizer now ignores comment tokens.
*   [#103](https://github.com/pmd/pmd/pull/103): \[java] \[apex] Fix for 1501: CyclomaticComplexity rule causes OOM when class reporting is disabled
*   [#110](https://github.com/pmd/pmd/pull/110): \[java] Fix parser error (issue 1530)
*   [#111](https://github.com/pmd/pmd/pull/111): \[java] Fix BooleanInstantiationRule for Java 8
*   [#112](https://github.com/pmd/pmd/pull/112): \[java] Fix ClassCastException on CloneMethodMustImplementCloneable

**Bugfixes:**

*   Java
    *   [#1501](https://sourceforge.net/p/pmd/bugs/1501/): \[java] \[apex] CyclomaticComplexity rule causes OOM when class reporting is disabled
    *   [#1530](https://sourceforge.net/p/pmd/bugs/1530/): \[java] Parser exception on Java code
*   java-basic/BooleanInstantiation
    *   [#1533](https://sourceforge.net/p/pmd/bugs/1533/): \[java] BooleanInstantiation: ClassCastException with Annotation
*   java-comments
    *   [#1522](https://sourceforge.net/p/pmd/bugs/1522/): \[java] CommentRequired: false positive
*   java-imports/UnusedImports
    *   [#1529](https://sourceforge.net/p/pmd/bugs/1529/): \[java] UnusedImports: The created rule violation has no class name
<<<<<<< HEAD
=======
*   java-typeresolution/CloneMethodMustImplementCloneable
    *   [#1534](https://sourceforge.net/p/pmd/bugs/1534/): \[java] CloneMethodMustImplementCloneable: ClassCastException with Annotation (java8)
*   java-unusedcode/UnusedLocalVariable
    *   [#1484](https://sourceforge.net/p/pmd/bugs/1484/): UnusedLocalVariable - false positive - parenthesis
*   java-unusedcode/UnusedModifier
    *   [#1480](https://sourceforge.net/p/pmd/bugs/1480/): false positive on public modifier used with inner interface in enum
>>>>>>> 9de0727e
*   General
    *   [#1499](https://sourceforge.net/p/pmd/bugs/1499/): \[core] CPD test break PMD 5.5.1 build on Windows
    *   [#1506](https://sourceforge.net/p/pmd/bugs/1506/): \[core] When runing any RuleTst, start/end methods not called
    *   [#1508](https://sourceforge.net/p/pmd/bugs/1508/): \[core] \[java] PMD is leaking file handles

**API Changes:**<|MERGE_RESOLUTION|>--- conflicted
+++ resolved
@@ -27,15 +27,8 @@
     *   [#1522](https://sourceforge.net/p/pmd/bugs/1522/): \[java] CommentRequired: false positive
 *   java-imports/UnusedImports
     *   [#1529](https://sourceforge.net/p/pmd/bugs/1529/): \[java] UnusedImports: The created rule violation has no class name
-<<<<<<< HEAD
-=======
 *   java-typeresolution/CloneMethodMustImplementCloneable
     *   [#1534](https://sourceforge.net/p/pmd/bugs/1534/): \[java] CloneMethodMustImplementCloneable: ClassCastException with Annotation (java8)
-*   java-unusedcode/UnusedLocalVariable
-    *   [#1484](https://sourceforge.net/p/pmd/bugs/1484/): UnusedLocalVariable - false positive - parenthesis
-*   java-unusedcode/UnusedModifier
-    *   [#1480](https://sourceforge.net/p/pmd/bugs/1480/): false positive on public modifier used with inner interface in enum
->>>>>>> 9de0727e
 *   General
     *   [#1499](https://sourceforge.net/p/pmd/bugs/1499/): \[core] CPD test break PMD 5.5.1 build on Windows
     *   [#1506](https://sourceforge.net/p/pmd/bugs/1506/): \[core] When runing any RuleTst, start/end methods not called
