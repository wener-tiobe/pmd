# Changelog

## ????? - 5.4.2-SNAPSHOT

**New Supported Languages:**

*   CPD supports now Swift (see [PR#33](https://github.com/adangel/pmd/pull/33)).

**Feature Request and Improvements:**

*   A JSON-renderer for PMD which is compatible with CodeClimate. See [PR#83](https://github.com/pmd/pmd/pull/83).
*   [#1360](https://sourceforge.net/p/pmd/bugs/1360/): Provide backwards compatibility for PMD configuration file

**New/Modified/Deprecated Rules:**

*   java-design/UseVargs: public static void main method is ignored now and so are methods, that are annotated
    with Override. See [PR#79](https://github.com/pmd/pmd/pull/79).

**Pull Requests:**

*   [#27](https://github.com/adangel/pmd/pull/27): Added support for Raw String Literals (C++11).
*   [#29](https://github.com/adangel/pmd/pull/29): Added support for files with UTF-8 BOM to JSP tokenizer.
*   [#30](https://github.com/adangel/pmd/pull/30): Removed file filter for files that are explicitly specified on the CPD command line using the '--files' command line option.
*   [#31](https://github.com/adangel/pmd/pull/31): Added file encoding detection to CPD.
*   [#32](https://github.com/adangel/pmd/pull/32): Extended Objective-C grammar to accept UTF-8 escapes (\uXXXX) in string literals.
*   [#33](https://github.com/adangel/pmd/pull/33): Added support for Swift to CPD.
*   [#79](https://github.com/pmd/pmd/pull/79): do not flag public static void main(String[]) as UseVarargs; ignore @Override for UseVarargs
*   [#80](https://github.com/pmd/pmd/pull/80): Update mvn-plugin.md
*   [#83](https://github.com/pmd/pmd/pull/83): Adds new Code Climate-compliant JSON renderer
*   [#85](https://github.com/pmd/pmd/pull/85): #1340 UseStringBufferForStringAppends False Positive with Ternary Operator

**Bugfixes:**

*   java-basic/DoubleCheckedLocking:
    *   [#1471](https://sourceforge.net/p/pmd/bugs/1471/): False positives for DoubleCheckedLocking
*   java-basic/SimplifiedTernary:
    *   [#1424](https://sourceforge.net/p/pmd/bugs/1424/): False positive with ternary operator
*   java-codesize/TooManyMethods:
    *   [#1457](https://sourceforge.net/p/pmd/bugs/1457/): TooManyMethods counts inner class methods
*   java-controversial/AvoidUsingShortType:
    *   [#1449](https://sourceforge.net/p/pmd/bugs/1449/): false positive when casting a variable to short
*   java-design/AccessorClassGeneration:
    *   [#1452](https://sourceforge.net/p/pmd/bugs/1452/): ArrayIndexOutOfBoundsException with Annotations for AccessorClassGenerationRule
*   java-design/UseUtilityClass:
    *   [#1467](https://sourceforge.net/p/pmd/bugs/1467/): UseUtilityClass can't correctly check functions with multiple annotations
*   java-imports/UnusedImports:
    *   [#1465](https://sourceforge.net/p/pmd/bugs/1465/): False Positve UnusedImports with javadoc @link
*   java-junit/TestClassWithoutTestCases:
    *   [#1453](https://sourceforge.net/p/pmd/bugs/1453/): Test Class Without Test Cases gives false positive
*   java-optimizations/UseStringBufferForStringAppends:
    *   [#1340](https://sourceforge.net/p/pmd/bugs/1340/): UseStringBufferForStringAppends False Positive with ternary operator
*   java-sunsecure/ArrayIsStoredDirectly:
    *   [#1475](https://sourceforge.net/p/pmd/bugs/1475/): False positive of MethodReturnsInternalArray
    *   [#1476](https://sourceforge.net/p/pmd/bugs/1476/): False positive of ArrayIsStoredDirectly
*   java-unnecessary/UnnecessaryFinalModifier:
    *   [#1464](https://sourceforge.net/p/pmd/bugs/1464/): UnnecessaryFinalModifier false positive on a @SafeVarargs method
*   java-unusedcode/UnusedFormalParameter:
    *   [#1456](https://sourceforge.net/p/pmd/bugs/1456/): UnusedFormalParameter should ignore overriding methods
*   java-unusedcode/UnusedLocalVariable
    *   [#1484](https://sourceforge.net/p/pmd/bugs/1484/): UnusedLocalVariable - false positive - parenthesis
*   General
<<<<<<< HEAD
    *   [#1455](https://sourceforge.net/p/pmd/bugs/1455/): PMD doesn't handle Java 8 explicit receiver parameters
    *   [#1458](https://sourceforge.net/p/pmd/bugs/1458/): Performance degradation scanning large XML files with XPath custom rules
    *   [#1461](https://sourceforge.net/p/pmd/bugs/1461/): Possible threading issue due to PR#75
    *   [#1470](https://sourceforge.net/p/pmd/bugs/1470/): Error with type-bound lambda
=======
    *   [#1481](https://sourceforge.net/p/pmd/bugs/1481/): no problems found results in blank file instead of empty xml
>>>>>>> 379b0de1

**API Changes:**

**CLI Changes:**

*   CPD: If a complete filename is specified, the language dependent filename filter is not applied. This allows
    to scan files, that are not using the standard file extension. If a directory is specified, the filename filter
    is still applied and only those files with the correct file extension of the language are scanned.
*   New command line parameter for PMD: `-norulesetcompatibility` - this disables the ruleset factory
    compatibility filter and fails, if e.g. an old rule name is used in the ruleset.
    See also [#1360](https://sourceforge.net/p/pmd/bugs/1360/).
    This option is also available for the ant task: `<noRuleSetCompatibility>true</noRuleSetCompatibility>`.
*   CPD: If no problems found, an empty report will be output instead of nothing. See also [#1481](https://sourceforge.net/p/pmd/bugs/1481/)<|MERGE_RESOLUTION|>--- conflicted
+++ resolved
@@ -59,14 +59,11 @@
 *   java-unusedcode/UnusedLocalVariable
     *   [#1484](https://sourceforge.net/p/pmd/bugs/1484/): UnusedLocalVariable - false positive - parenthesis
 *   General
-<<<<<<< HEAD
     *   [#1455](https://sourceforge.net/p/pmd/bugs/1455/): PMD doesn't handle Java 8 explicit receiver parameters
     *   [#1458](https://sourceforge.net/p/pmd/bugs/1458/): Performance degradation scanning large XML files with XPath custom rules
     *   [#1461](https://sourceforge.net/p/pmd/bugs/1461/): Possible threading issue due to PR#75
     *   [#1470](https://sourceforge.net/p/pmd/bugs/1470/): Error with type-bound lambda
-=======
     *   [#1481](https://sourceforge.net/p/pmd/bugs/1481/): no problems found results in blank file instead of empty xml
->>>>>>> 379b0de1
 
 **API Changes:**
 
@@ -75,8 +72,8 @@
 *   CPD: If a complete filename is specified, the language dependent filename filter is not applied. This allows
     to scan files, that are not using the standard file extension. If a directory is specified, the filename filter
     is still applied and only those files with the correct file extension of the language are scanned.
+*   CPD: If no problems found, an empty report will be output instead of nothing. See also [#1481](https://sourceforge.net/p/pmd/bugs/1481/)
 *   New command line parameter for PMD: `-norulesetcompatibility` - this disables the ruleset factory
     compatibility filter and fails, if e.g. an old rule name is used in the ruleset.
     See also [#1360](https://sourceforge.net/p/pmd/bugs/1360/).
-    This option is also available for the ant task: `<noRuleSetCompatibility>true</noRuleSetCompatibility>`.
-*   CPD: If no problems found, an empty report will be output instead of nothing. See also [#1481](https://sourceforge.net/p/pmd/bugs/1481/)+    This option is also available for the ant task: `<noRuleSetCompatibility>true</noRuleSetCompatibility>`.