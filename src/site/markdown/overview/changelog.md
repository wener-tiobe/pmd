# Changelog

## ????? - 5.5.3-SNAPSHOT

**New Supported Languages:**

**Feature Requests and Improvements:**

*   java
    *   Type Resolution performance improved by ~15%

**New/Modified/Deprecated Rules:**

*   apex
    *   New Security ruleset including:
        *   ApexBadCrypto
        *   ApexCRUDViolation
        *   ApexCSRF
        *   ApexInsecureEndpoint
        *   ApexOpenRedirect
        *   ApexSharingViolations
        *   ApexSOQLInjection
        *   ApexXSSFromEscapeFalse
        *   ApexXSSFromURLParam

**Pull Requests:**

*   [#123](https://github.com/pmd/pmd/pull/123): \[apex] Changing method names to lowercase so casing doesn't matter
*   [#124](https://github.com/pmd/pmd/pull/124): \[java] CPD: Properly handle enums with `-ignore-identifiers`
*   [#126](https://github.com/pmd/pmd/pull/126): \[java] Avoid creating a new String to qualify types
*   [#127](https://github.com/pmd/pmd/pull/127): \[java] Don't look twice for the same variables
*   [#128](https://github.com/pmd/pmd/pull/128): \[java] Minor optimizations to type resolution
*   [#129](https://github.com/pmd/pmd/pull/129): \[plsql] Added correct parse of IS [NOT] NULL and multiline DML
*   [#130](https://github.com/pmd/pmd/pull/130); \[core] Reduce thread contention
*   [#133](https://github.com/pmd/pmd/pull/133): \[java] UnnecessaryFullyQualifiedName can detect conflicts
<<<<<<< HEAD
*   [#134](https://github.com/pmd/pmd/pull/134): \[java] Symbol table can now handle inner classes
*   [#135](https://github.com/pmd/pmd/pull/135): \[apex] New ruleset for Apex security
*   [#137](https://github.com/pmd/pmd/pull/137): \[apex] Adjusted remediation points
*   [#138](https://github.com/pmd/pmd/pull/138): \[java] Make ClasspathClassLoader parallel capable
*   [#146](https://github.com/pmd/pmd/pull/146): \[apex] Detection of missing Apex CRUD checks for SOQL/DML operations
*   [#147](https://github.com/pmd/pmd/pull/147): \[apex] Adding XSS detection to return statements
*   [#148](https://github.com/pmd/pmd/pull/148): \[apex] Improving detection of SOQL injection
*   [#149](https://github.com/pmd/pmd/pull/149): \[apex] Whitelisting String.isEmpty and casting

**Bugfixes:**

*   General
    *   [#1542](https://sourceforge.net/p/pmd/bugs/1542/): \[java] CPD throws an NPE when parsing enums with -ignore-identifiers
*   apex-apexunit
    *   [#1543](https://sourceforge.net/p/pmd/bugs/1543/): \[apex] ApexUnitTestClassShouldHaveAsserts assumes APEX is case sensitive
*   Java
    *   [#1545](https://sourceforge.net/p/pmd/bugs/1545/): \[java] Symbol Table fails to resolve inner classes
*   java-imports
    *   [#1546](https://sourceforge.net/p/pmd/bugs/1546/): \[java] UnnecessaryFullyQualifiedNameRule doesn't take into consideration conflict resolution
*   java-logging-java
    *   [#1541](https://sourceforge.net/p/pmd/bugs/1541/): \[java] InvalidSlf4jMessageFormat: False positive with placeholder and exception
    *   [#1551](https://sourceforge.net/p/pmd/bugs/1551/): \[java] InvalidSlf4jMessageFormat: fails with NPE
=======
*   [#152](https://github.com/pmd/pmd/pull/152): \[java] fixes #1552 continue does not require break

**Bugfixes:**

*   java-design
    *   [#1552](https://sourceforge.net/p/pmd/bugs/1552/): \[java] MissingBreakInSwitch - False positive for continue
*   java-imports
    *   [#1546](https://sourceforge.net/p/pmd/bugs/1546/): \[java] UnnecessaryFullyQualifiedNameRule doesn't take into consideration conflict resolution
>>>>>>> 6096bb9c
*   XML
    *   [#1518](https://sourceforge.net/p/pmd/bugs/1518/): \[xml] Error while processing xml file with ".webapp" in the file or directory name
*   psql
    *   [#1549](https://sourceforge.net/p/pmd/bugs/1549/): \[plsql] Parse error for IS [NOT] NULL construct


**API Changes:**<|MERGE_RESOLUTION|>--- conflicted
+++ resolved
@@ -33,7 +33,6 @@
 *   [#129](https://github.com/pmd/pmd/pull/129): \[plsql] Added correct parse of IS [NOT] NULL and multiline DML
 *   [#130](https://github.com/pmd/pmd/pull/130); \[core] Reduce thread contention
 *   [#133](https://github.com/pmd/pmd/pull/133): \[java] UnnecessaryFullyQualifiedName can detect conflicts
-<<<<<<< HEAD
 *   [#134](https://github.com/pmd/pmd/pull/134): \[java] Symbol table can now handle inner classes
 *   [#135](https://github.com/pmd/pmd/pull/135): \[apex] New ruleset for Apex security
 *   [#137](https://github.com/pmd/pmd/pull/137): \[apex] Adjusted remediation points
@@ -42,6 +41,7 @@
 *   [#147](https://github.com/pmd/pmd/pull/147): \[apex] Adding XSS detection to return statements
 *   [#148](https://github.com/pmd/pmd/pull/148): \[apex] Improving detection of SOQL injection
 *   [#149](https://github.com/pmd/pmd/pull/149): \[apex] Whitelisting String.isEmpty and casting
+*   [#152](https://github.com/pmd/pmd/pull/152): \[java] fixes #1552 continue does not require break
 
 **Bugfixes:**
 
@@ -51,21 +51,13 @@
     *   [#1543](https://sourceforge.net/p/pmd/bugs/1543/): \[apex] ApexUnitTestClassShouldHaveAsserts assumes APEX is case sensitive
 *   Java
     *   [#1545](https://sourceforge.net/p/pmd/bugs/1545/): \[java] Symbol Table fails to resolve inner classes
+*   java-design
+    *   [#1552](https://sourceforge.net/p/pmd/bugs/1552/): \[java] MissingBreakInSwitch - False positive for continue
 *   java-imports
     *   [#1546](https://sourceforge.net/p/pmd/bugs/1546/): \[java] UnnecessaryFullyQualifiedNameRule doesn't take into consideration conflict resolution
 *   java-logging-java
     *   [#1541](https://sourceforge.net/p/pmd/bugs/1541/): \[java] InvalidSlf4jMessageFormat: False positive with placeholder and exception
     *   [#1551](https://sourceforge.net/p/pmd/bugs/1551/): \[java] InvalidSlf4jMessageFormat: fails with NPE
-=======
-*   [#152](https://github.com/pmd/pmd/pull/152): \[java] fixes #1552 continue does not require break
-
-**Bugfixes:**
-
-*   java-design
-    *   [#1552](https://sourceforge.net/p/pmd/bugs/1552/): \[java] MissingBreakInSwitch - False positive for continue
-*   java-imports
-    *   [#1546](https://sourceforge.net/p/pmd/bugs/1546/): \[java] UnnecessaryFullyQualifiedNameRule doesn't take into consideration conflict resolution
->>>>>>> 6096bb9c
 *   XML
     *   [#1518](https://sourceforge.net/p/pmd/bugs/1518/): \[xml] Error while processing xml file with ".webapp" in the file or directory name
 *   psql
