--- conflicted
+++ resolved
@@ -13,12 +13,9 @@
 
 **Pull Requests:**
 
-<<<<<<< HEAD
 *   [#123](https://github.com/pmd/pmd/pull/123): \[apex] Changing method names to lowercase so casing doesn't matter
 *   [#124](https://github.com/pmd/pmd/pull/124): \[java] CPD: Properly handle enums with `-ignore-identifiers`
-=======
 *   [#126](https://github.com/pmd/pmd/pull/126): \[java] Avoid creating a new String to qualify types
->>>>>>> 051f50e9
 
 **Bugfixes:**
 
