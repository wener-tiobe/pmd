--- conflicted
+++ resolved
@@ -295,11 +295,14 @@
     *   [#1551](https://sourceforge.net/p/pmd/bugs/1551/): \[java] InvalidSlf4jMessageFormat: fails with NPE
 *   java-optimizations
     *   [#215](https://github.com/pmd/pmd/issues/215): \[java] RedundantFieldInitializer report for annotation field not explicitly marked as final
-<<<<<<< HEAD
+*   java-strings
+    *   [#202](https://github.com/pmd/pmd/issues/202): \[java] \[doc] ConsecutiveAppendsShouldReuse is not really an optimization
 *   java-unnecessary
     *   [#199](https://github.com/pmd/pmd/issues/199): \[java] UselessParentheses: Parentheses in return statement are incorrectly reported as useless
-*   java-strings
-    *   [#202](https://github.com/pmd/pmd/issues/202): \[java] \[doc] ConsecutiveAppendsShouldReuse is not really an optimization
+*   java-unusedcode
+    *   [#246](https://github.com/pmd/pmd/issues/246): \[java] UnusedModifier doesn't check annotations
+    *   [#247](https://github.com/pmd/pmd/issues/247): \[java] UnusedModifier doesn't check annotations inner classes
+    *   [#248](https://github.com/pmd/pmd/issues/248): \[java] UnusedModifier doesn't check static keyword on nested enum declaration
 *   XML
     *   [#1518](https://sourceforge.net/p/pmd/bugs/1518/): \[xml] Error while processing xml file with ".webapp" in the file or directory name
 *   psql
@@ -307,12 +310,6 @@
 *   javascript
     *   [#201](https://github.com/pmd/pmd/issues/201): \[javascript] template strings are not correctly parsed
 
-=======
-*   java-unusedcode
-    *   [#246](https://github.com/pmd/pmd/issues/246): \[java] UnusedModifier doesn't check annotations
-    *   [#247](https://github.com/pmd/pmd/issues/247): \[java] UnusedModifier doesn't check annotations inner classes
-    *   [#248](https://github.com/pmd/pmd/issues/248): \[java] UnusedModifier doesn't check static keyword on nested enum declaration
->>>>>>> d9e86796
 
 ### API Changes
 
