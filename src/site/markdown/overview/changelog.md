# Changelog

<<<<<<< HEAD
## ????? - 5.6.0-SNAPSHOT
=======
## ????? - 5.5.3-SNAPSHOT
>>>>>>> a2014277

**New Supported Languages:**

**Feature Requests and Improvements:**

*   java
    *   Type Resolution performance improved by ~15%
*   Core
    *   [#1538](https://sourceforge.net/p/pmd/bugs/1538/): \[core] Incremental analysis - All PMD analysis can now run
        incrementally using a local file cache. This can greatly reduce the analysis time when running from CLI or tools
        such as Ant, Maven or Gradle. New CLI and tasks `cache` argument is exposed.

**New/Modified/Deprecated Rules:**

*   apex
    *   New Security ruleset including:
        *   ApexBadCrypto
        *   ApexCRUDViolation
        *   ApexCSRF
        *   ApexInsecureEndpoint
        *   ApexOpenRedirect
        *   ApexSharingViolations
        *   ApexSOQLInjection
        *   ApexXSSFromEscapeFalse
        *   ApexXSSFromURLParam

**Pull Requests:**

*   [#123](https://github.com/pmd/pmd/pull/123): \[apex] Changing method names to lowercase so casing doesn't matter
*   [#124](https://github.com/pmd/pmd/pull/124): \[java] CPD: Properly handle enums with `-ignore-identifiers`
<<<<<<< HEAD
*   [#125](https://github.com/pmd/pmd/pull/125): \[core] Incremental analysis
=======
>>>>>>> a2014277
*   [#126](https://github.com/pmd/pmd/pull/126): \[java] Avoid creating a new String to qualify types
*   [#127](https://github.com/pmd/pmd/pull/127): \[java] Don't look twice for the same variables
*   [#128](https://github.com/pmd/pmd/pull/128): \[java] Minor optimizations to type resolution
*   [#129](https://github.com/pmd/pmd/pull/129): \[plsql] Added correct parse of IS [NOT] NULL and multiline DML
*   [#130](https://github.com/pmd/pmd/pull/130); \[core] Reduce thread contention
*   [#131](https://github.com/pmd/pmd/pull/131): \[core] Make RuleSetFactory immutable
*   [#133](https://github.com/pmd/pmd/pull/133): \[java] UnnecessaryFullyQualifiedName can detect conflicts
*   [#134](https://github.com/pmd/pmd/pull/134): \[java] Symbol table can now handle inner classes
*   [#135](https://github.com/pmd/pmd/pull/135): \[apex] New ruleset for Apex security
*   [#137](https://github.com/pmd/pmd/pull/137): \[apex] Adjusted remediation points
*   [#138](https://github.com/pmd/pmd/pull/138): \[java] Make ClasspathClassLoader parallel capable
<<<<<<< HEAD
*   [#139](https://github.com/pmd/pmd/pull/139): \[java] Tiny improvements and code tidy up
*   [#140](https://github.com/pmd/pmd/pull/140): \[java] Make CloneMethodMustImplementCloneable over 500x faster
*   [#141](https://github.com/pmd/pmd/pull/141): \[java] Speedup PreserveStackTraceRule by over 7X
*   [#143](https://github.com/pmd/pmd/pull/143): \[core] Add documentation on analysis cache usage
*   [#144](https://github.com/pmd/pmd/pull/144): \[core] Create missing intermediate directories for cache
=======
*   [#140](https://github.com/pmd/pmd/pull/140): \[java] Make CloneMethodMustImplementCloneable over 500x faster
*   [#141](https://github.com/pmd/pmd/pull/141): \[java] Speedup PreserveStackTraceRule by over 7X
>>>>>>> a2014277
*   [#146](https://github.com/pmd/pmd/pull/146): \[apex] Detection of missing Apex CRUD checks for SOQL/DML operations
*   [#147](https://github.com/pmd/pmd/pull/147): \[apex] Adding XSS detection to return statements
*   [#148](https://github.com/pmd/pmd/pull/148): \[apex] Improving detection of SOQL injection
*   [#149](https://github.com/pmd/pmd/pull/149): \[apex] Whitelisting String.isEmpty and casting
*   [#152](https://github.com/pmd/pmd/pull/152): \[java] fixes #1552 continue does not require break
*   [#154](https://github.com/pmd/pmd/pull/154): \[java] Fix #1547: UnusedImports: Adjust regex to support underscores
*   [#158](https://github.com/pmd/pmd/pull/158): \[apex] Reducing FPs in SOQL with VF getter methods

**Bugfixes:**

*   General
    *   [#1542](https://sourceforge.net/p/pmd/bugs/1542/): \[java] CPD throws an NPE when parsing enums with -ignore-identifiers
*   apex-apexunit
    *   [#1543](https://sourceforge.net/p/pmd/bugs/1543/): \[apex] ApexUnitTestClassShouldHaveAsserts assumes APEX is case sensitive
*   Java
    *   [#1545](https://sourceforge.net/p/pmd/bugs/1545/): \[java] Symbol Table fails to resolve inner classes
*   java-design
    *   [#1552](https://sourceforge.net/p/pmd/bugs/1552/): \[java] MissingBreakInSwitch - False positive for continue
*   java-imports
    *   [#1546](https://sourceforge.net/p/pmd/bugs/1546/): \[java] UnnecessaryFullyQualifiedNameRule doesn't take into consideration conflict resolution
    *   [#1547](https://sourceforge.net/p/pmd/bugs/1547/): \[java] UnusedImportRule - False Positive for only usage in Javadoc - {@link ClassName#CONSTANT}
*   java-logging-java
    *   [#1541](https://sourceforge.net/p/pmd/bugs/1541/): \[java] InvalidSlf4jMessageFormat: False positive with placeholder and exception
    *   [#1551](https://sourceforge.net/p/pmd/bugs/1551/): \[java] InvalidSlf4jMessageFormat: fails with NPE
*   XML
    *   [#1518](https://sourceforge.net/p/pmd/bugs/1518/): \[xml] Error while processing xml file with ".webapp" in the file or directory name
*   psql
    *   [#1549](https://sourceforge.net/p/pmd/bugs/1549/): \[plsql] Parse error for IS [NOT] NULL construct


**API Changes:**

*   `net.sourceforge.pmd.RuleSetFactory` is now immutable and its behavior cannot be changed anymore.
    It provides constructors to create new adjusted instances. This allows to avoid synchronization in RuleSetFactory.
    See [PR #131](https://github.com/pmd/pmd/pull/131).<|MERGE_RESOLUTION|>--- conflicted
+++ resolved
@@ -1,10 +1,6 @@
 # Changelog
 
-<<<<<<< HEAD
 ## ????? - 5.6.0-SNAPSHOT
-=======
-## ????? - 5.5.3-SNAPSHOT
->>>>>>> a2014277
 
 **New Supported Languages:**
 
@@ -35,10 +31,7 @@
 
 *   [#123](https://github.com/pmd/pmd/pull/123): \[apex] Changing method names to lowercase so casing doesn't matter
 *   [#124](https://github.com/pmd/pmd/pull/124): \[java] CPD: Properly handle enums with `-ignore-identifiers`
-<<<<<<< HEAD
 *   [#125](https://github.com/pmd/pmd/pull/125): \[core] Incremental analysis
-=======
->>>>>>> a2014277
 *   [#126](https://github.com/pmd/pmd/pull/126): \[java] Avoid creating a new String to qualify types
 *   [#127](https://github.com/pmd/pmd/pull/127): \[java] Don't look twice for the same variables
 *   [#128](https://github.com/pmd/pmd/pull/128): \[java] Minor optimizations to type resolution
@@ -50,16 +43,11 @@
 *   [#135](https://github.com/pmd/pmd/pull/135): \[apex] New ruleset for Apex security
 *   [#137](https://github.com/pmd/pmd/pull/137): \[apex] Adjusted remediation points
 *   [#138](https://github.com/pmd/pmd/pull/138): \[java] Make ClasspathClassLoader parallel capable
-<<<<<<< HEAD
 *   [#139](https://github.com/pmd/pmd/pull/139): \[java] Tiny improvements and code tidy up
 *   [#140](https://github.com/pmd/pmd/pull/140): \[java] Make CloneMethodMustImplementCloneable over 500x faster
 *   [#141](https://github.com/pmd/pmd/pull/141): \[java] Speedup PreserveStackTraceRule by over 7X
 *   [#143](https://github.com/pmd/pmd/pull/143): \[core] Add documentation on analysis cache usage
 *   [#144](https://github.com/pmd/pmd/pull/144): \[core] Create missing intermediate directories for cache
-=======
-*   [#140](https://github.com/pmd/pmd/pull/140): \[java] Make CloneMethodMustImplementCloneable over 500x faster
-*   [#141](https://github.com/pmd/pmd/pull/141): \[java] Speedup PreserveStackTraceRule by over 7X
->>>>>>> a2014277
 *   [#146](https://github.com/pmd/pmd/pull/146): \[apex] Detection of missing Apex CRUD checks for SOQL/DML operations
 *   [#147](https://github.com/pmd/pmd/pull/147): \[apex] Adding XSS detection to return statements
 *   [#148](https://github.com/pmd/pmd/pull/148): \[apex] Improving detection of SOQL injection
