# PMD Release Notes

## ????? - 5.5.4-SNAPSHOT

The PMD team is pleased to announce PMD 5.5.4


### Table Of Contents

<<<<<<< HEAD
*   [New and noteworthy](#New_and_noteworthy)
    *   [New Rules](#New_Rules)
*   [Fixed Issues](#Fixed_Issues)
*   [API Changes](#API_Changes)
*   [External Contributions](#External_Contributions)


### New and noteworthy

#### New Rules

##### AccessorMethodGeneration (java-design)

When accessing a private field / method from another class, the Java compiler will generate a accessor methods
with package-private visibility. This adds overhead, and to the dex method count on Android. This situation can
be avoided by changing the visibility of the field / method from private to package-private.

For instance, it would report violations on code such as:

```
public class OuterClass {
    private int counter;
    /* package */ int id;

    public class InnerClass {
        InnerClass() {
            OuterClass.this.counter++; // wrong, accessor method will be generated
        }

        public int getOuterClassId() {
            return OuterClass.this.id; // id is package-private, no accessor method needed
        }
    }
}
```

This new rule is part of the `java-design` ruleset.
=======
* [New and noteworthy](#New_and_noteworthy)
    *   [Modified Rules](#Modified_Rules)
* [Fixed Issues](#Fixed_Issues)
* [API Changes](#API_Changes)
* [External Contributions](#External_Contributions)

### New and noteworthy

#### Modified Rules
>>>>>>> 912df6aa

*   The Java rule `UnusedModifier` (ruleset java-unusedcode) has been expanded to consider more redundant modifiers.
    *   Annotations marked as `abstract`.
    *   Nested annotations marked as `static`.
    *   Nested annotations within another interface or annotation marked as `public`.
    *   Classes, interfaces or annotations nested within an annotation marked as `public` or `static`.
    *   Nested enums marked as `static`.

### Fixed Issues

*   General
    *   [#234](https://github.com/pmd/pmd/issues/234): \[core] Zip file stream closes spuriously when loading rulesets
*   apex-complexity
    *   [#251](https://github.com/pmd/pmd/issues/251): \[apex] NCSS Type length is incorrect when using method chaining
*   java-basic
    *   [#232](https://github.com/pmd/pmd/issues/232): \[java] SimplifiedTernary: Incorrect ternary operation can be simplified.
*   java-design
    *   [#933](https://sourceforge.net/p/pmd/bugs/933/): \[java] UnnecessaryLocalBeforeReturn false positive for SuppressWarnings annotation
    *   [#1496](https://sourceforge.net/p/pmd/bugs/1496/): \[java] New Rule: AccesorMethodGeneration - complements accessor class rule
    *   [#216](https://github.com/pmd/pmd/issues/216): \[java] \[doc] NonThreadSafeSingleton: Be more explicit as to why double checked locking is not recommended
    *   [#219](https://github.com/pmd/pmd/issues/219): \[java] UnnecessaryLocalBeforeReturn: ClassCastException in switch case with local variable returned
    *   [#240](https://github.com/pmd/pmd/issues/240): \[java] UnnecessaryLocalBeforeReturn: Enhance by checking usages
*   java-optimizations
    *   [#215](https://github.com/pmd/pmd/issues/215): \[java] RedundantFieldInitializer report for annotation field not explicitly marked as final
*   java-unusedcode
    *   [#246](https://github.com/pmd/pmd/issues/246): \[java] UnusedModifier doesn't check annotations
    *   [#247](https://github.com/pmd/pmd/issues/247): \[java] UnusedModifier doesn't check annotations inner classes
    *   [#248](https://github.com/pmd/pmd/issues/248): \[java] UnusedModifier doesn't check static keyword on nested enum declaration

### API Changes


### External Contributions

*   [#227](https://github.com/pmd/pmd/pull/227): \[apex] Improving detection of getters
*   [#228](https://github.com/pmd/pmd/pull/228): \[apex] Excluding count from CRUD/FLS checks
*   [#229](https://github.com/pmd/pmd/pull/229): \[apex] Dynamic SOQL is safe against Integer, Boolean, Double
*   [#231](https://github.com/pmd/pmd/pull/231): \[apex] CRUD/FLS rule - add support for fields
<|MERGE_RESOLUTION|>--- conflicted
+++ resolved
@@ -7,9 +7,9 @@
 
 ### Table Of Contents
 
-<<<<<<< HEAD
 *   [New and noteworthy](#New_and_noteworthy)
     *   [New Rules](#New_Rules)
+    *   [Modified Rules](#Modified_Rules)
 *   [Fixed Issues](#Fixed_Issues)
 *   [API Changes](#API_Changes)
 *   [External Contributions](#External_Contributions)
@@ -45,17 +45,8 @@
 ```
 
 This new rule is part of the `java-design` ruleset.
-=======
-* [New and noteworthy](#New_and_noteworthy)
-    *   [Modified Rules](#Modified_Rules)
-* [Fixed Issues](#Fixed_Issues)
-* [API Changes](#API_Changes)
-* [External Contributions](#External_Contributions)
-
-### New and noteworthy
 
 #### Modified Rules
->>>>>>> 912df6aa
 
 *   The Java rule `UnusedModifier` (ruleset java-unusedcode) has been expanded to consider more redundant modifiers.
     *   Annotations marked as `abstract`.
