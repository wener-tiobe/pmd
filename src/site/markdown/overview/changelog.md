# Changelog

## ????? - 5.5.0-SNAPSHOT

**New Supported Languages:**

**Feature Request and Improvements:**

*   CPD: New command line parameter `--ignore-usings`: Ignore using directives in C# when comparing text.

**New/Modified/Deprecated Rules:**

*   Java
    *   Logging Java: **InvalidSlf4jMessageFormat** (rulesets/java/logging-java.xml/InvalidSlf4jMessageFormat)<br/>
        Check for invalid message format in slf4j loggers.

**Pull Requests:**

*   [#25](https://github.com/adangel/pmd/pull/25): Added option to exclude C# using directives from CPD analysis
*   [#72](https://github.com/pmd/pmd/pull/72): Added capability in Java and JSP parser for tracking tokens.
*   [#73](https://github.com/pmd/pmd/pull/73): Add rule to look for invalid message format in slf4j loggers
*   [#74](https://github.com/pmd/pmd/pull/74): Fix rendering CommentDefaultAccessModifier description as code
*   [#75](https://github.com/pmd/pmd/pull/75): RuleSetFactory Performance Enhancement
*   [#76](https://github.com/pmd/pmd/pull/76): fix formatting typos in an example of the DoNotCallGarbageCollectionExplicitly rule
*   [#77](https://github.com/pmd/pmd/pull/77): Fix various typos

**Bugfixes:**

<<<<<<< HEAD
*   java-comments/CommentDefaultAccessModifier
    *   [#1430](https://sourceforge.net/p/pmd/bugs/1430/): CommentDefaultAccessModifier triggers on field
        annotated with @VisibleForTesting
=======
*   java-finalizers/AvoidCallingFinalize
    *   [#1440](https://sourceforge.net/p/pmd/bugs/1440/): NPE in AvoidCallingFinalize
>>>>>>> 02c49ce8
*   java-unusedcode/UnusedPrivateField
    *   [#1428](https://sourceforge.net/p/pmd/bugs/1428/): False positive in UnusedPrivateField when local variable
        hides member variable
*   General
    *   [#1425](https://sourceforge.net/p/pmd/bugs/1425/): Invalid XML Characters in Output
    *   [#1429](https://sourceforge.net/p/pmd/bugs/1429/): Java - Parse Error: Cast in return expression

**API Changes:**<|MERGE_RESOLUTION|>--- conflicted
+++ resolved
@@ -26,14 +26,11 @@
 
 **Bugfixes:**
 
-<<<<<<< HEAD
 *   java-comments/CommentDefaultAccessModifier
     *   [#1430](https://sourceforge.net/p/pmd/bugs/1430/): CommentDefaultAccessModifier triggers on field
         annotated with @VisibleForTesting
-=======
 *   java-finalizers/AvoidCallingFinalize
     *   [#1440](https://sourceforge.net/p/pmd/bugs/1440/): NPE in AvoidCallingFinalize
->>>>>>> 02c49ce8
 *   java-unusedcode/UnusedPrivateField
     *   [#1428](https://sourceforge.net/p/pmd/bugs/1428/): False positive in UnusedPrivateField when local variable
         hides member variable
