--- conflicted
+++ resolved
@@ -1,10 +1,6 @@
 # Changelog
 
-<<<<<<< HEAD
 ## ????? - 5.5.0-SNAPSHOT
-=======
-## ????? - 5.4.1-SNAPSHOT
->>>>>>> 7a7ef4b9
 
 **New Supported Languages:**
 
@@ -19,11 +15,8 @@
 **Pull Requests:**
 
 *   [#72](https://github.com/pmd/pmd/pull/72): Added capability in Java and JSP parser for tracking tokens.
-<<<<<<< HEAD
 *   [#73](https://github.com/pmd/pmd/pull/73): Add rule to look for invalid message format in slf4j loggers
-=======
 *   [#74](https://github.com/pmd/pmd/pull/74): Fix rendering CommentDefaultAccessModifier description as code
->>>>>>> 7a7ef4b9
 
 **Bugfixes:**
 
