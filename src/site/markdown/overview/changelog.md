# PMD Release Notes

## ????? - 5.5.3-SNAPSHOT

The PMD team is pleased to announce PMD 5.5.3

The most significant changes are on analysis performance and a whole new **Apex Security Rule Set**.

Multithread performance has been enhanced by reducing thread-contention on a
bunch of areas. This is still an area of work, as the speedup of running
multithreaded analysis is still relatively small (4 threads produce less
than a 50% speedup). Future releases will keep improving on this area.

Once again, *Symbol Table* has been an area of great performance improvements.
This time we were able to further improve it's performance by roughly 10% on all
supported languages. In *Java* in particular, several more improvements were possible,
improving *Symbol Table* performance by a whooping 30%, that's over 5X faster
than PMD 5.5.1, when we first started working on it.

Java developers will also appreciate the revamp of `CloneMethodMustImplementCloneable`,
making it over 500X faster, and `PreserveStackTrace` which is now 7X faster.

### Table Of Contents

* [New and noteworthy](#New_and_noteworthy)
    * [Apex Security Rule Set](#Apex_Security_Rule_Set)
* [Fixed Issues](#Fixed_Issues)
* [API Changes](#API_Changes)
* [External Contributions](#External_Contributions)

### New and noteworthy

#### Apex Security Rule Set

A new ruleset focused on security has been added, consisting of a wide range of rules
to detect most common security problems.

##### ApexBadCrypto

The rule makes sure you are using randomly generated IVs and keys for `Crypto` calls.
Hard-wiring these values greatly compromises the security of encrypted data.

For instance, it would report violations on code such as:

```
public class without sharing Foo {
    Blob hardCodedIV = Blob.valueOf('Hardcoded IV 123');
    Blob hardCodedKey = Blob.valueOf('0000000000000000');
    Blob data = Blob.valueOf('Data to be encrypted');
    Blob encrypted = Crypto.encrypt('AES128', hardCodedKey, hardCodedIV, data);
}

```

##### ApexCRUDViolation

The rule validates you are checking for access permissions before a SOQL/SOSL/DML operation.
Since Apex runs in system mode not having proper permissions checks results in escalation of 
privilege and may produce runtime errors. This check forces you to handle such scenarios.

For example, the following code is considered valid:

```
public class Foo {
    public Contact foo(String status, String ID) {
        Contact c = [SELECT Status__c FROM Contact WHERE Id=:ID];

        // Make sure we can update the database before even trying
        if (!Schema.sObjectType.Contact.fields.Name.isUpdateable()) {
            return null;
        }

        c.Status__c = status;
        update c;
        return c;
    }
}
```

##### ApexCSRF

Check to avoid making DML operations in Apex class constructor/init method. This prevents
modification of the database just by accessing a page.

For instance, the following code would be invalid:

```
public class Foo {
    public init() {
        insert data;
    }

    public Foo() {
        insert data;
    }
}
```

##### ApexDangerousMethods

Checks against calling dangerous methods.

For the time being, it reports:

* Against `FinancialForce`'s `Configuration.disableTriggerCRUDSecurity()`. Disabling CRUD security
opens the door to several attacks and requires manual validation, which is unreliable.
* Calling `System.debug` passing sensitive data as parameter, which could lead to exposure
of private data.

##### ApexInsecureEndpoint

Checks against accessing endpoints under plain **http**. You should always use
**https** for security.

##### ApexOpenRedirect

Checks against redirects to user-controlled locations. This prevents attackers from
redirecting users to phishing sites.

For instance, the following code would be reported:

```
public class without sharing Foo {
    String unsafeLocation = ApexPage.getCurrentPage().getParameters.get('url_param');
    PageReference page() {
       return new PageReference(unsafeLocation);
    }
}
```

##### ApexSharingViolations

Detect classes declared without explicit sharing mode if DML methods are used. This
forces the developer to take access restrictions into account before modifying objects.

##### ApexSOQLInjection

Detects the usage of untrusted / unescaped variables in DML queries.

For instance, it would report on:

```
public class Foo {
    public void test1(String t1) {
        Database.query('SELECT Id FROM Account' + t1);
    }
}
```

##### ApexSuggestUsingNamedCred

Detects hardcoded credentials used in requests to an endpoint.

You should refrain from hardcoding credentials:
  * They are hard to mantain by being mixed in application code
  * Particularly hard to update them when used from different classes
  * Granting a developer access to the codebase means granting knowledge
     of credentials, keeping a two-level access is not possible.
  * Using different credentials for different environments is troublesome
     and error-prone.

Instead, you should use *Named Credentials* and a callout endpoint.

For more information, you can check [this](https://developer.salesforce.com/docs/atlas.en-us.apexcode.meta/apexcode/apex_callouts_named_credentials.htm)

##### ApexXSSFromEscapeFalse

Reports on calls to `addError` with disabled escaping. The message passed to `addError`
will be displayed directly to the user in the UI, making it prime ground for XSS
attacks if unescaped.

##### ApexXSSFromURLParam

Makes sure that all values obtained from URL parameters are properly escaped / sanitized
to avoid XSS attacks.

#### Modified Rules

The Java rule "UseLocaleWithCaseConversions" (ruleset java-design) has been modified, to detect calls
to `toLowerCase` and to `toUpperCase` also within method call chains. This leads to more detected cases
and potentially new false positives.
See also [bugfix #1556](https://sourceforge.net/p/pmd/bugs/1556/).


### Fixed Issues

*   General
    *   [#1511](https://sourceforge.net/p/pmd/bugs/1511/): \[core] Inconsistent behavior of Rule.start/Rule.end
    *   [#1542](https://sourceforge.net/p/pmd/bugs/1542/): \[java] CPD throws an NPE when parsing enums with -ignore-identifiers
*   apex-apexunit
    *   [#1543](https://sourceforge.net/p/pmd/bugs/1543/): \[apex] ApexUnitTestClassShouldHaveAsserts assumes APEX is case sensitive
*   apex-complexity
    *   [#183](https://github.com/pmd/pmd/issues/183): \[apex] NCSS Method length is incorrect when using method chaining
*   Java
    *   [#1545](https://sourceforge.net/p/pmd/bugs/1545/): \[java] Symbol Table fails to resolve inner classes
*   java-design
    *   [#1552](https://sourceforge.net/p/pmd/bugs/1552/): \[java] MissingBreakInSwitch - False positive for continue
    *   [#1556](https://sourceforge.net/p/pmd/bugs/1556/): \[java] UseLocaleWithCaseConversions does not works with `ResultSet` (false negative)
    *   [#177](https://github.com/pmd/pmd/issues/177): \[java] SingularField with lambdas as final fields
*   java-imports
    *   [#1546](https://sourceforge.net/p/pmd/bugs/1546/): \[java] UnnecessaryFullyQualifiedNameRule doesn't take into consideration conflict resolution
    *   [#1547](https://sourceforge.net/p/pmd/bugs/1547/): \[java] UnusedImportRule - False Positive for only usage in Javadoc - {@link ClassName#CONSTANT}
    *   [#1555](https://sourceforge.net/p/pmd/bugs/1555/): \[java] UnnecessaryFullyQualifiedName: Really necessary fully qualified name
*   java-logging-java
    *   [#1541](https://sourceforge.net/p/pmd/bugs/1541/): \[java] InvalidSlf4jMessageFormat: False positive with placeholder and exception
    *   [#1551](https://sourceforge.net/p/pmd/bugs/1551/): \[java] InvalidSlf4jMessageFormat: fails with NPE
*   XML
    *   [#1518](https://sourceforge.net/p/pmd/bugs/1518/): \[xml] Error while processing xml file with ".webapp" in the file or directory name
*   psql
    *   [#1549](https://sourceforge.net/p/pmd/bugs/1549/): \[plsql] Parse error for IS [NOT] NULL construct
*   javascript
    *   [#201](https://github.com/pmd/pmd/issues/201): \[javascript] template strings are not correctly parsed


### API Changes

*   `net.sourceforge.pmd.RuleSetFactory` is now immutable and its behavior cannot be changed anymore.
    It provides constructors to create new adjusted instances. This allows to avoid synchronization in RuleSetFactory.
    See [PR #131](https://github.com/pmd/pmd/pull/131).

### External Contributions

*   [#123](https://github.com/pmd/pmd/pull/123): \[apex] Changing method names to lowercase so casing doesn't matter
*   [#129](https://github.com/pmd/pmd/pull/129): \[plsql] Added correct parse of IS [NOT] NULL and multiline DML
*   [#137](https://github.com/pmd/pmd/pull/137): \[apex] Adjusted remediation points
*   [#146](https://github.com/pmd/pmd/pull/146): \[apex] Detection of missing Apex CRUD checks for SOQL/DML operations
*   [#147](https://github.com/pmd/pmd/pull/147): \[apex] Adding XSS detection to return statements
*   [#148](https://github.com/pmd/pmd/pull/148): \[apex] Improving detection of SOQL injection
*   [#149](https://github.com/pmd/pmd/pull/149): \[apex] Whitelisting String.isEmpty and casting
*   [#152](https://github.com/pmd/pmd/pull/152): \[java] fixes #1552 continue does not require break
*   [#154](https://github.com/pmd/pmd/pull/154): \[java] Fix #1547: UnusedImports: Adjust regex to support underscores
*   [#158](https://github.com/pmd/pmd/pull/158): \[apex] Reducing FPs in SOQL with VF getter methods
*   [#160](https://github.com/pmd/pmd/pull/160): \[apex] Flagging of dangerous method call
*   [#163](https://github.com/pmd/pmd/pull/163): \[apex] Flagging of System.debug
*   [#165](https://github.com/pmd/pmd/pull/165): \[apex] Improving open redirect rule to avoid test classes/methods
*   [#167](https://github.com/pmd/pmd/pull/167): \[apex] GC and thread safety changes
*   [#169](https://github.com/pmd/pmd/pull/169): \[apex] Improving detection for DML with inline new object
*   [#170](https://github.com/pmd/pmd/pull/170): \[core] Ant Task Formatter encoding issue with XMLRenderer
*   [#172](https://github.com/pmd/pmd/pull/172): \[apex] Bug fix, detects both Apex fields and class members
*   [#175](https://github.com/pmd/pmd/pull/175): \[apex] ApexXSSFromURLParam: Adding missing casting methods
*   [#176](https://github.com/pmd/pmd/pull/176): \[apex] Bug fix for FP: open redirect for strings prefixed with / is safe
*   [#179](https://github.com/pmd/pmd/pull/179): \[apex] Legacy test class declaration support
*   [#181](https://github.com/pmd/pmd/pull/181): \[apex] Control flow based CRUD rule checking
*   [#184](https://github.com/pmd/pmd/pull/184): \[apex] Improving open redirect detection for static fields & assignment operations
*   [#189](https://github.com/pmd/pmd/pull/189): \[apex] Bug fix of SOQL concatenated vars detection
*   [#191](https://github.com/pmd/pmd/pull/191): \[apex] Detection of sharing violation when Database. methods are used
*   [#192](https://github.com/pmd/pmd/pull/192): \[apex] Dead code removal
<<<<<<< HEAD
*   [#200](https://github.com/pmd/pmd/pull/200): \[javascript] Templatestring grammar fix
=======
*   [#204](https://github.com/pmd/pmd/pull/204): \[apex] Sharing violation SOQL detection bug fix
>>>>>>> 58b8ad0e
<|MERGE_RESOLUTION|>--- conflicted
+++ resolved
@@ -245,8 +245,5 @@
 *   [#189](https://github.com/pmd/pmd/pull/189): \[apex] Bug fix of SOQL concatenated vars detection
 *   [#191](https://github.com/pmd/pmd/pull/191): \[apex] Detection of sharing violation when Database. methods are used
 *   [#192](https://github.com/pmd/pmd/pull/192): \[apex] Dead code removal
-<<<<<<< HEAD
 *   [#200](https://github.com/pmd/pmd/pull/200): \[javascript] Templatestring grammar fix
-=======
 *   [#204](https://github.com/pmd/pmd/pull/204): \[apex] Sharing violation SOQL detection bug fix
->>>>>>> 58b8ad0e
