# Changelog

## ????? - 5.5.0-SNAPSHOT

**New Supported Languages:**

*   CPD now supports Perl. See [PR#82](https://github.com/pmd/pmd/pull/82).
*   CPD now supports Swift. See [PR#33](https://github.com/adangel/pmd/pull/33).

**Feature Request and Improvements:**

*   CPD: New command line parameter `--ignore-usings`: Ignore using directives in C# when comparing text.
*   A JSON-renderer for PMD which is compatible with CodeClimate. See [PR#83](https://github.com/pmd/pmd/pull/83).

**New/Modified/Deprecated Rules:**

*   Java
    *   Logging Java: **InvalidSlf4jMessageFormat** (rulesets/java/logging-java.xml/InvalidSlf4jMessageFormat)<br/>
        Check for invalid message format in slf4j loggers.
*   java-comments/CommentRequired: New property `serialVersionUIDCommentRequired` which controls the comment requirements
    for *serialVersionUID* fields. By default, no comment is required for this field.
*   java-design/UseVargs: public static void main method is ignored now and so are methods, that are annotated
    with Override. See [PR#79](https://github.com/pmd/pmd/pull/79).

**Pull Requests:**

*   [#25](https://github.com/adangel/pmd/pull/25): Added option to exclude C# using directives from CPD analysis
*   [#27](https://github.com/adangel/pmd/pull/27): Added support for Raw String Literals (C++11).
*   [#29)(https://github.com/adangel/pmd/pull/29): Added support for files with UTF-8 BOM to JSP tokenizer.
*   [#30](https://github.com/adangel/pmd/pull/30): Removed file filter for files that are explicitly specified on the CPD command line using the '--files' command line option.
*   [#31](https://github.com/adangel/pmd/pull/31): Added file encoding detection to CPD.
*   [#32](https://github.com/adangel/pmd/pull/32): Extended Objective-C grammar to accept UTF-8 escapes (\uXXXX) in string literals.
*   [#33](https://github.com/adangel/pmd/pull/33): Added support for Swift to CPD.
*   [#72](https://github.com/pmd/pmd/pull/72): Added capability in Java and JSP parser for tracking tokens.
*   [#73](https://github.com/pmd/pmd/pull/73): Add rule to look for invalid message format in slf4j loggers
*   [#74](https://github.com/pmd/pmd/pull/74): Fix rendering CommentDefaultAccessModifier description as code
*   [#75](https://github.com/pmd/pmd/pull/75): RuleSetFactory Performance Enhancement
*   [#76](https://github.com/pmd/pmd/pull/76): fix formatting typos in an example of the DoNotCallGarbageCollectionExplicitly rule
*   [#77](https://github.com/pmd/pmd/pull/77): Fix various typos
*   [#78](https://github.com/pmd/pmd/pull/78): Add Builder pattern check to the MissingStaticMethodInNonInstantiatableClass rule
*   [#79](https://github.com/pmd/pmd/pull/79): do not flag public static void main(String[]) as UseVarargs; ignore @Override for UseVarargs
*   [#80](https://github.com/pmd/pmd/pull/80): Update mvn-plugin.md
*   [#82](https://github.com/pmd/pmd/pull/82): Add Perl support to CPD.
*   [#83](https://github.com/pmd/pmd/pull/83): Adds new Code Climate-compliant JSON renderer
*   [#84](https://github.com/pmd/pmd/pull/84): Change EmptyMethodInAbstractClassShouldBeAbstract rule's description.
*   [#85](https://github.com/pmd/pmd/pull/85): #1340 UseStringBufferForStringAppends False Positive with Ternary Operator

**Bugfixes:**

*   java-basic/SimplifiedTernary:
    *   [#1424](https://sourceforge.net/p/pmd/bugs/1424/): False positive with ternary operator
*   java-codesize/TooManyMethods:
    *   [#1457](https://sourceforge.net/p/pmd/bugs/1457/): TooManyMethods counts inner class methods
*   java-comments/CommentDefaultAccessModifier
    *   [#1430](https://sourceforge.net/p/pmd/bugs/1430/): CommentDefaultAccessModifier triggers on field
        annotated with @VisibleForTesting
*   java-comments/CommentRequired
    *   [#1434](https://sourceforge.net/p/pmd/bugs/1434/): CommentRequired raises violation on serialVersionUID field
*   java-controversial/AvoidUsingShortType:
    *   [#1449](https://sourceforge.net/p/pmd/bugs/1449/): false positive when casting a variable to short
*   java-design/AccessorClassGeneration:
    *   [#1452](https://sourceforge.net/p/pmd/bugs/1452/): ArrayIndexOutOfBoundsException with Annotations for AccessorClassGenerationRule
<<<<<<< HEAD
*   java-design/UseNotifyAllInsteadOfNotify
    *   [#1438](https://sourceforge.net/p/pmd/bugs/1438/): UseNotifyAllInsteadOfNotify gives false positive
*   java-finalizers/AvoidCallingFinalize
    *   [#1440](https://sourceforge.net/p/pmd/bugs/1440/): NPE in AvoidCallingFinalize
*   java-imports/UnnecessaryFullyQualifiedName
    *   [#1436](https://sourceforge.net/p/pmd/bugs/1436/): UnnecessaryFullyQualifiedName false positive on clashing static imports with enums
=======
*   java-design/UseUtilityClass:
    *   [#1467](https://sourceforge.net/p/pmd/bugs/1467/): UseUtilityClass can't correctly check functions with multiple annotations
>>>>>>> 3d84e3af
*   java-imports/UnusedImports:
    *   [#1465](https://sourceforge.net/p/pmd/bugs/1465/): False Positve UnusedImports with javadoc @link
*   java-junit/JUnitAssertionsShouldIncludeMessage
    *   [#1373](https://sourceforge.net/p/pmd/bugs/1373/): JUnitAssertionsShouldIncludeMessage is no longer compatible with TestNG
*   java-junit/TestClassWithoutTestCases:
    *   [#1453](https://sourceforge.net/p/pmd/bugs/1453/): Test Class Without Test Cases gives false positive
*   java-migrating/JUnit4TestShouldUseBeforeAnnotation
    *   [#1446](https://sourceforge.net/p/pmd/bugs/1446/): False positive with JUnit4TestShouldUseBeforeAnnotation when TestNG is used
*   java-naming/SuspiciousEqualsMethodName
    *   [#1431](https://sourceforge.net/p/pmd/bugs/1431/): SuspiciousEqualsMethodName false positive
*   java-optimizations/RedundantFieldInitializer
    *   [#1443](https://sourceforge.net/p/pmd/bugs/1443/): RedundantFieldInitializer: False positive for small floats
*   java-optimizations/UseStringBufferForStringAppends:
    *   [#1340](https://sourceforge.net/p/pmd/bugs/1340/): UseStringBufferForStringAppends False Positive with ternary operator
*   java-unnecessary/UnnecessaryFinalModifier:
    *   [#1464](https://sourceforge.net/p/pmd/bugs/1464/): UnnecessaryFinalModifier false positive on a @SafeVarargs method
*   java-unnecessary/UselessQualifiedThis
    *   [#1422](https://sourceforge.net/p/pmd/bugs/1422/): UselessQualifiedThis: False positive with Java 8 Function
*   java-unusedcode/UnusedFormalParameter:
    *   [#1456](https://sourceforge.net/p/pmd/bugs/1456/): UnusedFormalParameter should ignore overriding methods
*   java-unusedcode/UnusedPrivateField
    *   [#1428](https://sourceforge.net/p/pmd/bugs/1428/): False positive in UnusedPrivateField when local variable
        hides member variable
*   General
    *   [#1425](https://sourceforge.net/p/pmd/bugs/1425/): Invalid XML Characters in Output
    *   [#1429](https://sourceforge.net/p/pmd/bugs/1429/): Java - Parse Error: Cast in return expression
    *   [#1441](https://sourceforge.net/p/pmd/bugs/1441/): PMD: Update documentation how to compile after modularization
    *   [#1442](https://sourceforge.net/p/pmd/bugs/1442/): Java 9 Jigsaw readiness
    *   [#1455](https://sourceforge.net/p/pmd/bugs/1455/): PMD doesn't handle Java 8 explicit receiver parameters
    *   [#1461](https://sourceforge.net/p/pmd/bugs/1461/): Possible threading issue due to PR#75

**API Changes:**

**CLI Changes:**

*   CPD: If a complete filename is specified, the language dependent filename filter is not applied. This allows
    to scan files, that are not using the standard file extension. If a directory is specified, the filename filter
    is still applied and only those files with the correct file extension of the language are scanned.<|MERGE_RESOLUTION|>--- conflicted
+++ resolved
@@ -60,17 +60,14 @@
     *   [#1449](https://sourceforge.net/p/pmd/bugs/1449/): false positive when casting a variable to short
 *   java-design/AccessorClassGeneration:
     *   [#1452](https://sourceforge.net/p/pmd/bugs/1452/): ArrayIndexOutOfBoundsException with Annotations for AccessorClassGenerationRule
-<<<<<<< HEAD
 *   java-design/UseNotifyAllInsteadOfNotify
     *   [#1438](https://sourceforge.net/p/pmd/bugs/1438/): UseNotifyAllInsteadOfNotify gives false positive
+*   java-design/UseUtilityClass:
+    *   [#1467](https://sourceforge.net/p/pmd/bugs/1467/): UseUtilityClass can't correctly check functions with multiple annotations
 *   java-finalizers/AvoidCallingFinalize
     *   [#1440](https://sourceforge.net/p/pmd/bugs/1440/): NPE in AvoidCallingFinalize
 *   java-imports/UnnecessaryFullyQualifiedName
     *   [#1436](https://sourceforge.net/p/pmd/bugs/1436/): UnnecessaryFullyQualifiedName false positive on clashing static imports with enums
-=======
-*   java-design/UseUtilityClass:
-    *   [#1467](https://sourceforge.net/p/pmd/bugs/1467/): UseUtilityClass can't correctly check functions with multiple annotations
->>>>>>> 3d84e3af
 *   java-imports/UnusedImports:
     *   [#1465](https://sourceforge.net/p/pmd/bugs/1465/): False Positve UnusedImports with javadoc @link
 *   java-junit/JUnitAssertionsShouldIncludeMessage
