# PMD Release Notes

## ????? - 5.8.0-SNAPSHOT

The PMD team is pleased to announce PMD 5.8.0.

This is a minor release.

### Table Of Contents

* [New and noteworthy](#New_and_noteworthy)
* [Fixed Issues](#Fixed_Issues)
* [API Changes](#API_Changes)
* [External Contributions](#External_Contributions)

### New and noteworthy

### Fixed Issues

*   General
    *   [#407](https://github.com/pmd/pmd/issues/407): \[web] Release date is not properly formatted
*   java
    *   [#414](https://github.com/pmd/pmd/issues/414): \[java] Java 8 parsing problem with annotations for wildcards
    *   [#415](https://github.com/pmd/pmd/issues/415): \[java] Parsing Error when having an Annotated Inner class
    *   [#417](https://github.com/pmd/pmd/issues/417): \[java] Parsing Problem with Annotation for Array Member Types
*   java-design
    *   [#397](https://github.com/pmd/pmd/issues/397): \[java] ConstructorCallsOverridableMethodRule: false positive for method called from lambda expression

### API Changes

### External Contributions

*   [#406](https://github.com/pmd/pmd/pull/406): \[java] False positive with lambda in java-design/ConstructorCallsOverridableMethod
<<<<<<< HEAD
*   [#409](https://github.com/pmd/pmd/pull/409): \[java] Groundwork for the upcoming metrics framework
*   [#416](https://github.com/pmd/pmd/pull/416): \[java] FIXED: Java 8 parsing problem with annotations for wildcards
=======
*   [#418](https://github.com/pmd/pmd/pull/418): \[java] Type resolution: super and this keywords
>>>>>>> 70d6b6b0
<|MERGE_RESOLUTION|>--- conflicted
+++ resolved
@@ -31,9 +31,6 @@
 ### External Contributions
 
 *   [#406](https://github.com/pmd/pmd/pull/406): \[java] False positive with lambda in java-design/ConstructorCallsOverridableMethod
-<<<<<<< HEAD
 *   [#409](https://github.com/pmd/pmd/pull/409): \[java] Groundwork for the upcoming metrics framework
 *   [#416](https://github.com/pmd/pmd/pull/416): \[java] FIXED: Java 8 parsing problem with annotations for wildcards
-=======
 *   [#418](https://github.com/pmd/pmd/pull/418): \[java] Type resolution: super and this keywords
->>>>>>> 70d6b6b0
