# PMD Release Notes

## ????? - 5.5.5-SNAPSHOT

The PMD team is pleased to announce PMD 5.5.5.


### Table Of Contents

* [New and noteworthy](#New_and_noteworthy)
* [Fixed Issues](#Fixed_Issues)
* [API Changes](#API_Changes)
* [External Contributions](#External_Contributions)

### New and noteworthy

### Fixed Issues

*   java-design
    *   [#274](https://github.com/pmd/pmd/issues/274): \[java] AccessorMethodGeneration: Method inside static inner class incorrectly reported
    *   [#275](https://github.com/pmd/pmd/issues/275): \[java] FinalFieldCouldBeStatic: Constant in @interface incorrectly reported as "could be made static"

### API Changes

### External Contributions

*   [#280](https://github.com/pmd/pmd/pull/280): \[apex] Support for Aggregate Result in CRUD rules
<<<<<<< HEAD
*   [#289](https://github.com/pmd/pmd/pull/289): \[apex] Complex SOQL Crud check bug fixes
=======
*   [#296](https://github.com/pmd/pmd/pull/296): \[apex] Adding String.IsNotBlank to the whitelist to prevent False positives
>>>>>>> ccd926db
<|MERGE_RESOLUTION|>--- conflicted
+++ resolved
@@ -25,8 +25,5 @@
 ### External Contributions
 
 *   [#280](https://github.com/pmd/pmd/pull/280): \[apex] Support for Aggregate Result in CRUD rules
-<<<<<<< HEAD
 *   [#289](https://github.com/pmd/pmd/pull/289): \[apex] Complex SOQL Crud check bug fixes
-=======
 *   [#296](https://github.com/pmd/pmd/pull/296): \[apex] Adding String.IsNotBlank to the whitelist to prevent False positives
->>>>>>> ccd926db
