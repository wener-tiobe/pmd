/**
 * BSD-style license; for more info see http://pmd.sourceforge.net/license.html
 */

package net.sourceforge.pmd.docs;

import static org.junit.jupiter.api.Assertions.assertEquals;

import java.io.IOException;
import java.nio.charset.StandardCharsets;
import java.nio.file.FileSystems;
import java.util.Arrays;
import java.util.Collections;
import java.util.List;
import java.util.Map;
import java.util.TreeMap;

import org.apache.commons.lang3.SystemUtils;
import org.junit.jupiter.api.BeforeEach;
import org.junit.jupiter.api.Test;
import org.yaml.snakeyaml.DumperOptions;
import org.yaml.snakeyaml.DumperOptions.FlowStyle;
import org.yaml.snakeyaml.DumperOptions.LineBreak;
import org.yaml.snakeyaml.Yaml;

import net.sourceforge.pmd.RuleSet;
import net.sourceforge.pmd.lang.Language;
import net.sourceforge.pmd.lang.LanguageRegistry;
import net.sourceforge.pmd.util.IOUtil;

class SidebarGeneratorTest {
    private MockedFileWriter writer = new MockedFileWriter();

    @BeforeEach
    void setup() {
        writer.reset();
    }

    @Test
<<<<<<< HEAD
    void testSidebar() throws IOException {
        Map<Language, List<RuleSet>> rulesets = new HashMap<>();
=======
    public void testSidebar() throws IOException {
        Map<Language, List<RuleSet>> rulesets = new TreeMap<>();
>>>>>>> 2f6ec404
        RuleSet ruleSet1 = RuleSet.create("test", "test", "bestpractices.xml", Collections.emptyList(), Collections.emptyList(), Collections.emptyList());
        RuleSet ruleSet2 = RuleSet.create("test2", "test", "codestyle.xml", Collections.emptyList(), Collections.emptyList(), Collections.emptyList());
        rulesets.put(LanguageRegistry.PMD.getLanguageById("java"), Arrays.asList(ruleSet1, ruleSet2));
        rulesets.put(LanguageRegistry.PMD.getLanguageById("ecmascript"), Arrays.asList(ruleSet1));
        rulesets.put(LanguageRegistry.PMD.getLanguageById("scala"), Collections.emptyList());

        SidebarGenerator generator = new SidebarGenerator(writer, FileSystems.getDefault().getPath(".."));
        List<Map<String, Object>> result = generator.generateRuleReferenceSection(rulesets);

        DumperOptions options = new DumperOptions();
        options.setDefaultFlowStyle(FlowStyle.BLOCK);
        if (SystemUtils.IS_OS_WINDOWS) {
            options.setLineBreak(LineBreak.WIN);
        }
        String yaml = new Yaml(options).dump(result);

        String expected = MockedFileWriter.normalizeLineSeparators(
                IOUtil.readToString(SidebarGeneratorTest.class.getResourceAsStream("sidebar.yml"), StandardCharsets.UTF_8));
        assertEquals(expected, yaml);
    }
}<|MERGE_RESOLUTION|>--- conflicted
+++ resolved
@@ -37,13 +37,8 @@
     }
 
     @Test
-<<<<<<< HEAD
     void testSidebar() throws IOException {
-        Map<Language, List<RuleSet>> rulesets = new HashMap<>();
-=======
-    public void testSidebar() throws IOException {
         Map<Language, List<RuleSet>> rulesets = new TreeMap<>();
->>>>>>> 2f6ec404
         RuleSet ruleSet1 = RuleSet.create("test", "test", "bestpractices.xml", Collections.emptyList(), Collections.emptyList(), Collections.emptyList());
         RuleSet ruleSet2 = RuleSet.create("test2", "test", "codestyle.xml", Collections.emptyList(), Collections.emptyList(), Collections.emptyList());
         rulesets.put(LanguageRegistry.PMD.getLanguageById("java"), Arrays.asList(ruleSet1, ruleSet2));
