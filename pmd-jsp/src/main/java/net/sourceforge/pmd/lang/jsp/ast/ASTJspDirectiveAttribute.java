--- conflicted
+++ resolved
@@ -11,28 +11,10 @@
     private String name;
     private String value;
 
-<<<<<<< HEAD
     ASTJspDirectiveAttribute(int id) {
         super(id);
     }
 
-    /**
-     * @return Returns the name.
-     */
-=======
-    @InternalApi
-    @Deprecated
-    public ASTJspDirectiveAttribute(int id) {
-        super(id);
-    }
-
-    @InternalApi
-    @Deprecated
-    public ASTJspDirectiveAttribute(JspParser p, int id) {
-        super(p, id);
-    }
-
->>>>>>> 84ca3c63
     public String getName() {
         return name;
     }
