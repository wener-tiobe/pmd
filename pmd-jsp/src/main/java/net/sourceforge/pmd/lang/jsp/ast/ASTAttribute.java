--- conflicted
+++ resolved
@@ -10,28 +10,10 @@
 
     private String name;
 
-<<<<<<< HEAD
     ASTAttribute(int id) {
         super(id);
     }
 
-    /**
-     * @return Returns the name.
-     */
-=======
-    @InternalApi
-    @Deprecated
-    public ASTAttribute(int id) {
-        super(id);
-    }
-
-    @InternalApi
-    @Deprecated
-    public ASTAttribute(JspParser p, int id) {
-        super(p, id);
-    }
-
->>>>>>> 84ca3c63
     public String getName() {
         return name;
     }
