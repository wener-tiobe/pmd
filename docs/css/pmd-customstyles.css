

.landing-page.cat-title {
    margin-bottom: .5cm;
    margin-top: .5cm;
}

.landing-page.cat-description {
    margin-top: .4cm;
}

#grid > div {
    margin: 10px 0px;
}
#grid .card-body {
    padding-top: 0cm;
}
#grid .card-header {
    font-weight: bold;
}

/* Offsets contents by the height of the nav bar */
#topbar-content-offset {
    overflow: scroll;
    position: absolute;
    top: 50px; /* height of the nav bar */
    bottom: 0px;
    width: 100%;
}

header {
    margin-top: 40px;
}

details {
    border-radius: 3px;
    background: #EEE;
    margin-left: 10px;
}

details p {
    padding: 5px 10px 5px;
    background: white;
}

details summary {
    font-size: 11pt;
    vertical-align: top;
    background: #d2d2d2;
    color: black;
    border-radius: 3px;
    padding: 5px 10px;
    outline: none;
    cursor: pointer;
    display: list-item;
}

details summary::after {
    content: "...";
}

details[open] summary {
    background-color: #347DBE;
    color: white;
}


.hiddenRow {
    padding: 0 !important;
}

.xpath-fun-doc .fun-name {
    font-weight: bold;
}

.xpath-fun-doc .fun-details-header {
    font-family: monospace;
    font-size: larger;
}

.xpath-fun-doc .fun-ns {
    color: darkgray;
}

.xpath-fun-doc span.param-name {
    font-weight: normal;

}

.xpath-fun-doc span.param-type {
    font-weight: lighter;
    font-style: italic;
    color: darkgray;
}
.xpath-fun-doc .code-examples dt {
    font-weight: normal;
}

<<<<<<< HEAD
.float-right {
    float: right;
}

.float-left {
    float: left;
}

.footer p img {
    margin-left: 1em;
}


pre {
    display: block;
    padding: 9.5px;
    margin: 0 0 10px;
    font-size: 13px;
    line-height: 1.428571429;
    word-break: break-all;
    word-wrap: break-word;
    color: #77777a;
    background-color: #f5f5f5;
    border: 1px solid #cccccc;
    border-radius: 4px;
=======
div.sidebarTitleDate {
    margin-top:2.5px;
    margin-bottom:5px;
    margin-left:5px; 
>>>>>>> 45cb0a0a
}<|MERGE_RESOLUTION|>--- conflicted
+++ resolved
@@ -96,7 +96,6 @@
     font-weight: normal;
 }
 
-<<<<<<< HEAD
 .float-right {
     float: right;
 }
@@ -122,10 +121,10 @@
     background-color: #f5f5f5;
     border: 1px solid #cccccc;
     border-radius: 4px;
-=======
+}
+
 div.sidebarTitleDate {
     margin-top:2.5px;
     margin-bottom:5px;
     margin-left:5px; 
->>>>>>> 45cb0a0a
 }