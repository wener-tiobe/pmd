entries:
- title: sidebar
  product: PMD
  version: '!PMD_VERSION!'
  folders:
  - title: null
    output: pdf
    type: frontmatter
    folderitems:
    - title: null
      url: /titlepage
      output: pdf
      type: frontmatter
    - title: null
      url: /tocpage
      output: pdf
      type: frontmatter
  - title: About
    output: web, pdf
    folderitems:
    - title: Home
      url: /index.html
      output: web, pdf
      type: homepage
    - title: Release notes
      url: /pmd_release_notes7.html
      output: web, pdf
    - title: PMD 7.0.0 development
      url: /pmd_next_major_development.html
      output: web, pdf
    - title: Getting help
      url: /pmd_about_help.html
      output: web, pdf
  - title: User Documentation
    output: web, pdf
    folderitems:
    - title: Installation and basic CLI usage
      url: /pmd_userdocs_installation.html
      output: web, pdf
    - title: Making rulesets
      url: /pmd_userdocs_making_rulesets.html
      output: web, pdf
    - title: Configuring rules
      url: /pmd_userdocs_configuring_rules.html
      output: web, pdf
    - title: Best practices
      url: /pmd_userdocs_best_practices.html
      output: web, pdf
    - title: Suppressing warnings
      url: /pmd_userdocs_suppressing_warnings.html
      output: web, pdf
    - title: Incremental analysis
      url: /pmd_userdocs_incremental_analysis.html
      output: web, pdf
    - title: PMD CLI reference
      url: /pmd_userdocs_cli_reference.html
      output: web, pdf
    - title: PMD Report formats
      url: /pmd_userdocs_report_formats.html
      output: web, pdf
    - title: 3rd party rulesets
      output: web, pdf
      url: /pmd_userdocs_3rdpartyrulesets.html
    - title: null
      output: web, pdf
      subfolders:
      - title: CPD reference
        output: web, pdf
        subfolderitems:
        - title: Copy-paste detection
          url: /pmd_userdocs_cpd.html
          output: web, pdf
        - title: CPD Report formats
          url: /pmd_userdocs_cpd_report_formats.html
          output: web, pdf
    - title: null
      output: web, pdf
      subfolders:
      - title: Extending PMD
        output: web, pdf
        subfolderitems:
        - title: Introduction to writing rules
          url: /pmd_userdocs_extending_writing_rules_intro.html
          output: web, pdf
        - title: Your first rule
          url: /pmd_userdocs_extending_your_first_rule.html
          output: web, pdf
        - title: XPath rules
          url: /pmd_userdocs_extending_writing_xpath_rules.html
          output: web, pdf
        - title: Java rules
          url: /pmd_userdocs_extending_writing_java_rules.html
          output: web, pdf
        - title: Rule designer reference
          url: /pmd_userdocs_extending_designer_reference.html
          output: web, pdf
        - title: Defining rule properties
          url: /pmd_userdocs_extending_defining_properties.html
          output: web, pdf
        - title: Rule guidelines
          url: /pmd_userdocs_extending_rule_guidelines.html
          output: web, pdf
        - title: Testing your rules
          url: /pmd_userdocs_extending_testing.html
          output: web, pdf
    - title: null
      output: web, pdf
      subfolders:
      - title: Tools / Integrations
        output: web, pdf
        subfolderitems:
        - title: Maven PMD Plugin
          output: web, pdf
          url: /pmd_userdocs_tools_maven.html
        - title: Gradle
          output: web, pdf
          url: /pmd_userdocs_tools_gradle.html
        - title: Ant
          output: web, pdf
          url: /pmd_userdocs_tools_ant.html
        - title: PMD Java API
          output: web, pdf
          url: /pmd_userdocs_tools_java_api.html
        - title: CI integrations
          output: web, pdf
          url: /pmd_userdocs_tools_ci.html
        - title: Other Tools / Integrations
          output: web, pdf
          url: /pmd_userdocs_tools.html
  - title: Rule Reference
    output: web, pdf
    folderitems:
    - title: null
      output: web, pdf
      subfolders:
      - title: Apex Rules
        output: web, pdf
        subfolderitems:
        - title: Index
          output: web, pdf
          url: /pmd_rules_apex.html
        - title: Best Practices
          output: web, pdf
          url: /pmd_rules_apex_bestpractices.html
        - title: Code Style
          output: web, pdf
          url: /pmd_rules_apex_codestyle.html
        - title: Design
          output: web, pdf
          url: /pmd_rules_apex_design.html
        - title: Documentation
          output: web, pdf
          url: /pmd_rules_apex_documentation.html
        - title: Error Prone
          output: web, pdf
          url: /pmd_rules_apex_errorprone.html
        - title: Performance
          output: web, pdf
          url: /pmd_rules_apex_performance.html
        - title: Security
          output: web, pdf
          url: /pmd_rules_apex_security.html
    - title: null
      output: web, pdf
      subfolders:
      - title: Ecmascript Rules
        output: web, pdf
        subfolderitems:
        - title: Index
          output: web, pdf
          url: /pmd_rules_ecmascript.html
        - title: Best Practices
          output: web, pdf
          url: /pmd_rules_ecmascript_bestpractices.html
        - title: Code Style
          output: web, pdf
          url: /pmd_rules_ecmascript_codestyle.html
        - title: Error Prone
          output: web, pdf
          url: /pmd_rules_ecmascript_errorprone.html
    - title: null
      output: web, pdf
      subfolders:
      - title: HTML Rules
        output: web, pdf
        subfolderitems:
        - title: Index
          output: web, pdf
          url: /pmd_rules_html.html
        - title: Best Practices
          output: web, pdf
          url: /pmd_rules_html_bestpractices.html
    - title: null
      output: web, pdf
      subfolders:
      - title: Java Rules
        output: web, pdf
        subfolderitems:
        - title: Index
          output: web, pdf
          url: /pmd_rules_java.html
        - title: Best Practices
          output: web, pdf
          url: /pmd_rules_java_bestpractices.html
        - title: Code Style
          output: web, pdf
          url: /pmd_rules_java_codestyle.html
        - title: Design
          output: web, pdf
          url: /pmd_rules_java_design.html
        - title: Documentation
          output: web, pdf
          url: /pmd_rules_java_documentation.html
        - title: Error Prone
          output: web, pdf
          url: /pmd_rules_java_errorprone.html
        - title: Multithreading
          output: web, pdf
          url: /pmd_rules_java_multithreading.html
        - title: Performance
          output: web, pdf
          url: /pmd_rules_java_performance.html
        - title: Security
          output: web, pdf
          url: /pmd_rules_java_security.html
    - title: null
      output: web, pdf
      subfolders:
      - title: Java Server Pages Rules
        output: web, pdf
        subfolderitems:
        - title: Index
          output: web, pdf
          url: /pmd_rules_jsp.html
        - title: Best Practices
          output: web, pdf
          url: /pmd_rules_jsp_bestpractices.html
        - title: Code Style
          output: web, pdf
          url: /pmd_rules_jsp_codestyle.html
        - title: Design
          output: web, pdf
          url: /pmd_rules_jsp_design.html
        - title: Error Prone
          output: web, pdf
          url: /pmd_rules_jsp_errorprone.html
        - title: Security
          output: web, pdf
          url: /pmd_rules_jsp_security.html
    - title: null
      output: web, pdf
      subfolders:
      - title: Kotlin Rules
        output: web, pdf
        subfolderitems:
        - title: Index
          output: web, pdf
          url: /pmd_rules_kotlin.html
        - title: Best Practices
          output: web, pdf
          url: /pmd_rules_kotlin_bestpractices.html
        - title: Error Prone
          output: web, pdf
          url: /pmd_rules_kotlin_errorprone.html
    - title: null
      output: web, pdf
      subfolders:
      - title: Maven POM Rules
        output: web, pdf
        subfolderitems:
        - title: Index
          output: web, pdf
          url: /pmd_rules_pom.html
        - title: Error Prone
          output: web, pdf
          url: /pmd_rules_pom_errorprone.html
    - title: null
      output: web, pdf
      subfolders:
      - title: Modelica Rules
        output: web, pdf
        subfolderitems:
        - title: Index
          output: web, pdf
          url: /pmd_rules_modelica.html
        - title: Best Practices
          output: web, pdf
          url: /pmd_rules_modelica_bestpractices.html
    - title: null
      output: web, pdf
      subfolders:
      - title: PLSQL Rules
        output: web, pdf
        subfolderitems:
        - title: Index
          output: web, pdf
          url: /pmd_rules_plsql.html
        - title: Best Practices
          output: web, pdf
          url: /pmd_rules_plsql_bestpractices.html
        - title: Code Style
          output: web, pdf
          url: /pmd_rules_plsql_codestyle.html
        - title: Design
          output: web, pdf
          url: /pmd_rules_plsql_design.html
        - title: Error Prone
          output: web, pdf
          url: /pmd_rules_plsql_errorprone.html
    - title: null
      output: web, pdf
      subfolders:
      - title: Salesforce VisualForce Rules
        output: web, pdf
        subfolderitems:
        - title: Index
          output: web, pdf
          url: /pmd_rules_vf.html
        - title: Security
          output: web, pdf
          url: /pmd_rules_vf_security.html
    - title: null
      output: web, pdf
      subfolders:
      - title: Scala Rules
        output: web, pdf
        subfolderitems:
        - title: Index
          output: web, pdf
          url: /pmd_rules_scala.html
    - title: null
      output: web, pdf
      subfolders:
      - title: Swift Rules
        output: web, pdf
        subfolderitems:
        - title: Index
          output: web, pdf
          url: /pmd_rules_swift.html
        - title: Best Practices
          output: web, pdf
          url: /pmd_rules_swift_bestpractices.html
        - title: Error Prone
          output: web, pdf
          url: /pmd_rules_swift_errorprone.html
    - title: null
      output: web, pdf
      subfolders:
      - title: VM Rules
        output: web, pdf
        subfolderitems:
        - title: Index
          output: web, pdf
          url: /pmd_rules_vm.html
        - title: Best Practices
          output: web, pdf
          url: /pmd_rules_vm_bestpractices.html
        - title: Design
          output: web, pdf
          url: /pmd_rules_vm_design.html
        - title: Error Prone
          output: web, pdf
          url: /pmd_rules_vm_errorprone.html
    - title: null
      output: web, pdf
      subfolders:
      - title: WSDL Rules
        output: web, pdf
        subfolderitems:
        - title: Index
          output: web, pdf
          url: /pmd_rules_wsdl.html
    - title: null
      output: web, pdf
      subfolders:
      - title: XML Rules
        output: web, pdf
        subfolderitems:
        - title: Index
          output: web, pdf
          url: /pmd_rules_xml.html
        - title: Error Prone
          output: web, pdf
          url: /pmd_rules_xml_errorprone.html
    - title: null
      output: web, pdf
      subfolders:
      - title: XSL Rules
        output: web, pdf
        subfolderitems:
        - title: Index
          output: web, pdf
          url: /pmd_rules_xsl.html
        - title: Code Style
          output: web, pdf
          url: /pmd_rules_xsl_codestyle.html
        - title: Performance
          output: web, pdf
          url: /pmd_rules_xsl_performance.html
  - title: Language-Specific Documentation
    output: web, pdf
    folderitems:
<<<<<<< HEAD
    - title: Apex
      url: /pmd_languages_apex.html
      output: web, pdf
    - title: Java
      url: /pmd_languages_java.html
      output: web, pdf
=======
    - title: Language configuration
      url: /pmd_languages_configuration.html
      output: web, pdf
    - title: Apex
      url: /pmd_languages_apex.html
      output: web, pdf
    - title: Java
      url: /pmd_languages_java.html
      output: web, pdf
>>>>>>> eee8b95a
    - title: JSP
      url: /pmd_languages_jsp.html
      output: web, pdf
    - title: Kotlin
      url: /pmd_languages_kotlin.html
      output: web, pdf
    - title: PLSQL
      url: /pmd_languages_plsql.html
      output: web, pdf
    - title: Visualforce
      url: /pmd_languages_visualforce.html
      output: web, pdf
    - title: XML and XML dialects
      url: /pmd_languages_xml.html
      output: web, pdf
    - title: HTML
      url: /pmd_languages_html.html
      output: web, pdf
    - title: Gherkin
      url: /pmd_languages_gherkin.html
      output: web, pdf
  - title: Developer Documentation
    output: web, pdf
    folderitems:
    - title: Developer resources
      url: /pmd_devdocs_development.html
      output: web, pdf
    - title: Building PMD from source
      url: /pmd_devdocs_building.html
      output: web, pdf
    - title: Contributing
      external_url: https://github.com/pmd/pmd/blob/master/CONTRIBUTING.md
      output: web, pdf
    - title: Writing documentation
      url: /pmd_devdocs_writing_documentation.html
      output: web, pdf
    - title: Roadmap
      url: /pmd_devdocs_roadmap.html
      output: web, pdf
    - title: How PMD works
      url: /pmd_devdocs_how_pmd_works.html
      output: web, pdf
    - title: Pmdtester
      url: /pmd_devdocs_pmdtester.html
      output: web, pdf
    - title: Rule Deprecation Policy
      url: /pmd_devdocs_rule_deprecation_policy.html
      output: web, pdf
    - title: null
      output: web, pdf
      subfolders:
      - title: Major contributions
        output: web, pdf
        subfolderitems:
        - title: Rule Guidelines
          url: /pmd_devdocs_major_rule_guidelines.html
          output: web, pdf
        - title: Adding a new language (JavaCC)
          url: /pmd_devdocs_major_adding_new_language_javacc.html
          output: web, pdf
        - title: Adding a new language (Antlr)
          url: /pmd_devdocs_major_adding_new_language_antlr.html
          output: web, pdf
        - title: Adding a new CPD language
          url: /pmd_devdocs_major_adding_new_cpd_language.html
          output: web, pdf
      - title: Experimental features
        output: web, pdf
        subfolderitems:
        - title: Creating (XML) dump of the AST
          url: /pmd_devdocs_experimental_ast_dump.html
          output: web, pdf
  - title: Project documentation
    output: web, pdf
    folderitems:
    - title: null
      output: web, pdf
      subfolders:
      - title: Trivia about PMD
        output: web, pdf
        subfolderitems:
        - title: PMD in the press
          url: /pmd_projectdocs_trivia_news.html
          output: web, pdf
        - title: Products & books related to PMD
          url: /pmd_projectdocs_trivia_products.html
          output: web, pdf
        - title: Similar projects
          url: /pmd_projectdocs_trivia_similarprojects.html
          output: web, pdf
        - title: What does 'PMD' mean?
          url: /pmd_projectdocs_trivia_meaning.html
          output: web, pdf
    - title: Logo
      url: /pmd_projectdocs_logo.html
      output: web, pdf
    - title: FAQ
      url: /pmd_projectdocs_faq.html
      output: web, pdf
    - title: License
      url: /license.html
      output: web, pdf
    - title: Credits
      url: /pmd_projectdocs_credits.html
      output: web, pdf
    - title: Old release notes
      url: /pmd_release_notes_old.html
      output: web, pdf
    - title: Decisions
      url: /pmd_projectdocs_decisions.html
      output: web, pdf
    - title: null
      output: web, pdf
      subfolders:
      - title: Project management
        output: web, pdf
        subfolderitems:
        - title: Infrastructure
          url: /pmd_projectdocs_committers_infrastructure.html
          output: web, pdf
        - title: Release process
          url: /pmd_projectdocs_committers_releasing.html
          output: web, pdf
        - title: Merging pull requests
          url: /pmd_projectdocs_committers_merging_pull_requests.html
          output: web, pdf
        - title: Main Landing page
          url: /pmd_projectdocs_committers_main_landing_page.html
          output: web, pdf
<|MERGE_RESOLUTION|>--- conflicted
+++ resolved
@@ -400,24 +400,15 @@
   - title: Language-Specific Documentation
     output: web, pdf
     folderitems:
-<<<<<<< HEAD
+    - title: Language configuration
+      url: /pmd_languages_configuration.html
+      output: web, pdf
     - title: Apex
       url: /pmd_languages_apex.html
       output: web, pdf
     - title: Java
       url: /pmd_languages_java.html
       output: web, pdf
-=======
-    - title: Language configuration
-      url: /pmd_languages_configuration.html
-      output: web, pdf
-    - title: Apex
-      url: /pmd_languages_apex.html
-      output: web, pdf
-    - title: Java
-      url: /pmd_languages_java.html
-      output: web, pdf
->>>>>>> eee8b95a
     - title: JSP
       url: /pmd_languages_jsp.html
       output: web, pdf
