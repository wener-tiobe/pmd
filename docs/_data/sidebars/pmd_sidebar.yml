--- conflicted
+++ resolved
@@ -355,28 +355,20 @@
     - title: Apex
       url: /pmd_languages_apex.html
       output: web, pdf
-<<<<<<< HEAD
-    - title: Java
-      url: /pmd_languages_java.html
-      output: web, pdf
+    - title: null
+      output: web, pdf
+      subfolders:
+      - title: Java
+        output: web, pdf
+        subfolderitems:
+        - title: Java Support
+          url: /pmd_languages_java.html
+          output: web, pdf
+        - title: Java Versions
+          url: /pmd_languages_java_versions.html
+          output: web, pdf
     - title: JSP
       url: /pmd_languages_jsp.html
-=======
-    - title: null
-      output: web, pdf
-      subfolders:
-      - title: Java Support
-        output: web, pdf
-        subfolderitems:
-        - title: Java Versions
-          url: /pmd_languages_java.html
-          output: web, pdf
-        - title: Java Code Metrics
-          url: /pmd_java_metrics_index.html
-          output: web, pdf
-    - title: Apex code metrics
-      url: /pmd_apex_metrics_index.html
->>>>>>> 690e5a66
       output: web, pdf
     - title: PLSQL
       url: /pmd_languages_plsql.html
