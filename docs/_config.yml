repository: pmd/pmd

pmd:
<<<<<<< HEAD
    version: 7.0.0-SNAPSHOT
    previous_version: 6.40.0
    date: ??-?????-2021
    release_type: major
=======
    version: 6.42.0-SNAPSHOT
    previous_version: 6.41.0
    date: 29-January-2022
    release_type: minor
>>>>>>> 013b86b6

# release types: major, minor, bugfix

output: web
# this property is useful for conditional filtering of content that is separate from the PDF.

topnav_title: PMD Source Code Analyzer Project
# this appears on the top navigation bar next to the home button

site_title: PMD Source Code Analyzer
# this appears in the html browser tab for the site title (seen mostly by search engines, not users)

company_name: PMD Open Source Project
# this appears in the footer

github_editme_path: pmd/pmd/blob/master/docs/
# if you're using Github, provide the basepath to the branch you've created for reviews, following the sample here. if not, leave this value blank.

host: 127.0.0.1
# the preview server used. Leave as is.

port: 4005
# the port where the preview is rendered. You can leave this as is unless you have other Jekyll builds using this same port that might cause conflicts. in that case, use another port such as 4006.

# these are the files and directories that jekyll will exclude from the build
exclude:
  - .idea/
  - .gitignore
  - vendor/
  - Gemfile
  - Gemfile.lock
  - README.md
  - Dockerfile
  - build-docs.sh
  - assets/*.zip
  - assets/README.md
  - pdf-*.sh
  - pdfconfigs/
  - pdf/
  - sitemap_generator.sh
  - render_release_notes.rb

feedback_subject_line: PMD Source Code Analyzer

feedback_email:
# used as a contact email for the Feedback link in the top navigation bar

feedback_disable: true
# if you uncomment the previous line, the Feedback link gets removed

# feedback_text: "Need help?"
# if you uncomment the previous line, it changes the Feedback text

# feedback_link: "http://helpy.io/"
# if you uncomment the previous line, it changes where the feedback link points to


markdown: kramdown
highlighter: rouge
kramdown:
  input: GFM
  auto_ids: true
  hard_wrap: false
  syntax_highlighter: rouge
  syntax_highlighter_opts:
      css_class: 'highlight'
# filter used to process markdown. note that kramdown differs from github-flavored markdown in some subtle ways

collections:
  tooltips:
    output: false
# collections are declared here. this renders the content in _tooltips and processes it, but doesn't output it as actual files in the output unless you change output to true

defaults:
  -
    scope:
      path: ""
      type: "pages"
    values:
      layout: "page"
      comments: true
      search: true
      sidebar: pmd_sidebar
  -
    scope:
      path: ""
      type: "tooltips"
    values:
      layout: "page"
      comments: true
      search: true
      tooltip: true

  -
    scope:
      path: ""
      type: "posts"
    values:
      layout: "post"
      comments: true
      search: true
      sidebar: pmd_sidebar

# these are defaults used for the frontmatter for these file types

sidebars:
- pmd_sidebar

description: "Intended as a documentation theme based on Jekyll for technical writers documenting software and other technical products, this theme has all the elements you would need to handle multiple products with both multi-level sidebar navigation, tags, and other documentation features."
# the description is used in the feed.xml file

# needed for sitemap.xml file only
url: https://pmd.github.io/pmd
baseurl: ""

# used by javadoc_tag.rb
# https://javadoc.io/page/net.sourceforge.pmd
javadoc_url_prefix: https://docs.pmd-code.org/apidocs<|MERGE_RESOLUTION|>--- conflicted
+++ resolved
@@ -1,17 +1,10 @@
 repository: pmd/pmd
 
 pmd:
-<<<<<<< HEAD
     version: 7.0.0-SNAPSHOT
-    previous_version: 6.40.0
-    date: ??-?????-2021
+    previous_version: 6.41.0
+    date: ??-?????-2022
     release_type: major
-=======
-    version: 6.42.0-SNAPSHOT
-    previous_version: 6.41.0
-    date: 29-January-2022
-    release_type: minor
->>>>>>> 013b86b6
 
 # release types: major, minor, bugfix
 
