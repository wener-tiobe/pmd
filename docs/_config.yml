repository: pmd/pmd

pmd:
<<<<<<< HEAD
    version: 7.0.0-SNAPSHOT
    previous_version: 6.37.0
    date: ??-?????-2021
    release_type: major
=======
    version: 6.39.0-SNAPSHOT
    previous_version: 6.38.0
    date: 25-September-2021
    release_type: minor
>>>>>>> c38e9d40

# release types: major, minor, bugfix

output: web
# this property is useful for conditional filtering of content that is separate from the PDF.

topnav_title: PMD Source Code Analyzer Project
# this appears on the top navigation bar next to the home button

site_title: PMD Source Code Analyzer
# this appears in the html browser tab for the site title (seen mostly by search engines, not users)

company_name: PMD Open Source Project
# this appears in the footer

github_editme_path: pmd/pmd/blob/master/docs/
# if you're using Github, provide the basepath to the branch you've created for reviews, following the sample here. if not, leave this value blank.

host: 127.0.0.1
# the preview server used. Leave as is.

port: 4005
# the port where the preview is rendered. You can leave this as is unless you have other Jekyll builds using this same port that might cause conflicts. in that case, use another port such as 4006.

# these are the files and directories that jekyll will exclude from the build
exclude:
  - .idea/
  - .gitignore
  - vendor/
  - Gemfile
  - Gemfile.lock
  - README.md
  - Dockerfile
  - build-docs.sh
  - assets/*.zip
  - assets/README.md
  - pdf-*.sh
  - pdfconfigs/
  - pdf/
  - sitemap_generator.sh
  - render_release_notes.rb

feedback_subject_line: PMD Source Code Analyzer

feedback_email:
# used as a contact email for the Feedback link in the top navigation bar

feedback_disable: true
# if you uncomment the previous line, the Feedback link gets removed

# feedback_text: "Need help?"
# if you uncomment the previous line, it changes the Feedback text

# feedback_link: "http://helpy.io/"
# if you uncomment the previous line, it changes where the feedback link points to


markdown: kramdown
highlighter: rouge
kramdown:
  input: GFM
  auto_ids: true
  hard_wrap: false
  syntax_highlighter: rouge
  syntax_highlighter_opts:
      css_class: 'highlight'
# filter used to process markdown. note that kramdown differs from github-flavored markdown in some subtle ways

collections:
  tooltips:
    output: false
# collections are declared here. this renders the content in _tooltips and processes it, but doesn't output it as actual files in the output unless you change output to true

defaults:
  -
    scope:
      path: ""
      type: "pages"
    values:
      layout: "page"
      comments: true
      search: true
      sidebar: pmd_sidebar
  -
    scope:
      path: ""
      type: "tooltips"
    values:
      layout: "page"
      comments: true
      search: true
      tooltip: true

  -
    scope:
      path: ""
      type: "posts"
    values:
      layout: "post"
      comments: true
      search: true
      sidebar: pmd_sidebar

# these are defaults used for the frontmatter for these file types

sidebars:
- pmd_sidebar

description: "Intended as a documentation theme based on Jekyll for technical writers documenting software and other technical products, this theme has all the elements you would need to handle multiple products with both multi-level sidebar navigation, tags, and other documentation features."
# the description is used in the feed.xml file

# needed for sitemap.xml file only
url: https://pmd.github.io/pmd
baseurl: ""

# used by javadoc_tag.rb
# https://javadoc.io/page/net.sourceforge.pmd
javadoc_url_prefix: https://docs.pmd-code.org/apidocs<|MERGE_RESOLUTION|>--- conflicted
+++ resolved
@@ -1,17 +1,10 @@
 repository: pmd/pmd
 
 pmd:
-<<<<<<< HEAD
     version: 7.0.0-SNAPSHOT
-    previous_version: 6.37.0
+    previous_version: 6.38.0
     date: ??-?????-2021
     release_type: major
-=======
-    version: 6.39.0-SNAPSHOT
-    previous_version: 6.38.0
-    date: 25-September-2021
-    release_type: minor
->>>>>>> c38e9d40
 
 # release types: major, minor, bugfix
 
