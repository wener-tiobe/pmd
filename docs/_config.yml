--- conflicted
+++ resolved
@@ -1,17 +1,10 @@
 repository: pmd/pmd
 
 pmd:
-<<<<<<< HEAD
     version: 7.0.0-SNAPSHOT
-    previous_version: 6.24.0
+    previous_version: 6.25.0
     date: ??-2020
     release_type: major
-=======
-    version: 6.26.0-SNAPSHOT
-    previous_version: 6.25.0
-    date: ??-??-2020
-    release_type: minor
->>>>>>> 3f2bf0f5
 
 # release types: major, minor, bugfix
 
