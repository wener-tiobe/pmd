repository: pmd/pmd

pmd:
<<<<<<< HEAD
    version: 7.0.0-SNAPSHOT
    previous_version: 6.34.0
    date: ??-?????-2021
    release_type: major
=======
    version: 6.36.0-SNAPSHOT
    previous_version: 6.35.0
    date: ??-June-2021
    release_type: minor
>>>>>>> 798d2694

# release types: major, minor, bugfix

output: web
# this property is useful for conditional filtering of content that is separate from the PDF.

topnav_title: PMD Source Code Analyzer Project
# this appears on the top navigation bar next to the home button

site_title: PMD Source Code Analyzer
# this appears in the html browser tab for the site title (seen mostly by search engines, not users)

company_name: PMD Open Source Project
# this appears in the footer

github_editme_path: pmd/pmd/blob/master/docs/
# if you're using Github, provide the basepath to the branch you've created for reviews, following the sample here. if not, leave this value blank.

host: 127.0.0.1
# the preview server used. Leave as is.

port: 4005
# the port where the preview is rendered. You can leave this as is unless you have other Jekyll builds using this same port that might cause conflicts. in that case, use another port such as 4006.

# these are the files and directories that jekyll will exclude from the build
exclude:
  - .idea/
  - .gitignore
  - vendor/
  - Gemfile
  - Gemfile.lock
  - README.md
  - Dockerfile
  - build-docs.sh
  - assets/*.zip
  - assets/README.md
  - pdf-*.sh
  - pdfconfigs/
  - pdf/
  - sitemap_generator.sh
  - render_release_notes.rb

feedback_subject_line: PMD Source Code Analyzer

feedback_email:
# used as a contact email for the Feedback link in the top navigation bar

feedback_disable: true
# if you uncomment the previous line, the Feedback link gets removed

# feedback_text: "Need help?"
# if you uncomment the previous line, it changes the Feedback text

# feedback_link: "http://helpy.io/"
# if you uncomment the previous line, it changes where the feedback link points to


markdown: kramdown
highlighter: rouge
kramdown:
  input: GFM
  auto_ids: true
  hard_wrap: false
  syntax_highlighter: rouge
  syntax_highlighter_opts:
      css_class: 'highlight'
# filter used to process markdown. note that kramdown differs from github-flavored markdown in some subtle ways

collections:
  tooltips:
    output: false
# collections are declared here. this renders the content in _tooltips and processes it, but doesn't output it as actual files in the output unless you change output to true

defaults:
  -
    scope:
      path: ""
      type: "pages"
    values:
      layout: "page"
      comments: true
      search: true
      sidebar: pmd_sidebar
  -
    scope:
      path: ""
      type: "tooltips"
    values:
      layout: "page"
      comments: true
      search: true
      tooltip: true

  -
    scope:
      path: ""
      type: "posts"
    values:
      layout: "post"
      comments: true
      search: true
      sidebar: pmd_sidebar

# these are defaults used for the frontmatter for these file types

sidebars:
- pmd_sidebar

description: "Intended as a documentation theme based on Jekyll for technical writers documenting software and other technical products, this theme has all the elements you would need to handle multiple products with both multi-level sidebar navigation, tags, and other documentation features."
# the description is used in the feed.xml file

# needed for sitemap.xml file only
url: https://pmd.github.io/pmd
baseurl: ""

# used by javadoc_tag.rb
# https://javadoc.io/page/net.sourceforge.pmd
javadoc_url_prefix: https://docs.pmd-code.org/apidocs<|MERGE_RESOLUTION|>--- conflicted
+++ resolved
@@ -1,17 +1,10 @@
 repository: pmd/pmd
 
 pmd:
-<<<<<<< HEAD
     version: 7.0.0-SNAPSHOT
-    previous_version: 6.34.0
+    previous_version: 6.35.0
     date: ??-?????-2021
     release_type: major
-=======
-    version: 6.36.0-SNAPSHOT
-    previous_version: 6.35.0
-    date: ??-June-2021
-    release_type: minor
->>>>>>> 798d2694
 
 # release types: major, minor, bugfix
 
