--- conflicted
+++ resolved
@@ -1,17 +1,10 @@
 repository: pmd/pmd
 
 pmd:
-<<<<<<< HEAD
     version: 7.0.0-SNAPSHOT
-    previous_version: 6.49.0
+    previous_version: 6.50.0
     date: ??-?????-2022
     release_type: major
-=======
-    version: 6.51.0-SNAPSHOT
-    previous_version: 6.50.0
-    date: 29-October-2022
-    release_type: minor
->>>>>>> 905f1432
 
 # release types: major, minor, bugfix
 
