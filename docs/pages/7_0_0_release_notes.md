---
title: PMD Release Notes
permalink: pmd_release_notes.html
keywords: changelog, release notes
---

<!-- NOTE: THESE RELEASE NOTES ARE THOSE FOR 7.0.0 -->
<!-- It must be used instead of release_notes.md when adding 7.0.0 changes -->
<!-- to avoid merge conflicts with master -->
<!-- It must replace release_notes.md when releasing 7.0.0 -->

## {{ site.pmd.date }} - {{ site.pmd.version }}

The PMD team is pleased to announce PMD {{ site.pmd.version }}.

This is a {{ site.pmd.release_type }} release.

{% tocmaker is_release_notes_processor %}

### New and noteworthy

#### Full Antlr support

Languages backed by an Antlr grammar are now fully supported. This means, it's now possible not only to use Antlr grammars for CPD,
but we can actually build full-fledged PMD rules for them as well. Both the traditional Java visitor rules, and the simpler
XPath rules are available to users.

We expect this to enable both our dev team and external contributors to largely extend PMD usage for more languages.

#### Swift support

Given the full Antlr support, PMD now fully supports Swift. We are pleased to announce we are shipping a number of rules starting with PMD 7.

* {% rule "swift/errorprone/ForceCast" %} (`swift-errorprone`) flags all force casts, making sure you are defensively considering all types.
  Having the application crash shouldn't be an option.
* {% rule "swift/errorprone/ForceTry" %} (`swift-errorprone`) flags all force tries, making sure you are defensively handling exceptions.
  Having the application crash shouldn't be an option.
* {% rule "swift/bestpractices/ProhibitedInterfaceBuilder" %} (`swift-bestpractices`) flags any usage of interface builder. Interface builder
  files are prone to merge conflicts, and are impossible to code review, so larger teams usually try to avoid it or reduce it's usage.
* {% rule "swift/bestpractices/UnavailableFunction" %} (`swift-bestpractices`) flags any function throwing a `fatalError` not marked as
  `@available(*, unavailable)` to ensure no calls are actually performed in the codebase.

#### XPath 3.1 support

Support for XPath versions 1.0, 1.0-compatibility was removed, support for XPath 2.0 is deprecated. The default (and only) supported XPath version is now XPath 3.1. This version of the XPath language is mostly identical to XPath 2.0. Notable changes:
 * The deprecated support for sequence-valued attributes is removed. Sequence-valued properties are still supported.
 * Refer to [the Saxonica documentation](https://www.saxonica.com/html/documentation/expressions/xpath31new.html) for an introduction to new features in XPath 3.1.


#### Node stream API

This version includes a powerful API to navigate trees, similar in usage to the Java 8 Stream API:
```java
node.descendants(ASTMethodCall.class)
    .filter(m -> "toString".equals(m.getMethodName()))
    .map(m -> m.getQualifier())
    .filter(q -> TypeTestUtil.isA(String.class, q))
    .foreach(System.out::println);
```

A pipeline like shown here traverses the tree lazily, which is more efficient than traversing eagerly to put all descendants in a list. It is also much easier to change than the old imperative way.

To make this API as accessible as possible, the {% jdoc core::lang.ast.Node %} interface has been fitted with new methods producing node streams. Those methods replace previous tree traversal methods like `Node#findDescendantsOfType`. In all cases, they should be more efficient and more convenient.

See {% jdoc core::lang.ast.NodeStream %} for more details.


#### JavaScript support

The JS specific parser options have been removed. The parser now always retains comments and uses version ES6.
The language module registers only one version (as before), now correctly with version "ES6" instead of "3".
Since there is only one version available for JavaScript there is actually no need to selected a specific version.
The default version is always ES6.

#### New Rules

*   The Apex rule {% rule "apex/design/UnusedMethod" %} finds unused methods in your code.

#### Changed Rules

##### Java

<<<<<<< HEAD
*   {% rule "java/codestyle/UnnecessaryFullyQualifiedName" %} has two new properties, to selectively disable reporting on
    static field and method qualifiers. The rule also has been improved to be more precise.
*   The rule {% rule "java/codestyle/UselessParentheses" %} has two new properties which control how strict
    the rule should be applied. With `ignoreClarifying` (default: true) parentheses that are strictly speaking
    not necessary are allowed, if they separate expressions of different precedence.
    The other property `ignoreBalancing` (default: true) is similar, in that it allows parentheses that help
    reading and understanding the expressions.
*   The rule {% rule "java/bestpractices/LooseCoupling" %} has a new property to allow some types to be coupled to (`allowedTypes`).
*   {% rule "java/errorprone/EmptyCatchBlock" %}: `CloneNotSupportedException` and `InterruptedException` are not special-cased anymore. Rename the exception parameter to `ignored` to ignore them.
*   {% rule "java/design/SingularField" %}: Properties `checkInnerClasses` and `disallowNotAssignment` are removed. The rule is now more precise and will check these cases properly.
=======
* {% rule "java/codestyle/UnnecessaryFullyQualifiedName" %}: the rule has two new properties,
  to selectively disable reporting on static field and method qualifiers. The rule also has been improved to be more precise.
* {% rule "java/codestyle/UselessParentheses" %}: the rule has two new properties which control how strict
  the rule should be applied. With `ignoreClarifying` (default: true) parentheses that are strictly speaking
  not necessary are allowed, if they separate expressions of different precedence.
  The other property `ignoreBalancing` (default: true) is similar, in that it allows parentheses that help
  reading and understanding the expressions.
* {% rule "java/bestpractices/LooseCoupling" %}: the rule has a new property to allow some types to be coupled to (`allowedTypes`).
* {% rule "java/errorprone/EmptyCatchBlock" %}: `CloneNotSupportedException` and `InterruptedException` are not special-cased anymore. Rename the exception parameter to `ignored` to ignore them.
* {% rule "java/codestyle/UseDiamondOperator" %}: the property `java7Compatibility` is removed. The rule now handles Java 7
  properly without a property.
>>>>>>> 39910611

#### Removed Rules

The following previously deprecated rules have been finally removed:

*   AbstractNaming (java-codestyle)
*   AvoidFinalLocalVariable (java-codestyle)
*   AvoidPrefixingMethodParameters (java-codestyle)
*   DataflowAnomalyAnalysis (java-errorprone)
*   ForLoopsMustUseBraces (java-codestyle)
*   IfElseStmtsMustUseBraces (java-codestyle)
*   IfStmtsMustUseBraces (java-codestyle)
*   LoggerIsNotStaticFinal (java-errorprone)
*   MIsLeadingVariableName (java-codestyle)
*   ModifiedCyclomaticComplexity (java-design)
*   PositionLiteralsFirstInCaseInsensitiveComparisons (java-bestpractices)
*   PositionLiteralsFirstInComparisons (java-bestpractices)
*   StdCyclomaticComplexity (java-design)
*   SuspiciousConstantFieldName (java-codestyle)
*   UnsynchronizedStaticDateFormatter (java-multithreading)
*   VariableNamingConventions (apex-codestyle)
*   VariableNamingConventions (java-codestyle)
*   WhileLoopsMustUseBraces (java-codestyle)

### Fixed Issues

*   apex-design
    *   [#2667](https://github.com/pmd/pmd/issues/2667): \[apex] Integrate nawforce/ApexLink to build robust Unused rule
*   core
    *   [#1451](https://github.com/pmd/pmd/issues/1451): \[core] RulesetFactoryCompatibility stores the whole ruleset file in memory as a string

*   java-bestpractices
    * [#342](https://github.com/pmd/pmd/issues/342): \[java] AccessorMethodGeneration: Name clash with another public field not properly handled
    * [#755](https://github.com/pmd/pmd/issues/755): \[java] AccessorClassGeneration false positive for private constructors
    * [#770](https://github.com/pmd/pmd/issues/770): \[java] UnusedPrivateMethod yields false positive for counter-variant arguments
    * [#807](https://github.com/pmd/pmd/issues/807): \[java] AccessorMethodGeneration false positive with overloads
    * [#833](https://github.com/pmd/pmd/issues/833): \[java] ForLoopCanBeForeach should consider iterating on this
    * [#1189](https://github.com/pmd/pmd/issues/1189): \[java] UnusedPrivateMethod false positive from inner class via external class
    * [#1212](https://github.com/pmd/pmd/issues/1212): \[java] Don't raise JUnitTestContainsTooManyAsserts on JUnit 5's assertAll
    * [#1422](https://github.com/pmd/pmd/issues/1422): \[java] JUnitTestsShouldIncludeAssert false positive with inherited @Rule field
    * [#1565](https://github.com/pmd/pmd/issues/1565): \[java] JUnitAssertionsShouldIncludeMessage false positive with AssertJ
    * [#1969](https://github.com/pmd/pmd/issues/1969): \[java] MissingOverride false-positive triggered by package-private method overwritten in another package by extending class
    * [#1998](https://github.com/pmd/pmd/issues/1998): \[java] AccessorClassGeneration false-negative: subclass calls private constructor
    * [#2130](https://github.com/pmd/pmd/issues/2130): \[java] UnusedLocalVariable: false-negative with array
    * [#2147](https://github.com/pmd/pmd/issues/2147): \[java] JUnitTestsShouldIncludeAssert - false positives with lambdas and static methods
    * [#2464](https://github.com/pmd/pmd/issues/2464): \[java] LooseCoupling must ignore class literals: ArrayList.class
    * [#2542](https://github.com/pmd/pmd/issues/2542): \[java] UseCollectionIsEmpty can not detect the case `foo.bar().size()`
    * [#2650](https://github.com/pmd/pmd/issues/2650): \[java] UseTryWithResources false positive when AutoCloseable helper used
    * [#2796](https://github.com/pmd/pmd/issue/2796): \[java] UnusedAssignment false positive with call chains
    * [#2797](https://github.com/pmd/pmd/issues/2797): \[java] MissingOverride long-standing issues
    * [#2806](https://github.com/pmd/pmd/issues/2806): \[java] SwitchStmtsShouldHaveDefault false-positive with Java 14 switch non-fallthrough branches
    * [#2822](https://github.com/pmd/pmd/issues/2822): \[java] LooseCoupling rule: Extend to cover user defined implementations and interfaces
    * [#2882](https://github.com/pmd/pmd/issues/2882): \[java] UseTryWithResources - false negative for explicit close
    * [#2883](https://github.com/pmd/pmd/issues/2883): \[java] JUnitAssertionsShouldIncludeMessage false positive with method call
    * [#2890](https://github.com/pmd/pmd/issues/2890): \[java] UnusedPrivateMethod false positive with generics
* java-codestyle
    * [#1208](https://github.com/pmd/pmd/issues/1208): \[java] PrematureDeclaration rule false-positive on variable declared to measure time
    * [#1429](https://github.com/pmd/pmd/issues/1429): \[java] PrematureDeclaration as result of method call (false positive)
    * [#1673](https://github.com/pmd/pmd/issues/1673): \[java] UselessParentheses false positive with conditional operator
    * [#1790](https://github.com/pmd/pmd/issues/1790): \[java] UnnecessaryFullyQualifiedName false positive with enum constant
    * [#1918](https://github.com/pmd/pmd/issues/1918): \[java] UselessParentheses false positive with boolean operators
    * [#2299](https://github.com/pmd/pmd/issues/2299): \[java] UnnecessaryFullyQualifiedName false positive with similar package name
    * [#2391](https://github.com/pmd/pmd/issues/2391): \[java] UseDiamondOperator FP when expected type and constructed type have a different parameterization
    * [#2528](https://github.com/pmd/pmd/issues/2528): \[java] MethodNamingConventions - JUnit 5 method naming not support ParameterizedTest
    * [#2739](https://github.com/pmd/pmd/issues/2739): \[java] UselessParentheses false positive for string concatenation
    * [#2748](https://github.com/pmd/pmd/issues/2748): \[java] UnnecessaryCast false positive with unchecked cast
    * [#3195](https://github.com/pmd/pmd/pull/3195): \[java] Improve rule UnnecessaryReturn to detect more cases
    * [#3218](https://github.com/pmd/pmd/pull/3218): \[java] Generalize UnnecessaryCast to flag all unnecessary casts
    * [#3221](https://github.com/pmd/pmd/issues/3221): \[java] PrematureDeclaration false positive for unused variables
    * [#3238](https://github.com/pmd/pmd/issues/3238): \[java] Improve ExprContext, fix FNs of UnnecessaryCast
* java-errorprone
    * [#1005](https://github.com/pmd/pmd/issues/1005): \[java] CloneMethodMustImplementCloneable triggers for interfaces
    * [#2532](https://github.com/pmd/pmd/issues/2532): \[java] AvoidDecimalLiteralsInBigDecimalConstructor can not detect the case new BigDecimal(Expression)
    * [#2716](https://github.com/pmd/pmd/issues/2716): \[java] CompareObjectsWithEqualsRule: False positive with Enums
    * [#2880](https://github.com/pmd/pmd/issues/2880): \[java] CompareObjectsWithEquals - false negative with type res
    * [#3071](https://github.com/pmd/pmd/issues/3071): \[java] BrokenNullCheck FP with PMD 6.30.0
* java-multithreading
    * [#2537](https://github.com/pmd/pmd/issues/2537): \[java] DontCallThreadRun can't detect the case that call run() in `this.run()`
    * [#2538](https://github.com/pmd/pmd/issues/2538): \[java] DontCallThreadRun can't detect the case that call run() in `foo.bar.run()`
    * [#2577](https://github.com/pmd/pmd/issues/2577): \[java] UseNotifyAllInsteadOfNotify falsely detect a special case with argument: `foo.notify(bar)`
* java-performance
    * [#1224](https://github.com/pmd/pmd/issues/1224): \[java] InefficientEmptyStringCheck false negative in anonymous class
    * [#2712](https://github.com/pmd/pmd/issues/2712): \[java] SimplifyStartsWith false-positive with AssertJ

### API Changes

* [#1648](https://github.com/pmd/pmd/pull/1702): \[apex,vf] Remove CodeClimate dependency - [Robert Sösemann](https://github.com/rsoesemann)
  Properties "cc_categories", "cc_remediation_points_multiplier", "cc_block_highlighting" can no longer be overridden in rulesets.
  They were deprecated without replacement.

* The old GUI applications accessible through `run.sh designerold` and `run.sh bgastviewer` (and corresponding Batch scripts)
  have been removed from the PMD distribution. Please use the newer rule designer with `run.sh designer`.
  The corresponding classes in packages `java.net.sourceforge.pmd.util.viewer` and `java.net.sourceforge.pmd.util.designer` have
  all been removed.

* All API related to XPath support has been moved to the package {% jdoc_package core::lang.rule.xpath %}.
  This includes API that was previously dispersed over `net.sourceforge.pmd.lang`, `net.sourceforge.pmd.lang.ast.xpath`,
  `net.sourceforge.pmd.lang.rule.xpath`, `net.sourceforge.pmd.lang.rule`, and various language-specific packages 
  (which were made internal).

#### Metrics framework

The metrics framework has been made simpler and more general.

* The metric interface takes an additional type parameter, representing the result type of the metric. This is usually `Integer` or `Double`. It avoids widening the result to a `double` just to narrow it down.

  This makes it so, that `Double.NaN` is not an appropriate sentinel value to represent "not supported" anymore. Instead, `computeFor` may return `null` in that case (or a garbage value). The value `null` may have caused problems with the narrowing casts, which through unboxing, might have thrown an NPE. But when we deprecated the language-specific metrics façades to replace them with the generic `MetricsUtil`, we took care of making the new methods throw an exception if the metric cannot be computed on the parameter. This forces you to guard calls to `MetricsUtil::computeMetric` with something like `if (metric.supports(node))`. If you're following this pattern, then you won't observe the undefined behavior.

* The `MetricKey` interface is not so useful and has been merged into the `Metric` interface and removed. So the `Metric` interface has the new method `String name()`.

* The framework is not tied to at most 2 node types per language anymore. Previously those were nodes for classes and for methods/constructors. Instead, many metrics support more node types. For example, NCSS can be computed on any code block.

  For that reason, keeping around a hard distinction between "class metrics" and "operation metrics" is not useful. So in the Java framework for example, we removed the interfaces `JavaClassMetric`, `JavaOperationMetric`,  abstract classes for those, `JavaClassMetricKey`, and `JavaOperationMetricKey`. Metric constants are now all inside the `JavaMetrics` utility class. The same was done in the Apex framework.

  We don't really need abstract classes for metrics now. So `AbstractMetric` is also removed from pmd-core. There is a factory method on the `Metric` interface to create a metric easily.

* This makes it so, that {% jdoc core::lang.metrics.LanguageMetricsProvider %} does not need type parameters. It can just return a `Set<Metric<?, ?>>` to list available metrics.

* {% jdoc_old core::lang.metrics.Signature %}s, their implementations, and the interface `SignedNode` have been removed. Node streams allow replacing their usages very easily.

### External Contributions

*   [#1658](https://github.com/pmd/pmd/pull/1658): \[core] Node support for Antlr-based languages - [Matías Fraga](https://github.com/matifraga)
*   [#1698](https://github.com/pmd/pmd/pull/1698): \[core] [swift] Antlr Base Parser adapter and Swift Implementation - [Lucas Soncini](https://github.com/lsoncini)
*   [#1774](https://github.com/pmd/pmd/pull/1774): \[core] Antlr visitor rules - [Lucas Soncini](https://github.com/lsoncini)
*   [#1877](https://github.com/pmd/pmd/pull/1877): \[swift] Feature/swift rules - [Matias Fraga](https://github.com/matifraga)
*   [#1882](https://github.com/pmd/pmd/pull/1882): \[swift] UnavailableFunction Swift rule - [Tomás de Lucca](https://github.com/tomidelucca)
*   [#2830](https://github.com/pmd/pmd/pull/2830): \[apex] Apexlink POC - [Kevin Jones](https://github.com/nawforce)

{% endtocmaker %}
<|MERGE_RESOLUTION|>--- conflicted
+++ resolved
@@ -80,18 +80,6 @@
 
 ##### Java
 
-<<<<<<< HEAD
-*   {% rule "java/codestyle/UnnecessaryFullyQualifiedName" %} has two new properties, to selectively disable reporting on
-    static field and method qualifiers. The rule also has been improved to be more precise.
-*   The rule {% rule "java/codestyle/UselessParentheses" %} has two new properties which control how strict
-    the rule should be applied. With `ignoreClarifying` (default: true) parentheses that are strictly speaking
-    not necessary are allowed, if they separate expressions of different precedence.
-    The other property `ignoreBalancing` (default: true) is similar, in that it allows parentheses that help
-    reading and understanding the expressions.
-*   The rule {% rule "java/bestpractices/LooseCoupling" %} has a new property to allow some types to be coupled to (`allowedTypes`).
-*   {% rule "java/errorprone/EmptyCatchBlock" %}: `CloneNotSupportedException` and `InterruptedException` are not special-cased anymore. Rename the exception parameter to `ignored` to ignore them.
-*   {% rule "java/design/SingularField" %}: Properties `checkInnerClasses` and `disallowNotAssignment` are removed. The rule is now more precise and will check these cases properly.
-=======
 * {% rule "java/codestyle/UnnecessaryFullyQualifiedName" %}: the rule has two new properties,
   to selectively disable reporting on static field and method qualifiers. The rule also has been improved to be more precise.
 * {% rule "java/codestyle/UselessParentheses" %}: the rule has two new properties which control how strict
@@ -103,7 +91,7 @@
 * {% rule "java/errorprone/EmptyCatchBlock" %}: `CloneNotSupportedException` and `InterruptedException` are not special-cased anymore. Rename the exception parameter to `ignored` to ignore them.
 * {% rule "java/codestyle/UseDiamondOperator" %}: the property `java7Compatibility` is removed. The rule now handles Java 7
   properly without a property.
->>>>>>> 39910611
+* {% rule "java/design/SingularField" %}: Properties `checkInnerClasses` and `disallowNotAssignment` are removed. The rule is now more precise and will check these cases properly.
 
 #### Removed Rules
 
