---
title: PMD Release Notes
permalink: pmd_release_notes.html
keywords: changelog, release notes
---

<!-- NOTE: THESE RELEASE NOTES ARE THOSE FOR 7.0.0 -->
<!-- It must be used instead of release_notes.md when adding 7.0.0 changes -->
<!-- to avoid merge conflicts with master -->
<!-- It must replace release_notes.md when releasing 7.0.0 -->

## {{ site.pmd.date }} - {{ site.pmd.version }}

The PMD team is pleased to announce PMD {{ site.pmd.version }}.

This is a {{ site.pmd.release_type }} release.

{% tocmaker is_release_notes_processor %}

### New and noteworthy

#### Full Antlr support

Languages backed by an Antlr grammar are now fully supported. This means, it's now possible not only to use Antlr grammars for CPD,
but we can actually build full-fledged PMD rules for them as well. Both the traditional Java visitor rules, and the simpler
XPath rules are available to users.

We expect this to enable both our dev team and external contributors to largely extend PMD usage for more languages.

#### Swift support

Given the full Antlr support, PMD now fully supports Swift. We are pleased to announce we are shipping a number of rules starting with PMD 7.

* {% rule "swift/errorprone/ForceCast" %} (`swift-errorprone`) flags all force casts, making sure you are defensively considering all types.
  Having the application crash shouldn't be an option.
* {% rule "swift/errorprone/ForceTry" %} (`swift-errorprone`) flags all force tries, making sure you are defensively handling exceptions.
  Having the application crash shouldn't be an option.
* {% rule "swift/bestpractices/ProhibitedInterfaceBuilder" %} (`swift-bestpractices`) flags any usage of interface builder. Interface builder
  files are prone to merge conflicts, and are impossible to code review, so larger teams usually try to avoid it or reduce it's usage.
* {% rule "swift/bestpractices/UnavailableFunction" %} (`swift-bestpractices`) flags any function throwing a `fatalError` not marked as
  `@available(*, unavailable)` to ensure no calls are actually performed in the codebase.

#### XPath 3.1 support

Support for XPath versions 1.0, 1.0-compatibility was removed, support for XPath 2.0 is deprecated. The default (and only) supported XPath version is now XPath 3.1. This version of the XPath language is mostly identical to XPath 2.0. Notable changes:
 * The deprecated support for sequence-valued attributes is removed. Sequence-valued properties are still supported.
 * Refer to [the Saxonica documentation](https://www.saxonica.com/html/documentation/expressions/xpath31new.html) for an introduction to new features in XPath 3.1.


#### Node stream API

This version includes a powerful API to navigate trees, similar in usage to the Java 8 Stream API:
```java
node.descendants(ASTMethodCall.class)
    .filter(m -> "toString".equals(m.getMethodName()))
    .map(m -> m.getQualifier())
    .filter(q -> TypeTestUtil.isA(String.class, q))
    .foreach(System.out::println);
```

A pipeline like shown here traverses the tree lazily, which is more efficient than traversing eagerly to put all descendants in a list. It is also much easier to change than the old imperative way.

To make this API as accessible as possible, the {% jdoc core::lang.ast.Node %} interface has been fitted with new methods producing node streams. Those methods replace previous tree traversal methods like `Node#findDescendantsOfType`. In all cases, they should be more efficient and more convenient.

See {% jdoc core::lang.ast.NodeStream %} for more details.


#### JavaScript support

The JS specific parser options have been removed. The parser now always retains comments and uses version ES6.
The language module registers only one version (as before), now correctly with version "ES6" instead of "3".
Since there is only one version available for JavaScript there is actually no need to selected a specific version.
The default version is always ES6.

#### New Rules

*   The Apex rule {% rule "apex/design/UnusedMethod" %} finds unused methods in your code.

#### Changed Rules

##### Java

* {% rule "java/codestyle/UnnecessaryFullyQualifiedName" %}: the rule has two new properties,
  to selectively disable reporting on static field and method qualifiers. The rule also has been improved to be more precise.
* {% rule "java/codestyle/UselessParentheses" %}: the rule has two new properties which control how strict
  the rule should be applied. With `ignoreClarifying` (default: true) parentheses that are strictly speaking
  not necessary are allowed, if they separate expressions of different precedence.
  The other property `ignoreBalancing` (default: true) is similar, in that it allows parentheses that help
  reading and understanding the expressions.
* {% rule "java/bestpractices/LooseCoupling" %}: the rule has a new property to allow some types to be coupled to (`allowedTypes`).
* {% rule "java/errorprone/EmptyCatchBlock" %}: `CloneNotSupportedException` and `InterruptedException` are not special-cased anymore. Rename the exception parameter to `ignored` to ignore them.
* {% rule "java/codestyle/UseDiamondOperator" %}: the property `java7Compatibility` is removed. The rule now handles Java 7
  properly without a property.

#### Removed Rules

The following previously deprecated rules have been finally removed:

*   AbstractNaming (java-codestyle)
*   AvoidFinalLocalVariable (java-codestyle)
*   AvoidPrefixingMethodParameters (java-codestyle)
*   DataflowAnomalyAnalysis (java-errorprone)
*   ForLoopsMustUseBraces (java-codestyle)
*   IfElseStmtsMustUseBraces (java-codestyle)
*   IfStmtsMustUseBraces (java-codestyle)
*   LoggerIsNotStaticFinal (java-errorprone)
*   MIsLeadingVariableName (java-codestyle)
*   ModifiedCyclomaticComplexity (java-design)
*   PositionLiteralsFirstInCaseInsensitiveComparisons (java-bestpractices)
*   PositionLiteralsFirstInComparisons (java-bestpractices)
*   StdCyclomaticComplexity (java-design)
*   SuspiciousConstantFieldName (java-codestyle)
*   UnsynchronizedStaticDateFormatter (java-multithreading)
*   VariableNamingConventions (apex-codestyle)
*   VariableNamingConventions (java-codestyle)
*   WhileLoopsMustUseBraces (java-codestyle)

### Fixed Issues

*   apex-design
    *   [#2667](https://github.com/pmd/pmd/issues/2667): \[apex] Integrate nawforce/ApexLink to build robust Unused rule
*   core
    *   [#1451](https://github.com/pmd/pmd/issues/1451): \[core] RulesetFactoryCompatibility stores the whole ruleset file in memory as a string

*   java-bestpractices
    * [#342](https://github.com/pmd/pmd/issues/342): \[java] AccessorMethodGeneration: Name clash with another public field not properly handled
    * [#755](https://github.com/pmd/pmd/issues/755): \[java] AccessorClassGeneration false positive for private constructors
    * [#770](https://github.com/pmd/pmd/issues/770): \[java] UnusedPrivateMethod yields false positive for counter-variant arguments
    * [#807](https://github.com/pmd/pmd/issues/807): \[java] AccessorMethodGeneration false positive with overloads
    * [#833](https://github.com/pmd/pmd/issues/833): \[java] ForLoopCanBeForeach should consider iterating on this
    * [#1189](https://github.com/pmd/pmd/issues/1189): \[java] UnusedPrivateMethod false positive from inner class via external class
    * [#1212](https://github.com/pmd/pmd/issues/1212): \[java] Don't raise JUnitTestContainsTooManyAsserts on JUnit 5's assertAll
    * [#1422](https://github.com/pmd/pmd/issues/1422): \[java] JUnitTestsShouldIncludeAssert false positive with inherited @Rule field
    * [#1565](https://github.com/pmd/pmd/issues/1565): \[java] JUnitAssertionsShouldIncludeMessage false positive with AssertJ
    * [#1747](https://github.com/pmd/pmd/issues/1747): \[java] PreserveStackTrace false-positive
    * [#1969](https://github.com/pmd/pmd/issues/1969): \[java] MissingOverride false-positive triggered by package-private method overwritten in another package by extending class
    * [#1998](https://github.com/pmd/pmd/issues/1998): \[java] AccessorClassGeneration false-negative: subclass calls private constructor
    * [#2130](https://github.com/pmd/pmd/issues/2130): \[java] UnusedLocalVariable: false-negative with array
    * [#2147](https://github.com/pmd/pmd/issues/2147): \[java] JUnitTestsShouldIncludeAssert - false positives with lambdas and static methods
    * [#2464](https://github.com/pmd/pmd/issues/2464): \[java] LooseCoupling must ignore class literals: ArrayList.class
    * [#2542](https://github.com/pmd/pmd/issues/2542): \[java] UseCollectionIsEmpty can not detect the case `foo.bar().size()`
    * [#2650](https://github.com/pmd/pmd/issues/2650): \[java] UseTryWithResources false positive when AutoCloseable helper used
    * [#2796](https://github.com/pmd/pmd/issue/2796): \[java] UnusedAssignment false positive with call chains
    * [#2797](https://github.com/pmd/pmd/issues/2797): \[java] MissingOverride long-standing issues
    * [#2806](https://github.com/pmd/pmd/issues/2806): \[java] SwitchStmtsShouldHaveDefault false-positive with Java 14 switch non-fallthrough branches
    * [#2822](https://github.com/pmd/pmd/issues/2822): \[java] LooseCoupling rule: Extend to cover user defined implementations and interfaces
    * [#2882](https://github.com/pmd/pmd/issues/2882): \[java] UseTryWithResources - false negative for explicit close
    * [#2883](https://github.com/pmd/pmd/issues/2883): \[java] JUnitAssertionsShouldIncludeMessage false positive with method call
    * [#2890](https://github.com/pmd/pmd/issues/2890): \[java] UnusedPrivateMethod false positive with generics
* java-codestyle
    * [#1208](https://github.com/pmd/pmd/issues/1208): \[java] PrematureDeclaration rule false-positive on variable declared to measure time
    * [#1429](https://github.com/pmd/pmd/issues/1429): \[java] PrematureDeclaration as result of method call (false positive)
    * [#1673](https://github.com/pmd/pmd/issues/1673): \[java] UselessParentheses false positive with conditional operator
    * [#1747](https://github.com/pmd/pmd/issues/1747): \[java] PreserveStackTrace false-positive
    * [#1790](https://github.com/pmd/pmd/issues/1790): \[java] UnnecessaryFullyQualifiedName false positive with enum constant
    * [#1918](https://github.com/pmd/pmd/issues/1918): \[java] UselessParentheses false positive with boolean operators
    * [#2134](https://github.com/pmd/pmd/issues/2134): \[java] PreserveStackTrace not handling `Throwable.addSuppressed(...)`
    * [#2299](https://github.com/pmd/pmd/issues/2299): \[java] UnnecessaryFullyQualifiedName false positive with similar package name
<<<<<<< HEAD
    * [#2528](https://github.com/pmd/pmd/issues/2528): \[java] MethodNamingConventions - JUnit 5 method naming not support `@ParameterizedTest`
=======
    * [#2391](https://github.com/pmd/pmd/issues/2391): \[java] UseDiamondOperator FP when expected type and constructed type have a different parameterization
    * [#2528](https://github.com/pmd/pmd/issues/2528): \[java] MethodNamingConventions - JUnit 5 method naming not support ParameterizedTest
>>>>>>> 39910611
    * [#2739](https://github.com/pmd/pmd/issues/2739): \[java] UselessParentheses false positive for string concatenation
    * [#2748](https://github.com/pmd/pmd/issues/2748): \[java] UnnecessaryCast false positive with unchecked cast
    * [#3195](https://github.com/pmd/pmd/pull/3195): \[java] Improve rule UnnecessaryReturn to detect more cases
    * [#3218](https://github.com/pmd/pmd/pull/3218): \[java] Generalize UnnecessaryCast to flag all unnecessary casts
    * [#3221](https://github.com/pmd/pmd/issues/3221): \[java] PrematureDeclaration false positive for unused variables
    * [#3238](https://github.com/pmd/pmd/issues/3238): \[java] Improve ExprContext, fix FNs of UnnecessaryCast
* java-errorprone
    * [#1005](https://github.com/pmd/pmd/issues/1005): \[java] CloneMethodMustImplementCloneable triggers for interfaces
    * [#2532](https://github.com/pmd/pmd/issues/2532): \[java] AvoidDecimalLiteralsInBigDecimalConstructor can not detect the case `new BigDecimal(Expression)`
    * [#2716](https://github.com/pmd/pmd/issues/2716): \[java] CompareObjectsWithEqualsRule: False positive with Enums
    * [#2880](https://github.com/pmd/pmd/issues/2880): \[java] CompareObjectsWithEquals - false negative with type res
    * [#3071](https://github.com/pmd/pmd/issues/3071): \[java] BrokenNullCheck FP with PMD 6.30.0
* java-multithreading
    * [#2537](https://github.com/pmd/pmd/issues/2537): \[java] DontCallThreadRun can't detect the case that call run() in `this.run()`
    * [#2538](https://github.com/pmd/pmd/issues/2538): \[java] DontCallThreadRun can't detect the case that call run() in `foo.bar.run()`
    * [#2577](https://github.com/pmd/pmd/issues/2577): \[java] UseNotifyAllInsteadOfNotify falsely detect a special case with argument: `foo.notify(bar)`
* java-performance
    * [#1224](https://github.com/pmd/pmd/issues/1224): \[java] InefficientEmptyStringCheck false negative in anonymous class
    * [#2712](https://github.com/pmd/pmd/issues/2712): \[java] SimplifyStartsWith false-positive with AssertJ

### API Changes

* [#1648](https://github.com/pmd/pmd/pull/1702): \[apex,vf] Remove CodeClimate dependency - [Robert Sösemann](https://github.com/rsoesemann)
  Properties "cc_categories", "cc_remediation_points_multiplier", "cc_block_highlighting" can no longer be overridden in rulesets.
  They were deprecated without replacement.

* The old GUI applications accessible through `run.sh designerold` and `run.sh bgastviewer` (and corresponding Batch scripts)
  have been removed from the PMD distribution. Please use the newer rule designer with `run.sh designer`.
  The corresponding classes in packages `java.net.sourceforge.pmd.util.viewer` and `java.net.sourceforge.pmd.util.designer` have
  all been removed.

* All API related to XPath support has been moved to the package {% jdoc_package core::lang.rule.xpath %}.
  This includes API that was previously dispersed over `net.sourceforge.pmd.lang`, `net.sourceforge.pmd.lang.ast.xpath`,
  `net.sourceforge.pmd.lang.rule.xpath`, `net.sourceforge.pmd.lang.rule`, and various language-specific packages 
  (which were made internal).

#### Metrics framework

The metrics framework has been made simpler and more general.

* The metric interface takes an additional type parameter, representing the result type of the metric. This is usually `Integer` or `Double`. It avoids widening the result to a `double` just to narrow it down.

  This makes it so, that `Double.NaN` is not an appropriate sentinel value to represent "not supported" anymore. Instead, `computeFor` may return `null` in that case (or a garbage value). The value `null` may have caused problems with the narrowing casts, which through unboxing, might have thrown an NPE. But when we deprecated the language-specific metrics façades to replace them with the generic `MetricsUtil`, we took care of making the new methods throw an exception if the metric cannot be computed on the parameter. This forces you to guard calls to `MetricsUtil::computeMetric` with something like `if (metric.supports(node))`. If you're following this pattern, then you won't observe the undefined behavior.

* The `MetricKey` interface is not so useful and has been merged into the `Metric` interface and removed. So the `Metric` interface has the new method `String name()`.

* The framework is not tied to at most 2 node types per language anymore. Previously those were nodes for classes and for methods/constructors. Instead, many metrics support more node types. For example, NCSS can be computed on any code block.

  For that reason, keeping around a hard distinction between "class metrics" and "operation metrics" is not useful. So in the Java framework for example, we removed the interfaces `JavaClassMetric`, `JavaOperationMetric`,  abstract classes for those, `JavaClassMetricKey`, and `JavaOperationMetricKey`. Metric constants are now all inside the `JavaMetrics` utility class. The same was done in the Apex framework.

  We don't really need abstract classes for metrics now. So `AbstractMetric` is also removed from pmd-core. There is a factory method on the `Metric` interface to create a metric easily.

* This makes it so, that {% jdoc core::lang.metrics.LanguageMetricsProvider %} does not need type parameters. It can just return a `Set<Metric<?, ?>>` to list available metrics.

* {% jdoc_old core::lang.metrics.Signature %}s, their implementations, and the interface `SignedNode` have been removed. Node streams allow replacing their usages very easily.

### External Contributions

*   [#1658](https://github.com/pmd/pmd/pull/1658): \[core] Node support for Antlr-based languages - [Matías Fraga](https://github.com/matifraga)
*   [#1698](https://github.com/pmd/pmd/pull/1698): \[core] [swift] Antlr Base Parser adapter and Swift Implementation - [Lucas Soncini](https://github.com/lsoncini)
*   [#1774](https://github.com/pmd/pmd/pull/1774): \[core] Antlr visitor rules - [Lucas Soncini](https://github.com/lsoncini)
*   [#1877](https://github.com/pmd/pmd/pull/1877): \[swift] Feature/swift rules - [Matias Fraga](https://github.com/matifraga)
*   [#1882](https://github.com/pmd/pmd/pull/1882): \[swift] UnavailableFunction Swift rule - [Tomás de Lucca](https://github.com/tomidelucca)
*   [#2830](https://github.com/pmd/pmd/pull/2830): \[apex] Apexlink POC - [Kevin Jones](https://github.com/nawforce)

{% endtocmaker %}
<|MERGE_RESOLUTION|>--- conflicted
+++ resolved
@@ -156,12 +156,9 @@
     * [#1918](https://github.com/pmd/pmd/issues/1918): \[java] UselessParentheses false positive with boolean operators
     * [#2134](https://github.com/pmd/pmd/issues/2134): \[java] PreserveStackTrace not handling `Throwable.addSuppressed(...)`
     * [#2299](https://github.com/pmd/pmd/issues/2299): \[java] UnnecessaryFullyQualifiedName false positive with similar package name
-<<<<<<< HEAD
     * [#2528](https://github.com/pmd/pmd/issues/2528): \[java] MethodNamingConventions - JUnit 5 method naming not support `@ParameterizedTest`
-=======
     * [#2391](https://github.com/pmd/pmd/issues/2391): \[java] UseDiamondOperator FP when expected type and constructed type have a different parameterization
     * [#2528](https://github.com/pmd/pmd/issues/2528): \[java] MethodNamingConventions - JUnit 5 method naming not support ParameterizedTest
->>>>>>> 39910611
     * [#2739](https://github.com/pmd/pmd/issues/2739): \[java] UselessParentheses false positive for string concatenation
     * [#2748](https://github.com/pmd/pmd/issues/2748): \[java] UnnecessaryCast false positive with unchecked cast
     * [#3195](https://github.com/pmd/pmd/pull/3195): \[java] Improve rule UnnecessaryReturn to detect more cases
