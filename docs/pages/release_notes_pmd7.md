--- conflicted
+++ resolved
@@ -215,7 +215,6 @@
 
 Contributors: [Wener](https://github.com/wener-tiobe) (@wener-tiobe)
 
-<<<<<<< HEAD
 ### New: Java 21 Support
 
 This release of PMD brings support for Java 21. There are the following new standard language features,
@@ -238,13 +237,12 @@
     pmd check --use-version java-21-preview ...
 
 Note: Support for Java 19 preview language features have been removed. The version "19-preview" is no longer available.
-=======
+
 ### New: CPD support for Apache Velocity Template Language
 
 PMD supports Apache Velocity for a very long time, but the CPD integration never got finished.
 This is now done and CPD supports Apache Velocity Template language for detecting copy and paste.
 It is shipped in the module `pmd-vm`.
->>>>>>> 347d5992
 
 ### Changed: JavaScript support
 
