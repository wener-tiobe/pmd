---
title: PMD 7.0.0 development
permalink: pmd_next_major_development.html
keywords: changelog, release notes, deprecation, api changes
---

We're excited to bring you the next major version of PMD!
Here is a summary of what is planned for PMD 7.

To give us feedback or to suggest a new feature, drop us a line on [Gitter](https://gitter.im/pmd/pmd)!

## Summary

### New Logo

We decided it's time to have a modernized logo and get rid of the gun. This allows to include
the logo in anywhere without offense.

The current tasks are listed here: [Integrate new PMD logo #1931](https://github.com/pmd/pmd/issues/1931)

### API

The API of PMD has been growing over the years and needs to be cleaned up. The goal is, to
have a clear separation between a well-defined API and the implementation, which is internal.
This should help us in future development. This however entails some incompatibilities and
deprecations, see also the sections [New API support guidelines](#new-api-support-guidelines) and
[Planned API removals](#planned-api-removals] below.

### Full Antlr Support

PMD 6 only supports JavaCC based grammars, but with [Antlr](https://www.antlr.org/) parsers
can be generated as well. PMD 7 adds full support for grammars written in Antlr, which allows
to leverage existing grammars.

The current tasks are listed here: [Support for ANTLR based grammars with Swift as an example language #2499](https://github.com/pmd/pmd/issues/2499)

### Documentation

We have quite some ideas how we want to improve the documentation. The goal is, that the documentation is
up to date and nearly complete. One big task is, how the built-in rules are presented, so that users
can easier see, what exactly is available and decide, which rules are useful for the project at hand.

The current tasks are listed here: [Documentations improvements tracker #1139](https://github.com/pmd/pmd/issues/1139)

### XPath

PMD 6 supports XPath 1.0 via the Jaxen library. This library is old and unmaintained creating some problems
(one of which is duplicated classes in the package `org.w3c.dom` which is a Java API actually).
Therefore XPath 1.0 support will be dropped and we upgrade our XPath 2.0 implementation with Saxon moving
on to Saxon HE. This will eventually add support in PMD for XPath 3.1.

The current tasks are listed here: [XPath Improvements for PMD 7 #2523](https://github.com/pmd/pmd/issues/2523)

### Java

Like the main PMD API, the Java AST has been growing over time and the grammar doesn't support
all edge cases (e.g. annotation are not supported everywhere). The goal is to simplify the AST by reducing
unnecessary nodes and abstractions and fix the parsing issues.
This helps in the end to provide a better type resolution implementation, but changing the AST is a breaking
API change.

<<<<<<< HEAD
### Type grammar changes
=======
Some first results of the Java AST changes are for now documented in the Wiki:
[Java clean changes](https://github.com/pmd/pmd/wiki/Java_clean_changes).

### Miscellaneous

There are also some small improvements, refactoring and internal tasks that are planned for PMD 7.

The current tasks are listed here: [PMD 7 Miscellaneous Tasks #2524](https://github.com/pmd/pmd/issues/2524)
>>>>>>> c3219b91

{% jdoc_nspace :jast java::lang.java.ast %}

* {% jdoc jast::ASTType %} and {% jdoc jast::ASTReferenceType %} have been turned into
interfaces, implemented by {% jdoc jast::ASTPrimitiveType %}, {% jdoc jast::ASTClassOrInterfaceType %},
and the new node {% jdoc jast::ASTArrayType %}. This reduces the depth of the relevant
subtrees, and allows to explore them more easily and consistently.

* {% jdoc jast::ASTClassOrInterfaceType %} appears to be left recursive now.
TODO document that when we're done discussing the semantic rewrite phase.

* **Migrating**:
  * There is currently no way to match abstract types (or interfaces) with XPath, so `Type`
  and `ReferenceType` name tests won't match anything anymore.
  * `Type/ReferenceType/ClassOrInterfaceType` -> `ClassOrInterfaceType`
  * `Type/PrimitiveType` -> `PrimitiveType`.
  * `Type/ReferenceType[@ArrayDepth>1]/ClassOrInterfaceType` -> `ArrayType/ClassOrInterfaceType`.
  * `Type/ReferenceType/PrimitiveType` -> `ArrayType/PrimitiveType`.
  * Note that in most cases you should check the type of a variable with e.g.
  `VariableDeclaratorId[pmd-java:typeIs("java.lang.String[]")]` because it
  considers the additional dimensions on declarations like `String foo[];`.
  The Java equivalent is `TypeHelper.isA(id, String[].class);`


### Expression grammar changes

* {% jdoc jast::ASTExpression %} and {% jdoc jast::ASTPrimaryExpression %} have
been turned into interfaces. These added no information to the AST and increased
its depth unnecessarily. All expressions implement the first interface. Both of
those nodes can no more be found in ASTs.

* **Migrating**:
  * Basically, `Expression/X` or `Expression/PrimaryExpression/X`, just becomes `X`
  * There is currently no way to match abstract or interface types with XPath, so `Expression` or `PrimaryExpression`  name tests won't match anything anymore. However, the axis step *[@Expression=true()] matches any expression.

* {% jdoc jast::ASTLiteral %} has been turned into an interface. The fact that {% jdoc jast::ASTNullLiteral %}
and {% jdoc jast::ASTBooleanLiteral %} were nested within it but other literals types were all directly represented
by it was inconsistent, and ultimately that level of nesting was unnecessary.
  * {% jdoc jast::ASTNumericLiteral %}, {% jdoc jast::ASTCharLiteral %}, {% jdoc jast::ASTStringLiteral %},
  and {% jdoc jast::ASTClassLiteral %} are new nodes that implement that interface.
  * ASTLiteral implements {% jdoc jast::ASTPrimaryExpression %}

* **Migrating**:
  * Remove all `/Literal/` segments from your XPath expressions
  * If you tested several types of literals, you can e.g. do it like `/*[self::StringLiteral or self::CharLiteral]/`
  * As is usual, use the designer to explore the new AST structure

* The nodes {% jdoc_old jast::ASTPrimaryPrefix %} and {% jdoc_old jast::ASTPrimarySuffix %} are removed from the grammar.
Subtrees for primary expressions appear to be left-recursive now. For example,

```java
new Foo().bar.foo(1)
```
used to be parsed as
```
Expression
+ PrimaryExpression
  + PrimaryPrefix
    + AllocationExpression
      + ClassOrInterfaceType[@Image="Foo"]
  + PrimarySuffix
    + Arguments
  + PrimarySuffix
    + Name[@Image="bar.foo"]
  + PrimarySuffix
    + Arguments
      + ArgumentsList
        + Expression
          + PrimaryExpression
            + Literal[@ValueAsInt=1]
```
It's now parsed as
```
MethodCall[@MethodName="foo"]
+ FieldAccess[@FieldName="bar"]
  + ConstructorCall
    + ClassOrInterfaceType[@TypeImage="Foo"]
    + ArgumentsList
+ ArgumentsList
  + NumericLiteral[@ValueAsInt=1]
```
Instead of being flat, the subexpressions are now nested within one another.
The nesting follows the naturally recursive structure of expressions:

```java
new Foo().bar.foo(1)
---------            ConstructorCall
-------------        FieldAccess
-------------------- MethodCall
```
This makes the AST more regular and easier to navigate. Each node contains 
the other nodes that are relevant to it (e.g. arguments) instead of them 
being spread out over several siblings. The API of all nodes has been 
enriched with high-level accessors to query the AST in a semantic way,
without bothering with the placement details.

The amount of changes in the grammar that this change entails is enormous, 
but hopefully firing up the designer to inspect the new structure should 
give you the information you need quickly.

TODO write a summary of changes in the javadoc of the package, will be more
accessible.

Note: this doesn't affect binary expressions like {% jdoc jast::ASTAdditiveExpression %}.
E.g. `a+b+c` is not parsed as
```
AdditiveExpression
+ AdditiveExpression
  + (a)
  + (b)
+ (c)  
``` 
It's still
```
AdditiveExpression
+ (a)
+ (b)
+ (c)  
``` 
which is easier to navigate, especially from XPath.

## New API support guidelines

### What's new

Until now, all released public members and types were implicitly considered part
of PMD's public API, including inheritance-specific members (protected members, abstract methods).
We have maintained those APIs with the goal to preserve full binary compatibility between minor releases,
only breaking those APIs infrequently, for major releases.

In order to allow PMD to move forward at a faster pace, this implicit contract will
be invalidated with PMD 7.0.0. We now introduce more fine-grained distinctions between
the type of compatibility support we guarantee for our libraries, and ways to make
them explicit to clients of PMD.

#### `.internal` packages and `@InternalApi` annotation

*Internal API* is meant for use *only* by the main PMD codebase. Internal types and methods
may be modified in any way, or even removed, at any time.

Any API in a package that contains an `.internal` segment is considered internal.
The `@InternalApi` annotation will be used for APIs that have to live outside of
these packages, e.g. methods of a public type that shouldn't be used outside of PMD (again,
these can be removed anytime).

#### `@ReservedSubclassing`

Types marked with the `@ReservedSubclassing` annotation are only meant to be subclassed
by classes within PMD. As such, we may add new abstract methods, or remove protected methods,
at any time. All published public members remain supported. The annotation is *not* inherited, which
means a reserved interface doesn't prevent its implementors to be subclassed.

#### `@Experimental`

APIs marked with the `@Experimental` annotation at the class or method level are subject to change.
They can be modified in any way, or even removed, at any time. You should not use or rely
 on them in any production code. They are purely to allow broad testing and feedback.

#### `@Deprecated`

APIs marked with the `@Deprecated` annotation at the class or method level will remain supported
until the next major release but it is recommended to stop using them.

### The transition

*All currently supported APIs will remain so until 7.0.0*. All APIs that are to be moved to
`.internal` packages or hidden will be tagged `@InternalApi` before that major release, and
the breaking API changes will be performed in 7.0.0.

## Planned API removals

### List of currently deprecated APIs

{% include warning.html content="This list is not exhaustive. The ultimate reference is whether
an API is tagged as `@Deprecated` or not in the latest minor release. During the development of 7.0.0,
we may decide to remove some APIs that were not tagged as deprecated, though we'll try to avoid it." %}

#### 6.24.0

##### Deprecated APIs

*   {% jdoc !ca!core::lang.BaseLanguageModule#addVersion(String, LanguageVersionHandler, boolean) %}
*   Some members of {% jdoc core::lang.ast.TokenMgrError %}, in particular, a new constructor is available
    that should be preferred to the old ones
*   {% jdoc core::lang.antlr.AntlrTokenManager.ANTLRSyntaxError %}

##### Experimental APIs

**Note:** Experimental APIs are identified with the annotation {% jdoc core::annotation.Experimental %},
see its javadoc for details

* The experimental methods in {% jdoc !ca!core::lang.BaseLanguageModule %} have been replaced by a
definitive API.

#### 6.23.0

##### Deprecated APIs

###### Internal API

Those APIs are not intended to be used by clients, and will be hidden or removed with PMD 7.0.0.
You can identify them with the `@InternalApi` annotation. You'll also get a deprecation warning.

*   {% jdoc core::lang.rule.xpath.AbstractXPathRuleQuery %}
*   {% jdoc core::lang.rule.xpath.JaxenXPathRuleQuery %}
*   {% jdoc core::lang.rule.xpath.SaxonXPathRuleQuery %}
*   {% jdoc core::lang.rule.xpath.XPathRuleQuery %}

###### In ASTs

As part of the changes we'd like to do to AST classes for 7.0.0, we would like to
hide some methods and constructors that rule writers should not have access to.
The following usages are now deprecated in the **Apex**, **Javascript**, **PL/SQL**, **Scala** and **Visualforce** ASTs:

*   Manual instantiation of nodes. **Constructors of node classes are deprecated** and
    marked {% jdoc core::annotation.InternalApi %}. Nodes should only be obtained from the parser,
    which for rules, means that they never need to instantiate node themselves.
    Those constructors will be made package private with 7.0.0.
*   **Subclassing of abstract node classes, or usage of their type**. The base classes are internal API
    and will be hidden in version 7.0.0. You should not couple your code to them.
    *   In the meantime you should use interfaces like {% jdoc visualforce::lang.vf.ast.VfNode %} or
        {% jdoc core::lang.ast.Node %}, or the other published interfaces in this package,
        to refer to nodes generically.
    *   Concrete node classes will **be made final** with 7.0.0.
*   Setters found in any node class or interface. **Rules should consider the AST immutable**.
    We will make those setters package private with 7.0.0.
*   The implementation classes of {% jdoc core::lang.Parser %} (eg {% jdoc visualforce::lang.vf.VfParser %}) are deprecated and should not be used directly.
    Use {% jdoc !!core::lang.LanguageVersionHandler#getParser(ParserOptions) %} instead.
*   The implementation classes of {% jdoc core::lang.TokenManager %} (eg {% jdoc visualforce::lang.vf.VfTokenManager %}) are deprecated and should not be used outside of our implementation.
    **This also affects CPD-only modules**.

These deprecations are added to the following language modules in this release.
Please look at the package documentation to find out the full list of deprecations.
* Apex: **{% jdoc_package apex::lang.apex.ast %}**
* Javascript: **{% jdoc_package javascript::lang.ecmascript.ast %}**
* PL/SQL: **{% jdoc_package plsql::lang.plsql.ast %}**
* Scala: **{% jdoc_package scala::lang.scala.ast %}**
* Visualforce: **{% jdoc_package visualforce::lang.vf.ast %}**

These deprecations have already been rolled out in a previous version for the
following languages:
* Java: {% jdoc_package java::lang.java.ast %}
* Java Server Pages: {% jdoc_package jsp::lang.jsp.ast %}
* Velocity Template Language: {% jdoc_package vm::lang.vm.ast %}

Outside of these packages, these changes also concern the following TokenManager
implementations, and their corresponding Parser if it exists (in the same package):

*   {% jdoc cpp::lang.cpp.CppTokenManager %}
*   {% jdoc java::lang.java.JavaTokenManager %}
*   {% jdoc javascript::lang.ecmascript5.Ecmascript5TokenManager %}
*   {% jdoc jsp::lang.jsp.JspTokenManager %}
*   {% jdoc matlab::lang.matlab.MatlabTokenManager %}
*   {% jdoc modelica::lang.modelica.ModelicaTokenManager %}
*   {% jdoc objectivec::lang.objectivec.ObjectiveCTokenManager %}
*   {% jdoc plsql::lang.plsql.PLSQLTokenManager %}
*   {% jdoc python::lang.python.PythonTokenManager %}
*   {% jdoc visualforce::lang.vf.VfTokenManager %}
*   {% jdoc vm::lang.vm.VmTokenManager %}


In the **Java AST** the following attributes are deprecated and will issue a warning when used in XPath rules:

*   {% jdoc !!java::lang.java.ast.ASTAdditiveExpression#getImage() %} - use `getOperator()` instead
*   {% jdoc !!java::lang.java.ast.ASTVariableDeclaratorId#getImage() %} - use `getName()` instead
*   {% jdoc !!java::lang.java.ast.ASTVariableDeclaratorId#getVariableName() %} - use `getName()` instead

###### For removal

*   {% jdoc !!core::lang.Parser#getTokenManager(java.lang.String,java.io.Reader) %}
*   {% jdoc !!core::lang.TokenManager#setFileName(java.lang.String) %}
*   {% jdoc !!core::lang.ast.AbstractTokenManager#setFileName(java.lang.String) %}
*   {% jdoc !!core::lang.ast.AbstractTokenManager#getFileName(java.lang.String) %}
*   {% jdoc !!core::cpd.token.AntlrToken#getType() %} - use `getKind()` instead.
*   {% jdoc core::lang.rule.ImmutableLanguage %}
*   {% jdoc core::lang.rule.MockRule %}
*   {% jdoc !!core::lang.ast.Node#getFirstParentOfAnyType(java.lang.Class[]) %}
*   {% jdoc !!core::lang.ast.Node#getAsDocument() %}
*   {% jdoc !!core::lang.ast.AbstractNode#hasDescendantOfAnyType(java.lang.Class[]) %}
*   {% jdoc !!java::lang.java.ast.ASTRecordDeclaration#getComponentList() %}
*   Multiple fields, constructors and methods in {% jdoc core::lang.rule.XPathRule %}. See javadoc for details.

#### 6.22.0

##### Deprecated APIs

###### Internal API

Those APIs are not intended to be used by clients, and will be hidden or removed with PMD 7.0.0.
You can identify them with the `@InternalApi` annotation. You'll also get a deprecation warning.

* {% jdoc java::lang.java.JavaLanguageHandler %}
* {% jdoc java::lang.java.JavaLanguageParser %}
* {% jdoc java::lang.java.JavaDataFlowHandler %}
* Implementations of {% jdoc core::lang.rule.RuleViolationFactory %} in each
  language module, eg {% jdoc java::lang.java.rule.JavaRuleViolationFactory %}.
  See javadoc of {% jdoc core::lang.rule.RuleViolationFactory %}.
* Implementations of {% jdoc core::RuleViolation %} in each language module,
  eg {% jdoc java::lang.java.rule.JavaRuleViolation %}. See javadoc of
  {% jdoc core::RuleViolation %}.

* {% jdoc core::rules.RuleFactory %}
* {% jdoc core::rules.RuleBuilder %}
* Constructors of {% jdoc core::RuleSetFactory %}, use factory methods from {% jdoc core::RulesetsFactoryUtils %} instead
* {% jdoc core::RulesetsFactoryUtils#getRulesetFactory(core::PMDConfiguration, core::util.ResourceLoader) %}

* {% jdoc apex::lang.apex.ast.AbstractApexNode %}
* {% jdoc apex::lang.apex.ast.AbstractApexNodeBase %}, and the related `visit`
methods on {% jdoc apex::lang.apex.ast.ApexParserVisitor %} and its implementations.
 Use {% jdoc apex::lang.apex.ast.ApexNode %} instead, now considers comments too.

###### For removal

* pmd-core
  * {% jdoc core::lang.dfa.DFAGraphRule %} and its implementations
  * {% jdoc core::lang.dfa.DFAGraphMethod %}
  * Many methods on the {% jdoc core::lang.ast.Node %} interface
  and {% jdoc core::lang.ast.AbstractNode %} base class. See their javadoc for details.
  * {% jdoc !!core::lang.ast.Node#isFindBoundary() %} is deprecated for XPath queries.
  * Many APIs of {% jdoc_package core::lang.metrics %}, though most of them were internal and
  probably not used directly outside of PMD. Use {% jdoc core::lang.metrics.MetricsUtil %} as
  a replacement for the language-specific façades too.
  * {% jdoc core::lang.ast.QualifiableNode %}, {% jdoc core::lang.ast.QualifiedName %}
* pmd-java
  * {% jdoc java::lang.java.AbstractJavaParser %}
  * {% jdoc java::lang.java.AbstractJavaHandler %}
  * [`ASTAnyTypeDeclaration.TypeKind`](https://javadoc.io/page/net.sourceforge.pmd/pmd-java/6.21.0/net/sourceforge/pmd/lang/java/ast/ASTAnyTypeDeclaration.TypeKind.html)
  * {% jdoc !!java::lang.java.ast.ASTAnyTypeDeclaration#getKind() %}
  * {% jdoc java::lang.java.ast.JavaQualifiedName %}
  * {% jdoc !!java::lang.java.ast.ASTCatchStatement#getBlock() %}
  * {% jdoc !!java::lang.java.ast.ASTCompilationUnit#declarationsAreInDefaultPackage() %}
  * {% jdoc java::lang.java.ast.JavaQualifiableNode %}
    * {% jdoc !!java::lang.java.ast.ASTAnyTypeDeclaration#getQualifiedName() %}
    * {% jdoc !!java::lang.java.ast.ASTMethodOrConstructorDeclaration#getQualifiedName() %}
    * {% jdoc !!java::lang.java.ast.ASTLambdaExpression#getQualifiedName() %}
  * {% jdoc_package java::lang.java.qname %} and its contents
  * {% jdoc java::lang.java.ast.MethodLikeNode %}
    * Its methods will also be removed from its implementations,
      {% jdoc java::lang.java.ast.ASTMethodOrConstructorDeclaration %},
      {% jdoc java::lang.java.ast.ASTLambdaExpression %}.
  * {% jdoc !!java::lang.java.ast.ASTAnyTypeDeclaration#getImage() %} will be removed. Please use `getSimpleName()`
    instead. This affects {% jdoc !!java::lang.java.ast.ASTAnnotationTypeDeclaration#getImage() %},
    {% jdoc !!java::lang.java.ast.ASTClassOrInterfaceDeclaration#getImage() %}, and
    {% jdoc !!java::lang.java.ast.ASTEnumDeclaration#getImage() %}.
  * Several methods of {% jdoc java::lang.java.ast.ASTTryStatement %}, replacements with other names
    have been added. This includes the XPath attribute `@Finally`, replace it with a test for `child::FinallyStatement`.
  * Several methods named `getGuardExpressionNode` are replaced with `getCondition`. This affects the
    following nodes: WhileStatement, DoStatement, ForStatement, IfStatement, AssertStatement, ConditionalExpression.
  * {% jdoc java::lang.java.ast.ASTYieldStatement %} will not implement {% jdoc java::lang.java.ast.TypeNode %}
    anymore come 7.0.0. Test the type of the expression nested within it.
  * {% jdoc java::lang.java.metrics.JavaMetrics %}, {% jdoc java::lang.java.metrics.JavaMetricsComputer %}
  * {% jdoc !!java::lang.java.ast.ASTArguments#getArgumentCount() %}.
    Use {% jdoc java::lang.java.ast.ASTArguments#size() %} instead.
  * {% jdoc !!java::lang.java.ast.ASTFormalParameters#getParameterCount() %}.
    Use {% jdoc java::lang.java.ast.ASTFormalParameters#size() %} instead.
* pmd-apex
  * {% jdoc apex::lang.apex.metrics.ApexMetrics %}, {% jdoc apex::lang.apex.metrics.ApexMetricsComputer %}

###### In ASTs (JSP)

As part of the changes we'd like to do to AST classes for 7.0.0, we would like to
hide some methods and constructors that rule writers should not have access to.
The following usages are now deprecated **in the JSP AST** (with other languages to come):

*   Manual instantiation of nodes. **Constructors of node classes are deprecated** and
    marked {% jdoc core::annotation.InternalApi %}. Nodes should only be obtained from the parser,
    which for rules, means that they never need to instantiate node themselves.
    Those constructors will be made package private with 7.0.0.
*   **Subclassing of abstract node classes, or usage of their type**. The base classes are internal API
    and will be hidden in version 7.0.0. You should not couple your code to them.
    *   In the meantime you should use interfaces like {% jdoc jsp::lang.jsp.ast.JspNode %} or
        {% jdoc core::lang.ast.Node %}, or the other published interfaces in this package,
        to refer to nodes generically.
    *   Concrete node classes will **be made final** with 7.0.0.
*   Setters found in any node class or interface. **Rules should consider the AST immutable**.
    We will make those setters package private with 7.0.0.
*   The class {% jdoc jsp::lang.jsp.JspParser %} is deprecated and should not be used directly.
    Use {% jdoc !!core::lang.LanguageVersionHandler#getParser(ParserOptions) %} instead.

Please look at {% jdoc_package jsp::lang.jsp.ast %} to find out the full list of deprecations.

###### In ASTs (Velocity)

As part of the changes we'd like to do to AST classes for 7.0.0, we would like to
hide some methods and constructors that rule writers should not have access to.
The following usages are now deprecated **in the VM AST** (with other languages to come):

*   Manual instantiation of nodes. **Constructors of node classes are deprecated** and
    marked {% jdoc core::annotation.InternalApi %}. Nodes should only be obtained from the parser,
    which for rules, means that they never need to instantiate node themselves.
    Those constructors will be made package private with 7.0.0.
*   **Subclassing of abstract node classes, or usage of their type**. The base classes are internal API
    and will be hidden in version 7.0.0. You should not couple your code to them.
    *   In the meantime you should use interfaces like {% jdoc vm::lang.vm.ast.VmNode %} or
        {% jdoc core::lang.ast.Node %}, or the other published interfaces in this package,
        to refer to nodes generically.
    *   Concrete node classes will **be made final** with 7.0.0.
*   Setters found in any node class or interface. **Rules should consider the AST immutable**.
    We will make those setters package private with 7.0.0.
*   The package {% jdoc_package vm::lang.vm.directive %} as well as the classes
    {% jdoc vm::lang.vm.util.DirectiveMapper %} and {% jdoc vm::lang.vm.util.LogUtil %} are deprecated
    for removal. They were only used internally during parsing.
*   The class {% jdoc vm::lang.vm.VmParser %} is deprecated and should not be used directly.
    Use {% jdoc !!core::lang.LanguageVersionHandler#getParser(ParserOptions) %} instead.

Please look at {% jdoc_package vm::lang.vm.ast %} to find out the full list of deprecations.

##### PLSQL AST

The production and node `ASTCursorBody` was unnecessary, not used and has been removed. Cursors have been already
parsed as `ASTCursorSpecification`.

#### 6.21.0

##### Deprecated APIs

###### Internal API

Those APIs are not intended to be used by clients, and will be hidden or removed with PMD 7.0.0.
You can identify them with the `@InternalApi` annotation. You'll also get a deprecation warning.

* {% jdoc java::lang.java.JavaLanguageHandler %}
* {% jdoc java::lang.java.JavaLanguageParser %}
* {% jdoc java::lang.java.JavaDataFlowHandler %}
* Implementations of {% jdoc core::lang.rule.RuleViolationFactory %} in each
  language module, eg {% jdoc java::lang.java.rule.JavaRuleViolationFactory %}.
  See javadoc of {% jdoc core::lang.rule.RuleViolationFactory %}.
* Implementations of {% jdoc core::RuleViolation %} in each language module,
  eg {% jdoc java::lang.java.rule.JavaRuleViolation %}. See javadoc of
  {% jdoc core::RuleViolation %}.

* {% jdoc core::rules.RuleFactory %}
* {% jdoc core::rules.RuleBuilder %}
* Constructors of {% jdoc core::RuleSetFactory %}, use factory methods from {% jdoc core::RulesetsFactoryUtils %} instead
* {% jdoc core::RulesetsFactoryUtils#getRulesetFactory(core::PMDConfiguration, core::util.ResourceLoader) %}

* {% jdoc apex::lang.apex.ast.AbstractApexNode %}
* {% jdoc apex::lang.apex.ast.AbstractApexNodeBase %}, and the related `visit`
methods on {% jdoc apex::lang.apex.ast.ApexParserVisitor %} and its implementations.
 Use {% jdoc apex::lang.apex.ast.ApexNode %} instead, now considers comments too.

* {% jdoc core::lang.ast.CharStream %}, {% jdoc core::lang.ast.JavaCharStream %},
{% jdoc core::lang.ast.SimpleCharStream %}: these are APIs used by our JavaCC
implementations and that will be moved/refactored for PMD 7.0.0. They should not
be used, extended or implemented directly.
* All classes generated by JavaCC, eg {% jdoc java::lang.java.ast.JJTJavaParserState %}.
This includes token classes, which will be replaced with a single implementation, and
subclasses of {% jdoc core::lang.ast.ParseException %}, whose usages will be replaced
by just that superclass.

###### For removal

* pmd-core
  * Many methods on the {% jdoc core::lang.ast.Node %} interface
  and {% jdoc core::lang.ast.AbstractNode %} base class. See their javadoc for details.
  * {% jdoc !!core::lang.ast.Node#isFindBoundary() %} is deprecated for XPath queries.
* pmd-java
  * {% jdoc java::lang.java.AbstractJavaParser %}
  * {% jdoc java::lang.java.AbstractJavaHandler %}
  * [`ASTAnyTypeDeclaration.TypeKind`](https://javadoc.io/page/net.sourceforge.pmd/pmd-java/6.21.0/net/sourceforge/pmd/lang/java/ast/ASTAnyTypeDeclaration.TypeKind.html)
  * {% jdoc !!java::lang.java.ast.ASTAnyTypeDeclaration#getKind() %}
  * {% jdoc java::lang.java.ast.JavaQualifiedName %}
  * {% jdoc !!java::lang.java.ast.ASTCatchStatement#getBlock() %}
  * {% jdoc !!java::lang.java.ast.ASTCompilationUnit#declarationsAreInDefaultPackage() %}
  * {% jdoc java::lang.java.ast.JavaQualifiableNode %}
    * {% jdoc !!java::lang.java.ast.ASTAnyTypeDeclaration#getQualifiedName() %}
    * {% jdoc !!java::lang.java.ast.ASTMethodOrConstructorDeclaration#getQualifiedName() %}
    * {% jdoc !!java::lang.java.ast.ASTLambdaExpression#getQualifiedName() %}
  * {% jdoc_package java::lang.java.qname %} and its contents
  * {% jdoc java::lang.java.ast.MethodLikeNode %}
    * Its methods will also be removed from its implementations,
      {% jdoc java::lang.java.ast.ASTMethodOrConstructorDeclaration %},
      {% jdoc java::lang.java.ast.ASTLambdaExpression %}.
  * {% jdoc !!java::lang.java.ast.ASTAnyTypeDeclaration#getImage() %} will be removed. Please use `getSimpleName()`
    instead. This affects {% jdoc !!java::lang.java.ast.ASTAnnotationTypeDeclaration#getImage() %},
    {% jdoc !!java::lang.java.ast.ASTClassOrInterfaceDeclaration#getImage() %}, and
    {% jdoc !!java::lang.java.ast.ASTEnumDeclaration#getImage() %}.
  * Several methods of {% jdoc java::lang.java.ast.ASTTryStatement %}, replacements with other names
    have been added. This includes the XPath attribute `@Finally`, replace it with a test for `child::FinallyStatement`.
  * Several methods named `getGuardExpressionNode` are replaced with `getCondition`. This affects the
    following nodes: WhileStatement, DoStatement, ForStatement, IfStatement, AssertStatement, ConditionalExpression.
  * {% jdoc java::lang.java.ast.ASTYieldStatement %} will not implement {% jdoc java::lang.java.ast.TypeNode %}
    anymore come 7.0.0. Test the type of the expression nested within it.

#### 6.20.0

No changes.

#### 6.19.0

##### Deprecated APIs

###### For removal

* pmd-core
  * All the package {% jdoc_package core::dcd %} and its subpackages. See {% jdoc core::dcd.DCD %}.
  * In {% jdoc core::lang.LanguageRegistry %}:
    * {% jdoc core::lang.LanguageRegistry#commaSeparatedTerseNamesForLanguageVersion(List) %}
    * {% jdoc core::lang.LanguageRegistry#commaSeparatedTerseNamesForLanguage(List) %}
    * {% jdoc core::lang.LanguageRegistry#findAllVersions() %}
    * {% jdoc core::lang.LanguageRegistry#findLanguageVersionByTerseName(String) %}
    * {% jdoc core::lang.LanguageRegistry#getInstance() %}
  * {% jdoc !!core::RuleSet#getExcludePatterns() %}. Use the new method {% jdoc core::RuleSet#getFileExclusions() %} instead.
  * {% jdoc !!core::RuleSet#getIncludePatterns() %}. Use the new method {% jdoc core::RuleSet#getFileInclusions() %} instead.
  * {% jdoc !!core::lang.Parser#canParse() %}
  * {% jdoc !!core::lang.Parser#getSuppressMap() %}
  * {% jdoc !!core::rules.RuleBuilder#RuleBuilder(String,String,String) %}. Use the new constructor with the correct ResourceLoader instead.
  * {% jdoc !!core::rules.RuleFactory#RuleFactory() %}. Use the new constructor with the correct ResourceLoader instead.
* pmd-java
  * {% jdoc java::lang.java.ast.CanSuppressWarnings %} and its implementations
  * {% jdoc java::lang.java.rule.AbstractJavaRule#isSuppressed(Node) %}
  * {% jdoc java::lang.java.rule.AbstractJavaRule#getDeclaringType(Node) %}.
  * {% jdoc java::lang.java.rule.JavaRuleViolation#isSupressed(Node,Rule) %}
  * {% jdoc java::lang.java.ast.ASTMethodDeclarator %}
  * {% jdoc java::lang.java.ast.ASTMethodDeclaration#getMethodName() %}
  * {% jdoc java::lang.java.ast.ASTMethodDeclaration#getBlock() %}
  * {% jdoc java::lang.java.ast.ASTConstructorDeclaration#getParameterCount() %}
* pmd-apex
  * {% jdoc apex::lang.apex.ast.CanSuppressWarnings %} and its implementations
  * {% jdoc apex::lang.apex.rule.ApexRuleViolation#isSupressed(Node,Rule) %}

###### Internal APIs

* pmd-core
  * All the package {% jdoc_package core::util %} and its subpackages,
  except {% jdoc_package core::util.datasource %} and {% jdoc_package core::util.database %}.
  * {% jdoc core::cpd.GridBagHelper %}
  * {% jdoc core::renderers.ColumnDescriptor %}


#### 6.18.0

##### Changes to Renderer

*   Each renderer has now a new method {% jdoc !!core::renderers.Renderer#setUseShortNames(List) %} which
    is used for implementing the "shortnames" CLI option. The method is automatically called by PMD, if this
    CLI option is in use. When rendering filenames to the report, the new helper method
    {% jdoc !!core::renderers.AbstractRenderer#determineFileName(String) %} should be used. This will change
    the filename to a short name, if the CLI option "shortnames" is used.
    
    Not adjusting custom renderers will make them render always the full file names and not honoring the
    CLI option "shortnames".

##### Deprecated APIs

###### For removal

*   The methods {% jdoc java::lang.java.ast.ASTImportDeclaration#getImportedNameNode() %} and
    {% jdoc java::lang.java.ast.ASTImportDeclaration#getPackage() %} have been deprecated and
    will be removed with PMD 7.0.0.
*   The method {% jdoc !!core::RuleContext#setSourceCodeFilename(String) %} has been deprecated
    and will be removed. The already existing method {% jdoc !!core::RuleContext#setSourceCodeFile(File) %}
    should be used instead. The method {% jdoc !!core::RuleContext#getSourceCodeFilename() %} still
    exists and returns just the filename without the full path.
*   The method {% jdoc !!core::processor.AbstractPMDProcessor#filenameFrom(DataSource) %} has been
    deprecated. It was used to determine a "short name" of the file being analyzed, so that the report
    can use short names. However, this logic has been moved to the renderers.
*   The method {% jdoc !!core::Report#metrics() %} and {% jdoc core::Report::hasMetrics() %} have
    been deprecated. They were leftovers from a previous deprecation round targeting
    {% jdoc core::lang.rule.stat.StatisticalRule %}.

###### Internal APIs

Those APIs are not intended to be used by clients, and will be hidden or removed with PMD 7.0.0. You can identify them with the `@InternalApi` annotation. You'll also get a deprecation warning.

* pmd-core
  * {% jdoc_package core::cache %}
* pmd-java
  * {% jdoc_package java::lang.java.typeresolution %}: Everything, including
    subpackages, except {% jdoc java::lang.java.typeresolution.TypeHelper %} and
    {% jdoc java::lang.java.typeresolution.typedefinition.JavaTypeDefinition %}.
  * {% jdoc !c!java::lang.java.ast.ASTCompilationUnit#getClassTypeResolver() %}


#### 6.17.0

No changes.

#### 6.16.0

##### Deprecated APIs

> Reminder: Please don't use members marked with the annotation {% jdoc core::annotation.InternalApi %}, as they will likely be removed, hidden, or otherwise intentionally broken with 7.0.0.


###### In ASTs

As part of the changes we'd like to do to AST classes for 7.0.0, we would like to
hide some methods and constructors that rule writers should not have access to.
The following usages are now deprecated **in the Java AST** (with other languages to come):

* Manual instantiation of nodes. **Constructors of node classes are deprecated** and marked {% jdoc core::annotation.InternalApi %}. Nodes should only be obtained from the parser, which for rules, means that never need to instantiate node themselves. Those constructors will be made package private with 7.0.0.
* **Subclassing of abstract node classes, or usage of their type**. Version 7.0.0 will bring a new set of abstractions that will be public API, but the base classes are and will stay internal. You should not couple your code to them.
  * In the meantime you should use interfaces like {% jdoc java::lang.java.ast.JavaNode %} or  {% jdoc core::lang.ast.Node %}, or the other published interfaces in this package, to refer to nodes generically.
  * Concrete node classes will **be made final** with 7.0.0.
* Setters found in any node class or interface. **Rules should consider the AST immutable**. We will make those setters package private with 7.0.0.

Please look at {% jdoc_package java::lang.java.ast %} to find out the full list
of deprecations.


#### 6.15.0

##### Deprecated APIs

###### For removal

*   The `DumpFacades` in all languages, that could be used to transform a AST into a textual representation,
    will be removed with PMD 7. The rule designer is a better way to inspect nodes.
    *   {% jdoc !q!apex::lang.apex.ast.DumpFacade %}
    *   {% jdoc !q!java::lang.java.ast.DumpFacade %}
    *   {% jdoc !q!javascript::lang.ecmascript.ast.DumpFacade %}
    *   {% jdoc !q!jsp::lang.jsp.ast.DumpFacade %}
    *   {% jdoc !q!plsql::lang.plsql.ast.DumpFacade %}
    *   {% jdoc !q!visualforce::lang.vf.ast.DumpFacade %}
    *   {% jdoc !q!vm::lang.vm.ast.AbstractVmNode#dump(String, boolean, Writer) %}
    *   {% jdoc !q!xml::lang.xml.ast.DumpFacade %}
*   The method {% jdoc !c!core::lang.LanguageVersionHandler#getDumpFacade(Writer, String, boolean) %} will be
    removed as well. It is deprecated, along with all its implementations in the subclasses of {% jdoc core::lang.LanguageVersionHandler %}.

#### 6.14.0

No changes.

#### 6.13.0

##### Command Line Interface

The start scripts `run.sh`, `pmd.bat` and `cpd.bat` support the new environment variable `PMD_JAVA_OPTS`.
This can be used to set arbitrary JVM options for running PMD, such as memory settings (e.g. `PMD_JAVA_OPTS=-Xmx512m`)
or enable preview language features (e.g. `PMD_JAVA_OPTS=--enable-preview`).

The previously available variables such as `OPTS` or `HEAPSIZE` are deprecated and will be removed with PMD 7.0.0.

##### Deprecated API

*   {% jdoc core::renderers.CodeClimateRule %} is deprecated in 7.0.0 because it was unused for 2 years and
    created an unwanted dependency.
    Properties "cc_categories", "cc_remediation_points_multiplier", "cc_block_highlighting" will also be removed.
    See [#1702](https://github.com/pmd/pmd/pull/1702) for more.

*   The Apex ruleset `rulesets/apex/ruleset.xml` has been deprecated and will be removed in 7.0.0. Please use the new
    quickstart ruleset `rulesets/apex/quickstart.xml` instead.

#### 6.12.0

No changes.

#### 6.11.0

* {% jdoc core::lang.rule.stat.StatisticalRule %} and the related helper classes and base rule classes
are deprecated for removal in 7.0.0. This includes all of {% jdoc_package core::stat %} and {% jdoc_package core::lang.rule.stat %},
and also {% jdoc java::lang.java.rule.AbstractStatisticalJavaRule %}, {% jdoc apex::lang.apex.rule.AbstractStatisticalApexRule %} and the like.
The methods {% jdoc !c!core::Report#addMetric(core::stat.Metric) %} and {% jdoc core::ThreadSafeReportListener#metricAdded(core::stat.Metric) %}
will also be removed.
* {% jdoc core::properties.PropertySource#setProperty(core::properties.MultiValuePropertyDescriptor, Object[]) %} is deprecated,
because {% jdoc core::properties.MultiValuePropertyDescriptor %} is deprecated as well

#### 6.10.0

##### Properties framework

{% jdoc_nspace :props core::properties %}
{% jdoc_nspace :PDr props::PropertyDescriptor %}
{% jdoc_nspace :PF props::PropertyFactory %}

The properties framework is about to get a lifting, and for that reason, we need to deprecate a lot of APIs
to remove them in 7.0.0. The proposed changes to the API are described [on the wiki](https://github.com/pmd/pmd/wiki/Property-framework-7-0-0)

###### Changes to how you define properties

* Construction of property descriptors has been possible through builders since 6.0.0. The 7.0.0 API will only allow
construction through builders. The builder hierarchy, currently found in the package {% jdoc_package props::builders %},
is being replaced by the simpler {% jdoc props::PropertyBuilder %}. Their APIs enjoy a high degree of source compatibility.

* Concrete property classes like {% jdoc props::IntegerProperty %} and {% jdoc props::StringMultiProperty %} will gradually
all be deprecated until 7.0.0. Their usages should be replaced by direct usage of the {% jdoc props::PropertyDescriptor %}
interface, e.g. `PropertyDescriptor<Integer>` or `PropertyDescriptor<List<String>>`.

* Instead of spreading properties across countless classes, the utility class {% jdoc :PF %} will become
from 7.0.0 on the only provider for property descriptor builders. Each current property type will be replaced
by a corresponding method on `PropertyFactory`:
  * {% jdoc props::IntegerProperty %} is replaced by {% jdoc !c!:PF#intProperty(java.lang.String) %}
    * {% jdoc props::IntegerMultiProperty %} is replaced by {% jdoc !c!:PF#intListProperty(java.lang.String) %}

  * {% jdoc props::FloatProperty %} and {% jdoc props::DoubleProperty %} are both replaced by {% jdoc !c!:PF#doubleProperty(java.lang.String) %}.
    Having a separate property for floats wasn't that useful.
    * Similarly, {% jdoc props::FloatMultiProperty %} and {% jdoc props::DoubleMultiProperty %} are replaced by {% jdoc !c!:PF#doubleListProperty(java.lang.String) %}.

  * {% jdoc props::StringProperty %} is replaced by {% jdoc !c!:PF#stringProperty(java.lang.String) %}
    * {% jdoc props::StringMultiProperty %} is replaced by {% jdoc !c!:PF#stringListProperty(java.lang.String) %}

  * {% jdoc props::RegexProperty %} is replaced by {% jdoc !c!:PF#regexProperty(java.lang.String) %}

  * {% jdoc props::EnumeratedProperty %} is replaced by {% jdoc !c!:PF#enumProperty(java.lang.String,java.util.Map) %}
    * {% jdoc props::EnumeratedProperty %} is replaced by {% jdoc !c!:PF#enumListProperty(java.lang.String,java.util.Map) %}

  * {% jdoc props::BooleanProperty %} is replaced by {% jdoc !c!:PF#booleanProperty(java.lang.String) %}
    * Its multi-valued counterpart, {% jdoc props::BooleanMultiProperty %}, is not replaced, because it doesn't have a use case.

  * {% jdoc props::CharacterProperty %} is replaced by {% jdoc !c!:PF#charProperty(java.lang.String) %}
    * {% jdoc props::CharacterMultiProperty %} is replaced by {% jdoc !c!:PF#charListProperty(java.lang.String) %}

  * {% jdoc props::LongProperty %} is replaced by {% jdoc !c!:PF#longIntProperty(java.lang.String) %}
    * {% jdoc props::LongMultiProperty %} is replaced by {% jdoc !c!:PF#longIntListProperty(java.lang.String) %}

  * {% jdoc props::MethodProperty %}, {% jdoc props::FileProperty %}, {% jdoc props::TypeProperty %} and their multi-valued counterparts
    are discontinued for lack of a use-case, and have no planned replacement in 7.0.0 for now.
    <!-- TODO complete that as we proceed. -->


Here's an example:
```java
// Before 7.0.0, these are equivalent:
IntegerProperty myProperty = new IntegerProperty("score", "Top score value", 1, 100, 40, 3.0f);
IntegerProperty myProperty = IntegerProperty.named("score").desc("Top score value").range(1, 100).defaultValue(40).uiOrder(3.0f);

// They both map to the following in 7.0.0
PropertyDescriptor<Integer> myProperty = PropertyFactory.intProperty("score").desc("Top score value").require(inRange(1, 100)).defaultValue(40);
```

You're highly encouraged to migrate to using this new API as soon as possible, to ease your migration to 7.0.0.



###### Architectural simplifications

* {% jdoc props::EnumeratedPropertyDescriptor %}, {% jdoc props::NumericPropertyDescriptor %}, {% jdoc props::PackagedPropertyDescriptor %},
and the related builders (in {% jdoc_package props::builders %}) will be removed.
These specialized interfaces allowed additional constraints to be enforced on the
value of a property, but made the property class hierarchy very large and impractical
to maintain. Their functionality will be mapped uniformly to {% jdoc props::constraints.PropertyConstraint %}s,
which will allow virtually any constraint to be defined, and improve documentation and error reporting. The
related methods {% jdoc !c!props::PropertyTypeId#isPropertyNumeric() %} and
{% jdoc !c!props::PropertyTypeId#isPropertyPackaged() %} are also deprecated.

* {% jdoc props::MultiValuePropertyDescriptor %} and {% jdoc props::SingleValuePropertyDescriptor %}
are deprecated. 7.0.0 will introduce a new XML syntax which will remove the need for such a divide
between single- and multi-valued properties. The method {% jdoc !c!:PDr#isMultiValue() %} will be removed
accordingly.

###### Changes to the PropertyDescriptor interface

* {% jdoc :PDr#preferredRowCount() %} is deprecated with no intended replacement. It was never implemented, and does not belong
  in this interface. The methods {% jdoc :PDr#uiOrder() %} and `compareTo(PropertyDescriptor)` are deprecated for the
  same reason. These methods mix presentation logic with business logic and are not necessary for PropertyDescriptors to work.
  `PropertyDescriptor` will not extend `Comparable<PropertyDescriptor>` anymore come 7.0.0.
* The method {% jdoc :PDr#propertyErrorFor(core::Rule) %} is deprecated and will be removed with no intended
  replacement. It's really just a shortcut for `prop.errorFor(rule.getProperty(prop))`.
* `T `{% jdoc !a!:PDr#valueFrom(java.lang.String) %} and `String `{% jdoc :PDr#asDelimitedString(java.lang.Object) %}`(T)` are deprecated and will be removed. These were
  used to serialize and deserialize properties to/from a string, but 7.0.0 will introduce a more flexible
  XML syntax which will make them obsolete.
* {% jdoc :PDr#isMultiValue() %} and {% jdoc :PDr#type() %} are deprecated and won't be replaced. The new XML syntax will remove the need
  for a divide between multi- and single-value properties, and will allow arbitrary types to be represented.
  Since arbitrary types may be represented, `type` will become obsolete as it can't represent generic types,
  which will nevertheless be representable with the XML syntax. It was only used for documentation, but a
  new way to document these properties exhaustively will be added with 7.0.0.
* {% jdoc :PDr#errorFor(java.lang.Object) %} is deprecated as its return type will be changed to `Optional<String>` with the shift to Java 8.

##### Deprecated APIs

{% jdoc_nspace :xpath core::lang.ast.xpath %}
{% jdoc_nspace :jast java::lang.java.ast %}
{% jdoc_nspace :rule core::Rule %}
{% jdoc_nspace :lvh core::lang.LanguageVersionHandler %}
{% jdoc_nspace :rset core::RuleSet %}
{% jdoc_nspace :rsets core::RuleSets %}

###### For internalization

*   The implementation of the adapters for the XPath engines Saxon and Jaxen (package {% jdoc_package :xpath %})
    are now deprecated. They'll be moved to an internal package come 7.0.0. Only {% jdoc xpath::Attribute %} remains public API.

*   The classes {% jdoc props::PropertyDescriptorField %}, {% jdoc props::builders.PropertyDescriptorBuilderConversionWrapper %}, and the methods
    {% jdoc !c!:PDr#attributeValuesById %}, {% jdoc !c!:PDr#isDefinedExternally() %} and {% jdoc !c!props::PropertyTypeId#getFactory() %}.
    These were used to read and write properties to and from XML, but were not intended as public API.

*   The class {% jdoc props::ValueParserConstants %} and the interface {% jdoc props::ValueParser %}.

*   All classes from {% jdoc_package java::lang.java.metrics.impl.visitors %} are now considered internal API. They're deprecated
    and will be moved into an internal package with 7.0.0. To implement your own metrics visitors,
    {% jdoc jast::JavaParserVisitorAdapter %} should be directly subclassed.

*   {% jdoc !ac!:lvh#getDataFlowHandler() %}, {% jdoc !ac!:lvh#getDFAGraphRule() %}

*   {% jdoc core::lang.VisitorStarter %}

###### For removal

*   All classes from {% jdoc_package props::modules %} will be removed.

*   The interface {% jdoc jast::Dimensionable %} has been deprecated.
    It gets in the way of a grammar change for 7.0.0 and won't be needed anymore (see [#997](https://github.com/pmd/pmd/issues/997)).

*   Several methods from {% jdoc jast::ASTLocalVariableDeclaration %} and {% jdoc jast::ASTFieldDeclaration %} have
    also been deprecated:

    *   {% jdoc jast::ASTFieldDeclaration %} won't be a {% jdoc jast::TypeNode %} come 7.0.0, so
        {% jdoc jast::ASTFieldDeclaration#getType() %} and
        {% jdoc jast::ASTFieldDeclaration#getTypeDefinition() %} are deprecated.

    *   The method `getVariableName` on those two nodes will be removed, too.

    All these are deprecated because those nodes may declare several variables at once, possibly
    with different types (and obviously with different names). They both implement `Iterator<`{% jdoc jast::ASTVariableDeclaratorId %}`>`
    though, so you should iterate on each declared variable. See [#910](https://github.com/pmd/pmd/issues/910).

*   Visitor decorators are now deprecated and will be removed in PMD 7.0.0. They were originally a way to write
    composable visitors, used in the metrics framework, but they didn't prove cost-effective.

    *   In {% jdoc_package :jast %}: {% jdoc jast::JavaParserDecoratedVisitor %}, {% jdoc jast::JavaParserControllessVisitor %},
        {% jdoc jast::JavaParserControllessVisitorAdapter %}, and {% jdoc jast::JavaParserVisitorDecorator %} are deprecated with no intended replacement.


*   The LanguageModules of several languages, that only support CPD execution, have been deprecated. These languages
    are not fully supported by PMD, so having a language module does not make sense. The functionality of CPD is
    not affected by this change. The following classes have been deprecated and will be removed with PMD 7.0.0:

    *   {% jdoc cpp::lang.cpp.CppHandler %}
    *   {% jdoc cpp::lang.cpp.CppLanguageModule %}
    *   {% jdoc cpp::lang.cpp.CppParser %}
    *   {% jdoc cs::lang.cs.CsLanguageModule %}
    *   {% jdoc fortran::lang.fortran.FortranLanguageModule %}
    *   {% jdoc groovy::lang.groovy.GroovyLanguageModule %}
    *   {% jdoc matlab::lang.matlab.MatlabHandler %}
    *   {% jdoc matlab::lang.matlab.MatlabLanguageModule %}
    *   {% jdoc matlab::lang.matlab.MatlabParser %}
    *   {% jdoc objectivec::lang.objectivec.ObjectiveCHandler %}
    *   {% jdoc objectivec::lang.objectivec.ObjectiveCLanguageModule %}
    *   {% jdoc objectivec::lang.objectivec.ObjectiveCParser %}
    *   {% jdoc php::lang.php.PhpLanguageModule %}
    *   {% jdoc python::lang.python.PythonHandler %}
    *   {% jdoc python::lang.python.PythonLanguageModule %}
    *   {% jdoc python::lang.python.PythonParser %}
    *   {% jdoc ruby::lang.ruby.RubyLanguageModule %}
    *   {% jdoc scala::lang.scala.ScalaLanguageModule %}
    *   {% jdoc swift::lang.swift.SwiftLanguageModule %}


* Optional AST processing stages like symbol table, type resolution or data-flow analysis will be reified
in 7.0.0 to factorise common logic and make them extensible. Further explanations about this change can be
found on [#1426](https://github.com/pmd/pmd/pull/1426). Consequently, the following APIs are deprecated for
removal:
  * In {% jdoc :rule %}: {% jdoc !a!:rule#isDfa() %}, {% jdoc !a!:rule#isTypeResolution() %}, {% jdoc !a!:rule#isMultifile() %} and their
    respective setters.
  * In {% jdoc :rset %}: {% jdoc !a!:rset#usesDFA(core::lang.Language) %}, {% jdoc !a!:rset#usesTypeResolution(core::lang.Language) %}, {% jdoc !a!:rset#usesMultifile(core::lang.Language) %}
  * In {% jdoc :rsets %}: {% jdoc !a!:rsets#usesDFA(core::lang.Language) %}, {% jdoc !a!:rsets#usesTypeResolution(core::lang.Language) %}, {% jdoc !a!:rsets#usesMultifile(core::lang.Language) %}
  * In {% jdoc :lvh %}: {% jdoc !a!:lvh#getDataFlowFacade() %}, {% jdoc !a!:lvh#getSymbolFacade() %}, {% jdoc !a!:lvh#getSymbolFacade(java.lang.ClassLoader) %},
    {% jdoc !a!:lvh#getTypeResolutionFacade(java.lang.ClassLoader) %}, {% jdoc !a!:lvh#getQualifiedNameResolutionFacade(java.lang.ClassLoader) %}

#### 6.9.0

No changes.

#### 6.8.0

*   A couple of methods and fields in `net.sourceforge.pmd.properties.AbstractPropertySource` have been
    deprecated, as they are replaced by already existing functionality or expose internal implementation
    details: `propertyDescriptors`, `propertyValuesByDescriptor`,
    `copyPropertyDescriptors()`, `copyPropertyValues()`, `ignoredProperties()`, `usesDefaultValues()`,
    `useDefaultValueFor()`.

*   Some methods in `net.sourceforge.pmd.properties.PropertySource` have been deprecated as well:
    `usesDefaultValues()`, `useDefaultValueFor()`, `ignoredProperties()`.

*   The class `net.sourceforge.pmd.lang.rule.AbstractDelegateRule` has been deprecated and will
    be removed with PMD 7.0.0. It is internally only in use by RuleReference.

*   The default constructor of `net.sourceforge.pmd.lang.rule.RuleReference` has been deprecated
    and will be removed with PMD 7.0.0. RuleReferences should only be created by providing a Rule and
    a RuleSetReference. Furthermore the following methods are deprecated: `setRuleReference()`,
    `hasOverriddenProperty()`, `usesDefaultValues()`, `useDefaultValueFor()`.

#### 6.7.0

*   All classes in the package `net.sourceforge.pmd.lang.dfa.report` have been deprecated and will be removed
    with PMD 7.0.0. This includes the class `net.sourceforge.pmd.lang.dfa.report.ReportTree`. The reason is,
    that this class is very specific to Java and not suitable for other languages. It has only been used for
    `YAHTMLRenderer`, which has been rewritten to work without these classes.

*   The nodes RUNSIGNEDSHIFT and RSIGNEDSHIFT are deprecated and will be removed from the AST with PMD 7.0.0.
    These represented the operator of ShiftExpression in two cases out of three, but they're not needed and
    make ShiftExpression inconsistent. The operator of a ShiftExpression is now accessible through
    ShiftExpression#getOperator.

#### 6.5.0

*   The utility class `net.sourceforge.pmd.lang.java.ast.CommentUtil` has been deprecated and will be removed
    with PMD 7.0.0. Its methods have been intended to parse javadoc tags. A more useful solution will be added
    around the AST node `FormalComment`, which contains as children `JavadocElement` nodes, which in
    turn provide access to the `JavadocTag`.

    All comment AST nodes (`FormalComment`, `MultiLineComment`, `SingleLineComment`) have a new method
    `getFilteredComment()` which provide access to the comment text without the leading `/*` markers.

*   The method `AbstractCommentRule.tagsIndicesIn()` has been deprecated and will be removed with
    PMD 7.0.0. It is not very useful, since it doesn't extract the information
    in a useful way. You would still need check, which tags have been found, and with which
    data they might be accompanied.

#### 6.4.0

* The following classes in package `net.sourceforge.pmd.benchmark` have been deprecated: `Benchmark`, `Benchmarker`,
  `BenchmarkReport`, `BenchmarkResult`, `RuleDuration`, `StringBuilderCR` and `TextReport`. Their API is not supported anymore
  and is disconnected from the internals of PMD. Use the newer API based around `TimeTracker` instead, which can be found
  in the same package.
* The class `net.sourceforge.pmd.lang.java.xpath.TypeOfFunction` has been deprecated. Use the newer `TypeIsFunction` in the same package.
* The `typeof` methods in `net.sourceforge.pmd.lang.java.xpath.JavaFunctions` have been deprecated.
  Use the newer `typeIs` method in the same class instead..
* The methods `isA`, `isEither` and `isNeither` of `net.sourceforge.pmd.lang.java.typeresolution.TypeHelper`.
  Use the new `isExactlyAny` and `isExactlyNone` methods in the same class instead.

#### 6.2.0

*   The static method `PMDParameters.transformParametersIntoConfiguration(PMDParameters)` is now deprecated,
    for removal in 7.0.0. The new instance method `PMDParameters.toConfiguration()` replaces it.

*   The method `ASTConstructorDeclaration.getParameters()` has been deprecated in favor of the new method
    `getFormalParameters()`. This method is available for both `ASTConstructorDeclaration` and
    `ASTMethodDeclaration`.

#### 6.1.0

* The method `getXPathNodeName` is added to the `Node` interface, which removes the
use of the `toString` of a node to get its XPath element name (see [#569](https://github.com/pmd/pmd/issues/569)).
  * The default implementation provided in  `AbstractNode`, will
  be removed with 7.0.0
  * With 7.0.0, the `Node.toString` method will not necessarily provide its XPath node
  name anymore.

* The interface `net.sourceforge.pmd.cpd.Renderer` has been deprecated. A new interface
`net.sourceforge.pmd.cpd.renderer.CPDRenderer` has been introduced to replace it. The main
difference is that the new interface is meant to render directly to a `java.io.Writer`
rather than to a String. This allows to greatly reduce the memory footprint of CPD, as on
large projects, with many duplications, it was causing `OutOfMemoryError`s (see [#795](https://github.com/pmd/pmd/issues/795)).

  `net.sourceforge.pmd.cpd.FileReporter` has also been deprecated as part of this change, as it's no longer needed.

#### 6.0.1

*   The constant `net.sourceforge.pmd.PMD.VERSION` has been deprecated and will be removed with PMD 7.0.0.
    Please use `net.sourceforge.pmd.PMDVersion.VERSION` instead.

### List of currently deprecated rules

*   The Java rules `VariableNamingConventions` (java-codestyle), `MIsLeadingVariableName` (java-codestyle),
    `SuspiciousConstantFieldName` (java-codestyle), and `AvoidPrefixingMethodParameters` (java-codestyle) are
    now deprecated, and will be removed with version 7.0.0. They are replaced by the more general
    {% rule java/codestyle/FieldNamingConventions %}, {% rule java/codestyle/FormalParameterNamingConventions %}, and
    {% rule java/codestyle/LocalVariableNamingConventions %}.

*   The Java rule `AbstractNaming` (java-codestyle) is deprecated
    in favour of {% rule java/codestyle/ClassNamingConventions %}.

*   The Java rules `WhileLoopsMustUseBraces` (java-codestyle), `ForLoopsMustUseBraces` (java-codestyle), `IfStmtsMustUseBraces` (java-codestyle), and `IfElseStmtsMustUseBraces` (java-codestyle)
    are deprecated. They will be replaced by the new rule {% rule java/codestyle/ControlStatementBraces %}.

*   The Java rules NcssConstructorCount (java-design), NcssMethodCount (java-design), and NcssTypeCount (java-design) have been
    deprecated. They will be replaced by the new rule {% rule java/design/NcssCount %} in the category `design`.

*   The Java rule `LooseCoupling` in ruleset `java-typeresolution` is deprecated. Use the rule with the same name from category `bestpractices` instead.

*   The Java rule `CloneMethodMustImplementCloneable` in ruleset `java-typeresolution` is deprecated. Use the rule with the same name from category `errorprone` instead.

*   The Java rule `UnusedImports` in ruleset `java-typeresolution` is deprecated. Use the rule with
    the same name from category `bestpractices` instead.

*   The Java rule `SignatureDeclareThrowsException` in ruleset `java-typeresolution` is deprecated. Use the rule with the same name from category `design` instead.

*   The Java rule `EmptyStaticInitializer` in ruleset `java-empty` is deprecated. Use the rule {% rule java/errorprone/EmptyInitializer %}, which covers both static and non-static empty initializers.`

*   The Java rules `GuardDebugLogging` (ruleset `java-logging-jakarta-commons`) and `GuardLogStatementJavaUtil`
    (ruleset `java-logging-java`) have been deprecated. Use the rule {% rule java/bestpractices/GuardLogStatement %}, which covers all cases regardless of the logging framework.

*   The Java rule "java/multithreading/UnsynchronizedStaticDateFormatter" has been deprecated and
    will be removed with PMD 7.0.0. The rule is replaced by the more general
    {% rule "java/multithreading/UnsynchronizedStaticFormatter" %}.

*   The two Java rules {% rule "java/bestpractices/PositionLiteralsFirstInComparisons" %}
    and {% rule "java/bestpractices/PositionLiteralsFirstInCaseInsensitiveComparisons" %} (ruleset `java-bestpractices`)
    have been deprecated in favor of the new rule {% rule "java/bestpractices/LiteralsFirstInComparisons" %}.

*   The Java rule [`AvoidFinalLocalVariable`](https://pmd.github.io/pmd-6.16.0/pmd_rules_java_codestyle.html#avoidfinallocalvariable) (`java-codestyle`) has been deprecated
    and will be removed with PMD 7.0.0. The rule is controversial and also contradicts other existing
    rules such as [`LocalVariableCouldBeFinal`](https://pmd.github.io/pmd-6.16.0/pmd_rules_java_codestyle.html#localvariablecouldbefinal). If the goal is to avoid defining
    constants in a scope smaller than the class, then the rule [`AvoidDuplicateLiterals`](https://pmd.github.io/pmd-6.16.0/pmd_rules_java_errorprone.html#avoidduplicateliterals)
    should be used instead.

*   The Apex rule [`VariableNamingConventions`](https://pmd.github.io/pmd-6.15.0/pmd_rules_apex_codestyle.html#variablenamingconventions) (`apex-codestyle`) has been deprecated and
    will be removed with PMD 7.0.0. The rule is replaced by the more general rules
    [`FieldNamingConventions`](https://pmd.github.io/pmd-6.15.0/pmd_rules_apex_codestyle.html#fieldnamingconventions),
    [`FormalParameterNamingConventions`](https://pmd.github.io/pmd-6.15.0/pmd_rules_apex_codestyle.html#formalparameternamingconventions),
    [`LocalVariableNamingConventions`](https://pmd.github.io/pmd-6.15.0/pmd_rules_apex_codestyle.html#localvariablenamingconventions), and
    [`PropertyNamingConventions`](https://pmd.github.io/pmd-6.15.0/pmd_rules_apex_codestyle.html#propertynamingconventions).

*   The Java rule [`LoggerIsNotStaticFinal`](https://pmd.github.io/pmd-6.15.0/pmd_rules_java_errorprone.html#loggerisnotstaticfinal) (`java-errorprone`) has been deprecated
    and will be removed with PMD 7.0.0. The rule is replaced by [`ProperLogger`](https://pmd.github.io/pmd-6.15.0/pmd_rules_java_errorprone.html#properlogger).<|MERGE_RESOLUTION|>--- conflicted
+++ resolved
@@ -59,18 +59,8 @@
 This helps in the end to provide a better type resolution implementation, but changing the AST is a breaking
 API change.
 
-<<<<<<< HEAD
-### Type grammar changes
-=======
 Some first results of the Java AST changes are for now documented in the Wiki:
 [Java clean changes](https://github.com/pmd/pmd/wiki/Java_clean_changes).
-
-### Miscellaneous
-
-There are also some small improvements, refactoring and internal tasks that are planned for PMD 7.
-
-The current tasks are listed here: [PMD 7 Miscellaneous Tasks #2524](https://github.com/pmd/pmd/issues/2524)
->>>>>>> c3219b91
 
 {% jdoc_nspace :jast java::lang.java.ast %}
 
@@ -95,7 +85,7 @@
   The Java equivalent is `TypeHelper.isA(id, String[].class);`
 
 
-### Expression grammar changes
+#### Expression grammar changes
 
 * {% jdoc jast::ASTExpression %} and {% jdoc jast::ASTPrimaryExpression %} have
 been turned into interfaces. These added no information to the AST and increased
@@ -191,6 +181,12 @@
 + (c)  
 ``` 
 which is easier to navigate, especially from XPath.
+
+### Miscellaneous
+
+There are also some small improvements, refactoring and internal tasks that are planned for PMD 7.
+
+The current tasks are listed here: [PMD 7 Miscellaneous Tasks #2524](https://github.com/pmd/pmd/issues/2524)
 
 ## New API support guidelines
 
