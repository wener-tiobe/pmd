---
title: PMD Release Notes
permalink: pmd_release_notes.html
keywords: changelog, release notes
---

## {{ site.pmd.date }} - {{ site.pmd.version }}

The PMD team is pleased to announce PMD {{ site.pmd.version }}.

This is a {{ site.pmd.release_type }} release.

{% tocmaker is_release_notes_processor %}

### New and noteworthy


#### New programmatic API

This release introduces a new programmatic API to replace the inflexible {% jdoc core::PMD %} class.
Programmatic execution of PMD should now be done with a {% jdoc core::PMDConfiguration %}
and a {% jdoc core::PmdAnalysis %}, for instance:
```java
PMDConfiguration config = new PMDConfiguration();
config.setDefaultLanguageVersion(LanguageRegistry.findLanguageVersionByTerseName("java 11"));
config.setInputPaths("src/main/java");
config.prependClasspath("target/classes");
config.setMinimumPriority(RulePriority.HIGH);
config.setRuleSets("rulesets/java/quickstart.xml");
config.setReportFormat("xml");

try (PmdAnalysis pmd = PmdAnalysis.create(config)) {
    pmd.performAnalysis();
}
```

The `PMD` class still supports methods related to CLI execution: `runPmd` and `main`.
All other members are now deprecated for removal.

### Fixed Issues

*   core
    *   [#3427](https://github.com/pmd/pmd/issues/3427): \[core] Stop printing CLI usage text when exiting due to invalid parameters
*   java
    *   [#3698](https://github.com/pmd/pmd/issues/3697): \[java] Parsing error with try-with-resources and qualified resource
*   java-codestyle
    *   [#278](https://github.com/pmd/pmd/issues/278): \[java] ConfusingTernary should treat `!= null` as positive condition
*   java-performance
    *   [#3374](https://github.com/pmd/pmd/issues/3374): \[java] UseStringBufferForStringAppends: Wrong example in documentation
*   misc
    *   [#3759](https://github.com/pmd/pmd/issues/3759): \[lang-test] Upgrade dokka maven plugin to 1.4.32
*   plsql
    *   [#3746](https://github.com/pmd/pmd/issues/3746): \[plsql] Parsing exception "Less than or equal to/Greater than or equal to" operators in DML statements

### API Changes

#### Deprecated API

<<<<<<< HEAD
* Several members of {% jdoc core::PMD %}, including:
  - `PMD#EOL`
  - `PMD#SUPPRESS_MARKER`
  - `PMD#configuration`
  - `PMD#processFiles`
  - `PMD#getApplicableFiles`

#### Source-incompatible changes

* {% jdoc core::PMDConfiguration#prependClasspath(java.lang.String) %} does not throw
a checked `IOException` anymore, but an unchecked `IllegalArgumentException`. This change
is not source-compatible, but should make the API easier to use.
=======
Some API deprecations were performed in core PMD classes, to improve compatibility with PMD 7.
- {% jdoc core::Report %}: the constructor and other construction methods like addViolation or createReport
- {% jdoc core::RuleContext %}: all constructors, getters and setters. A new set
of stable methods, matching those in PMD 7, was added to replace the `addViolation`
overloads of {% jdoc core::lang.rule.AbstractRule %}. In PMD 7, `RuleContext` will
be the API to report violations, and it can already be used as such in PMD 6.
- The field {% jdoc core::PMD#configuration %} is unused and will be removed.

#### Internal API

Those APIs are not intended to be used by clients, and will be hidden or removed with PMD 7.0.0.
You can identify them with the `@InternalApi` annotation. You'll also get a deprecation warning.

- {% jdoc core::RuleSet %}: methods that serve to apply rules, including `apply`, `start`, `end`, `removeDysfunctionalRules`
- {% jdoc !!core::renderers.AbstractAccumulatingRenderer#renderFileReport(Report) %} is internal API
  and should not be overridden in own renderers.

#### Changed API

It is now forbidden to report a violation:
- With a `null` node
- With a `null` message
- With a `null` set of format arguments (prefer a zero-length array)

Note that the message is set from the XML rule declaration, so this is only relevant
if you instantiate rules manually.

{% jdoc core::RuleContext %} now requires setting the current rule before calling
{% jdoc core::Rule#apply(java.util.List, core::RuleContext) %}. This is
done automatically by `RuleSet#apply` and such. Creating and configuring a
`RuleContext` manually is strongly advised against, as the lifecycle of `RuleContext`
will change drastically in PMD 7.
>>>>>>> a6e55845

### External Contributions

*   [#3767](https://github.com/pmd/pmd/pull/3767): \[core] Update GUI.java - [Vyom Yadav](https://github.com/Vyom-Yadav)

{% endtocmaker %}
<|MERGE_RESOLUTION|>--- conflicted
+++ resolved
@@ -56,7 +56,13 @@
 
 #### Deprecated API
 
-<<<<<<< HEAD
+Some API deprecations were performed in core PMD classes, to improve compatibility with PMD 7.
+
+* {% jdoc core::Report %}: the constructor and other construction methods like addViolation or createReport
+* {% jdoc core::RuleContext %}: all constructors, getters and setters. A new set
+of stable methods, matching those in PMD 7, was added to replace the `addViolation`
+overloads of {% jdoc core::lang.rule.AbstractRule %}. In PMD 7, `RuleContext` will
+be the API to report violations, and it can already be used as such in PMD 6.
 * Several members of {% jdoc core::PMD %}, including:
   - `PMD#EOL`
   - `PMD#SUPPRESS_MARKER`
@@ -69,14 +75,6 @@
 * {% jdoc core::PMDConfiguration#prependClasspath(java.lang.String) %} does not throw
 a checked `IOException` anymore, but an unchecked `IllegalArgumentException`. This change
 is not source-compatible, but should make the API easier to use.
-=======
-Some API deprecations were performed in core PMD classes, to improve compatibility with PMD 7.
-- {% jdoc core::Report %}: the constructor and other construction methods like addViolation or createReport
-- {% jdoc core::RuleContext %}: all constructors, getters and setters. A new set
-of stable methods, matching those in PMD 7, was added to replace the `addViolation`
-overloads of {% jdoc core::lang.rule.AbstractRule %}. In PMD 7, `RuleContext` will
-be the API to report violations, and it can already be used as such in PMD 6.
-- The field {% jdoc core::PMD#configuration %} is unused and will be removed.
 
 #### Internal API
 
@@ -102,7 +100,6 @@
 done automatically by `RuleSet#apply` and such. Creating and configuring a
 `RuleContext` manually is strongly advised against, as the lifecycle of `RuleContext`
 will change drastically in PMD 7.
->>>>>>> a6e55845
 
 ### External Contributions
 
