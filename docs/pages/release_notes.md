--- conflicted
+++ resolved
@@ -14,7 +14,13 @@
 
 ### New and noteworthy
 
-<<<<<<< HEAD
+#### Javascript: Rhino updated to latest version 1.7.14
+
+[Rhino](https://github.com/mozilla/rhino), the implementation of JavaScript we use
+for parsing JavaScript code, has been updated to the latest version 1.7.14.
+Now language features like template strings can be parsed. However Rhino does
+not support all features of the latest EcmaScript standard.
+
 #### New rules
 
 *   The new Java rule {% rule "java/codestyle/FinalParameterInAbstractMethod" %} detects parameters that are
@@ -26,14 +32,6 @@
 ```
 
    The rule is part of the quickstart.xml ruleset.
-=======
-#### Javascript: Rhino updated to latest version 1.7.14
-
-[Rhino](https://github.com/mozilla/rhino), the implementation of JavaScript we use
-for parsing JavaScript code, has been updated to the latest version 1.7.14.
-Now language features like template strings can be parsed. However Rhino does
-not support all features of the latest EcmaScript standard.
->>>>>>> f6c994eb
 
 #### Modified rules
 
