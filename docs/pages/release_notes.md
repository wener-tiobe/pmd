--- conflicted
+++ resolved
@@ -17,13 +17,9 @@
 ### Fixed Issues
 
 * pmd-java
-<<<<<<< HEAD
     * [#2708](https://github.com/pmd/pmd/issues/2708): \[java] False positive FinalFieldCouldBeStatic when using lombok Builder.Default
     * [#2738](https://github.com/pmd/pmd/issues/2738): \[java] Custom rule with @ExhaustiveEnumSwitch throws NPE
-=======
-   * [#2708](https://github.com/pmd/pmd/pull/2708): \[java] False positive FinalFieldCouldBeStatic when using lombok Builder.Default
     * [#2756](https://github.com/pmd/pmd/issues/2756): \[java] TypeTestUtil fails with NPE for anonymous class
->>>>>>> 4f53b770
 
 
 ### API Changes
