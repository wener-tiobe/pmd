--- conflicted
+++ resolved
@@ -34,28 +34,27 @@
 
 ### Fixed Issues
 
-<<<<<<< HEAD
 *   apex-bestpractices
     *   [#2468](https://github.com/pmd/pmd/issues/2468): \[apex] Unused Local Variable fails on blocks
 *   core
     *   [#2484](https://github.com/pmd/pmd/issues/2484): \[core] Update maven-enforcer-plugin to require Java 118
+*   java
+    *   [#2472](https://github.com/pmd/pmd/issues/2472): \[java] JavaCharStream throws an Error on invalid escape
 *   java-bestpractices
     *   [#2288](https://github.com/pmd/pmd/issues/2288): \[java] JUnitTestsShouldIncludeAssert: Add support for Hamcrest MatcherAssert.assertThat
 *   java-errorprone
     *   [#2477](https://github.com/pmd/pmd/issues/2477): \[java] JUnitSpelling false-positive for JUnit5/4 tests
 *   swift
     *   [#2473](https://github.com/pmd/pmd/issues/2473): \[swift] Swift 5 (up to 5.2) support for CPD
-=======
-*   java
-    *   [#2472](https://github.com/pmd/pmd/issues/2472): \[java] JavaCharStream throws an Error on invalid escape
->>>>>>> ca341e85
 
 ### API Changes
 
 #### Deprecated APIs
 
-<<<<<<< HEAD
-* {% jdoc !ca!core::lang.BaseLanguageModule#addVersion(String, LanguageVersionHandler, boolean) %}
+*   {% jdoc !ca!core::lang.BaseLanguageModule#addVersion(String, LanguageVersionHandler, boolean) %}
+*   Some members of {% jdoc core::lang.ast.TokenMgrError %}, in particular, a new constructor is available
+    that should be preferred to the old ones
+*   {% jdoc core::lang.antlr.AntlrTokenManager.ANTLRSyntaxError %}
 
 #### Experimental APIs
 
@@ -64,13 +63,6 @@
 
 * The experimental methods in {% jdoc !ca!core::lang.BaseLanguageModule %} have been replaced by a
 definitive API.
-
-
-=======
-* Some members of {% jdoc core::lang.ast.TokenMgrError %}, in particular, a new constructor is available
-that should be preferred to the old ones
-* {% jdoc core::lang.antlr.AntlrTokenManager.ANTLRSyntaxError %}
->>>>>>> ca341e85
 
 ### External Contributions
 
