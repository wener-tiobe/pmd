--- conflicted
+++ resolved
@@ -39,11 +39,6 @@
 This section lists the most important changes from the last release candidate.
 The remaining section describe the complete release notes for 7.0.0.
 
-<<<<<<< HEAD
-Fixed Issues:
-* cli
-  * [#4484](https://github.com/pmd/pmd/issues/4484): \[cli] ast-dump with no properties produce an NPE
-=======
 #### API Changes
 * Moved the two classes {% jdoc core::cpd.impl.AntlrTokenizer %} and {% jdoc core::cpd.impl.JavaCCTokenizer %} from
   `internal` package into package {% jdoc_package core::cpd.impl %}. These two classes are part of the API and
@@ -56,12 +51,13 @@
   However, that means, that you need to change these method calls if you have migrated to 7.0.0-rc1 already.
 
 #### Fixed Issues
+* cli
+  * [#4484](https://github.com/pmd/pmd/issues/4484): \[cli] ast-dump with no properties produce an NPE
 * core
   * [#2500](https://github.com/pmd/pmd/issues/2500): \[core] Clarify API for ANTLR based languages
 * doc
   * [#2501](https://github.com/pmd/pmd/issues/2501): \[doc] Verify ANTLR Documentation
   * [#4438](https://github.com/pmd/pmd/issues/4438): \[doc] Documentation links in VS Code are outdated
->>>>>>> f0722277
 * java-codestyle
   * [#4273](https://github.com/pmd/pmd/issues/4273): \[java] CommentDefaultAccessModifier ignoredAnnotations should include "org.junit.jupiter.api.extension.RegisterExtension" by default
 * java-design
@@ -280,13 +276,10 @@
     * [#2234](https://github.com/pmd/pmd/issues/2234): \[core] Consolidate PMD CLI into a single command
     * [#3828](https://github.com/pmd/pmd/issues/3828): \[core] Progress reporting
     * [#4079](https://github.com/pmd/pmd/issues/4079): \[cli] Split off CLI implementation into a pmd-cli submodule
-<<<<<<< HEAD
     * [#4484](https://github.com/pmd/pmd/issues/4484): \[cli] ast-dump with no properties produce an NPE
-=======
 * doc
     * [#2501](https://github.com/pmd/pmd/issues/2501): \[doc] Verify ANTLR Documentation
     * [#4438](https://github.com/pmd/pmd/issues/4438): \[doc] Documentation links in VS Code are outdated
->>>>>>> f0722277
 * testing
     * [#2435](https://github.com/pmd/pmd/issues/2435): \[test] Remove duplicated Dummy language module
     * [#4234](https://github.com/pmd/pmd/issues/4234): \[test] Tests that change the logging level do not work
