--- conflicted
+++ resolved
@@ -14,29 +14,26 @@
 
 ### New and noteworthy
 
-<<<<<<< HEAD
 #### New Rules
 
 *   The new Java rule {% rule "java/design/AvoidUncheckedExceptionsInSignatures" %} (`java-design`) finds methods or constructors
     that declare unchecked exceptions in their `throws` clause. This forces the caller to handle the exception,
     even though it is a runtime exception.
-=======
-#### New rules
 
 *   The new Java rule {% rule "java/errorprone/DetachedTestCase" %} (`java-errorprone`) searches for public
     methods in test classes, which are not annotated with `@Test`. These methods might be test cases where
     the annotation has been forgotten. Because of that those test cases are never executed.
->>>>>>> d0929dba
 
 ### Fixed Issues
+
 *   java-design
     *   [#1692](https://github.com/pmd/pmd/issues/1692): \[java] Add rule to avoid declaration of throwing unchecked exception
 
 ### API Changes
 
 ### External Contributions
+
 *   [#1704](https://github.com/pmd/pmd/pull/1704): \[java] Added AvoidUncheckedExceptionsInSignatures Rule - [Bhanu Prakash Pamidi](https://github.com/pamidi99)
-
 *   [#1706](https://github.com/pmd/pmd/pull/1706): \[java] Add DetachedTestCase rule - [David Burström](https://github.com/davidburstromspotify)
 
 {% endtocmaker %}
