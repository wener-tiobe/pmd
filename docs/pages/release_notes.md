--- conflicted
+++ resolved
@@ -12,14 +12,10 @@
 
 ### Table Of Contents
 
-<<<<<<< HEAD
 *   [New and noteworthy](#new-and-noteworthy)
     *   [Java 10 Support](#java-10-support)
-=======
-* [New and noteworthy](#new-and-noteworthy)
     *   [XPath Type Resolution Functions](#xpath-type-resolution-functions)
     *   [New Rules](#new-rules)
->>>>>>> 47286ac8
     *   [Modified Rules](#modified-rules)
 *   [Fixed Issues](#fixed-issues)
 *   [API Changes](#api-changes)
@@ -27,7 +23,6 @@
 
 ### New and noteworthy
 
-<<<<<<< HEAD
 #### Java 10 Support
 
 PMD is now able to understand local-variable type inference as introduced by Java 10.
@@ -35,7 +30,7 @@
 correctly as `String`:
 
     var s = "Java 10";
-=======
+
 #### XPath Type Resolution Functions
 
 For some time now PMD has supported Type Resolution, and exposed this functionality to XPath rules for the Java language
@@ -83,7 +78,6 @@
     finds catch blocks,
     that catch different exception but perform the same exception handling and thus can be collapsed into a
     multi-catch try statement.
->>>>>>> 47286ac8
 
 #### Modified Rules
 
@@ -101,11 +95,8 @@
     *   [#1018](https://github.com/pmd/pmd/issues/1018): \[java] Performance degradation of 250% between 6.1.0 and 6.2.0
     *   [#1145](https://github.com/pmd/pmd/issues/1145): \[core] JCommander's help text for option -min is wrong
 *   java
-<<<<<<< HEAD
+    *   [#672](https://github.com/pmd/pmd/issues/672): \[java] Support exact type matches for type resolution from XPath
     *   [#743](https://github.com/pmd/pmd/issues/743): \[java] Prepare for Java 10
-=======
-    *   [#672](https://github.com/pmd/pmd/issues/672): \[java] Support exact type matches for type resolution from XPath
->>>>>>> 47286ac8
     *   [#1077](https://github.com/pmd/pmd/issues/1077): \[java] Analyzing enum with lambda passed in constructor fails with "The enclosing scope must exist."
     *   [#1115](https://github.com/pmd/pmd/issues/1115): \[java] Simplify xpath typeof syntax
     *   [#1131](https://github.com/pmd/pmd/issues/1131): \[java] java.lang.ClassFormatError: Absent Code attribute in method that is not native or abstract in class file javax/faces/application/FacesMessage$Severity
