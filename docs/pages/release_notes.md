--- conflicted
+++ resolved
@@ -27,7 +27,13 @@
 
     This rule is also part of the Quickstart Ruleset (`rulesets/java/quickstart.xml`) for Java.
 
-<<<<<<< HEAD
+#### Modified rules
+
+*   The Apex rule {% rule "apex/security/ApexCRUDViolation" %} does not ignore getters anymore and also flags
+    SOQL/SOSL/DML operations without access permission checks in getters. This will produce false positives now for
+    VF getter methods, but we can't reliably detect, whether a getter is a VF getter or not. In such cases,
+    the violation should be [suppressed](pmd_userdocs_suppressing_warnings.html).
+
 #### Deprecated rules
 
 *   java-bestpractices
@@ -39,15 +45,6 @@
 
 *   java-errorprone
     *   {% rule java/errorprone/ImportFromSamePackage %}: use the rule {% rule "java/codestyle/UnnecessaryImport" %} instead
-
-=======
-#### Modified rules
-
-*   The Apex rule {% rule "apex/security/ApexCRUDViolation" %} does not ignore getters anymore and also flags
-    SOQL/SOSL/DML operations without access permission checks in getters. This will produce false positives now for
-    VF getter methods, but we can't reliably detect, whether a getter is a VF getter or not. In such cases,
-    the violation should be [suppressed](pmd_userdocs_suppressing_warnings.html).
->>>>>>> 4566b23e
 
 ### Fixed Issues
 
