---
title: PMD Release Notes
permalink: pmd_release_notes.html
keywords: changelog, release notes
---

## {{ site.pmd.date }} - {{ site.pmd.version }}

The PMD team is pleased to announce PMD {{ site.pmd.version }}.

This is a {{ site.pmd.release_type }} release.

{% tocmaker is_release_notes_processor %}

### New and noteworthy

#### New Rules

*   The new Java rule {% rule "java/codestyle/UseUnderscoresInNumericLiterals" %} (`java-codestyle`)
    verifies that numeric literals over a given length (4 chars by default, but configurable) are using
    underscores every 3 digits for readability. The rule only applies to Java 7+ codebases.

### Fixed Issues
*   all
    *   [#1284](https://github.com/pmd/pmd/issues/1284): \[doc] Keep record of every currently deprecated API
    *   [#1318](https://github.com/pmd/pmd/issues/1318): \[test] Kotlin DSL to ease test writing
    *   [#1341](https://github.com/pmd/pmd/issues/1341): \[doc] Documentation Error with Regex Properties
*   java
    *   [#1460](https://github.com/pmd/pmd/issues/1460): \[java] Intermittent PMD failure : PMD processing errors while no violations reported
*   java-codestyle
    *   [#1232](https://github.com/pmd/pmd/issues/1232): \[java] Detector for large numbers not separated by _
    *   [#1372](https://github.com/pmd/pmd/issues/1372): \[java] false positive for UselessQualifiedThis

### API Changes

<<<<<<< HEAD

#### Properties framework

The properties framework is about to get a lifting, and for that reason, the following APIs are
now deprecated until 7.0.0. The proposed changes to the API are described [on the wiki](https://github.com/pmd/pmd/wiki/Property-framework-7-0-0)

* Several classes and interfaces from the properties framework are now deprecated and will be removed with 7.0.0.
  * `MethodProperty`, `FloatProperty`, `FileProperty`, `TypeProperty` and their multi-valued counterparts
    are discontinued for lack of a use-case, and will probably not be replaced with 7.0.0.
    Users of `FloatProperty` should consider using a `DoubleProperty`.
  * `EnumeratedPropertyDescriptor`, `NumericPropertyDescriptor`, `PackagedPropertyDescriptor`, and the related builders
    (in `net.sourceforge.pmd.properties.builders`) will be removed. In the future, these interfaces won't be around
    but their functionality will, under another form. The related methods `PropertyTypeId#isPropertyNumeric` and
    `PropertyTypeId#isPropertyPackaged` are also deprecated.
  * All classes of net.sourceforge.pmd.properties.modules are deprecated and will be removed. They were
    never intended as public api.
  * The classes `PropertyDescriptorField`, `PropertyDescriptorBuilderConversionWrapper`, and the methods
    `PropertyDescriptor#attributeValuesById`, `PropertyDescriptor#isDefinedExternally` and `PropertyTypeId#getFactory` are deprecated with no
    intended replacement. These were used to read and write properties to and from XML, and were never
    intended as public API.
  * The class `ValueParserConstants` and the interface `ValueParser` are deprecated with no intended replacement,
    they were not intended as public API.
  * Methods from `PropertyDescriptor`:
    * `preferredRowCount` is deprecated with no intended replacement. It was never implemented, and does not belong
      in this interface. The methods `uiOrder` and `compareTo` are deprecated for the same reason. These methods mix presentation logic
      with business logic and are not necessary for PropertyDescriptors to work. `PropertyDescriptor` will not
      extend `Comparable<PropertyDescriptor>` anymore come 7.0.0.
    * The method `PropertyDescriptor#propertyErrorFor` is deprecated and will be removed with no intended
      replacement. It's really just a shortcut for `prop.errorFor(rule.getProperty(prop))`.
    * `T valueFrom(String)` and `String asDelimitedString(T)` are deprecated and will be removed. These were
      used to serialize and deserialize properties to/from a string, but 7.0.0 will introduce a more flexible
      XML syntax which will make them obsolete.
    * `isMultiValue` and `type` are deprecated and won't be replaced. The new XML syntax will remove the need
      for a divide between multi- and single-value properties, and will allow arbitrary types to be represented.
      Since arbitrary types may be represented, `type` will become obsolete as it can't represent generic types,
      which will nevertheless be representable with the XML syntax. It was only used for documentation, but a
      new way to document these properties exhaustively will be added with 7.0.0.
    * `errorFor` is deprecated as its return type will be changed to `Optional<String>` with the shift to Java 8.

=======
* The implementation of the adapters for the XPath engines Saxon and Jaxen (package `net.sourceforge.pmd.lang.ast.xpath`)
  are now deprecated. They'll be moved to an internal package come 7.0.0. Only `Attribute` remains public API.
>>>>>>> 79c1dbe5

### External Contributions

*   [#1384](https://github.com/pmd/pmd/pull/1384): \[java] New Rule - UseUnderscoresInNumericLiterals - [RajeshR](https://github.com/rajeshggwp)
*   [#1424](https://github.com/pmd/pmd/pull/1424): \[doc] #1341 Updating Regex Values in default Value Property - [avishvat](https://github.com/vishva007)
*   [#1428](https://github.com/pmd/pmd/pull/1428): \[core] Upgrading JCommander from 1.48 to 1.72 - [Thunderforge](https://github.com/Thunderforge)
*   [#1430](https://github.com/pmd/pmd/pull/1430): \[doc] Who really knows regex? - [Dem Pilafian](https://github.com/dpilafian)

{% endtocmaker %}

{% include note.html content="The release notes of previous versions are available [here](pmd_release_notes_old.html)" %}
<|MERGE_RESOLUTION|>--- conflicted
+++ resolved
@@ -33,8 +33,9 @@
 
 ### API Changes
 
-<<<<<<< HEAD
-
+* The implementation of the adapters for the XPath engines Saxon and Jaxen (package `net.sourceforge.pmd.lang.ast.xpath`)
+  are now deprecated. They'll be moved to an internal package come 7.0.0. Only `Attribute` remains public API.
+  
 #### Properties framework
 
 The properties framework is about to get a lifting, and for that reason, the following APIs are
@@ -73,11 +74,6 @@
       new way to document these properties exhaustively will be added with 7.0.0.
     * `errorFor` is deprecated as its return type will be changed to `Optional<String>` with the shift to Java 8.
 
-=======
-* The implementation of the adapters for the XPath engines Saxon and Jaxen (package `net.sourceforge.pmd.lang.ast.xpath`)
-  are now deprecated. They'll be moved to an internal package come 7.0.0. Only `Attribute` remains public API.
->>>>>>> 79c1dbe5
-
 ### External Contributions
 
 *   [#1384](https://github.com/pmd/pmd/pull/1384): \[java] New Rule - UseUnderscoresInNumericLiterals - [RajeshR](https://github.com/rajeshggwp)
