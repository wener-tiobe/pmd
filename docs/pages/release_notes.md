--- conflicted
+++ resolved
@@ -231,6 +231,7 @@
     * [#4120](https://github.com/pmd/pmd/issues/4120): \[core] Explicitly name all language versions
     * [#4353](https://github.com/pmd/pmd/pull/4353):   \[core] Micro optimizations for Node API
     * [#4365](https://github.com/pmd/pmd/pull/4365):   \[core] Improve benchmarking
+    * [#4420](https://github.com/pmd/pmd/pull/4420):   \[core] Remove PMD.EOL
 * cli
     * [#2234](https://github.com/pmd/pmd/issues/2234): \[core] Consolidate PMD CLI into a single command
     * [#3828](https://github.com/pmd/pmd/issues/3828): \[core] Progress reporting
@@ -241,15 +242,6 @@
 
 Language specific fixes:
 
-<<<<<<< HEAD
-### Fixed Issues
-* core
-  * [#4420](https://github.com/pmd/pmd/pull/4420): \[core] Remove PMD.EOL
-* java-bestpractices
-  * [#1205](https://github.com/pmd/pmd/issues/1205): \[java] Improve ConstantsInInterface message to mention alternatives
-* java-documentation
-  * [#4416](https://github.com/pmd/pmd/pull/4416): \[java] Fix reported line number in CommentContentRule
-=======
 * apex
     * [#1937](https://github.com/pmd/pmd/issues/1937): \[apex] Apex should only have a single RootNode
     * [#1648](https://github.com/pmd/pmd/issues/1648): \[apex,vf] Remove CodeClimate dependency
@@ -345,6 +337,7 @@
     * [#4238](https://github.com/pmd/pmd/pull/4238):   \[java] Make LawOfDemeter not use the rulechain
 * java-documentation
     * [#4369](https://github.com/pmd/pmd/pull/4369):   \[java] Improve CommentSize
+    * [#4416](https://github.com/pmd/pmd/pull/4416):   \[java] Fix reported line number in CommentContentRule
 * java-errorprone
     * [#659](https://github.com/pmd/pmd/issues/659):   \[java] MissingBreakInSwitch - last default case does not contain a break
     * [#1005](https://github.com/pmd/pmd/issues/1005): \[java] CloneMethodMustImplementCloneable triggers for interfaces
@@ -379,7 +372,6 @@
     * [#1882](https://github.com/pmd/pmd/pull/1882):   \[swift] UnavailableFunction Swift rule
 * xml
     * [#1800](https://github.com/pmd/pmd/pull/1800):   \[xml] Unimplement org.w3c.dom.Node from the XmlNodeWrapper
->>>>>>> 5f01e8b7
 
 ###  ✨ External Contributions
 
