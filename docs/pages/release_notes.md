--- conflicted
+++ resolved
@@ -16,7 +16,6 @@
 
 #### Modified Rules
 
-<<<<<<< HEAD
 *   The Java rule {% rule "java/bestpractices/UnusedPrivateField" %} (`java-bestpractices`) now ignores by
     default fields, that are annotated with the Lombok experimental annotation `@Delegate`. This can be
     customized with the property `ignoredAnnotations`.
@@ -25,16 +24,6 @@
     default fields, that are annotated with the Lombok experimental annotation `@Delegate`. This can be
     customized with the property `ignoredAnnotations`.
 
-### Fixed Issues
-
-*   java
-    *   [#1848](https://github.com/pmd/pmd/issues/1848): \[java] Local classes should preserve their modifiers
-*   java-bestpractices
-    *   [#1703](https://github.com/pmd/pmd/issues/1703): \[java] UnusedPrivateField on member annotated with lombok @Delegate
-*   plsql
-    *   [#1828](https://github.com/pmd/pmd/issues/1828): \[plsql] Parentheses stopped working
-    *   [#1850](https://github.com/pmd/pmd/issues/1850): \[plsql] Parsing errors with INSERT using returning or records and TRIM expression
-=======
 *   The Java rules {% rule "java/multithreading/UnsynchronizedStaticFormatter" %} and
     {% rule "java/multithreading/UnsynchronizedStaticDateFormatter" %} (`java-multithreading`)
     now prefer synchronized blocks by default. They will raise a violation, if the synchronization is implemented
@@ -43,10 +32,16 @@
 
 ### Fixed Issues
 
+*   java
+    *   [#1848](https://github.com/pmd/pmd/issues/1848): \[java] Local classes should preserve their modifiers
+*   java-bestpractices
+    *   [#1703](https://github.com/pmd/pmd/issues/1703): \[java] UnusedPrivateField on member annotated with lombok @Delegate
 *   java-multithreading
     *   [#1814](https://github.com/pmd/pmd/issues/1814): \[java] UnsynchronizedStaticFormatter documentation and implementation wrong
     *   [#1815](https://github.com/pmd/pmd/issues/1815): \[java] False negative in UnsynchronizedStaticFormatter
->>>>>>> ad1e7d20
+*   plsql
+    *   [#1828](https://github.com/pmd/pmd/issues/1828): \[plsql] Parentheses stopped working
+    *   [#1850](https://github.com/pmd/pmd/issues/1850): \[plsql] Parsing errors with INSERT using returning or records and TRIM expression
 
 ### API Changes
 
@@ -76,11 +71,8 @@
 
 ### External Contributions
 
-<<<<<<< HEAD
 *   [#1792](https://github.com/pmd/pmd/pull/1792): \[java] Added lombok.experimental to AbstractLombokAwareRule - [jakivey32](https://github.com/jakivey32)
 *   [#1808](https://github.com/pmd/pmd/pull/1808): \[plsql] Fix PL/SQL Syntax errors - [kabroxiko](https://github.com/kabroxiko)
-=======
 *   [#1829](https://github.com/pmd/pmd/pull/1829): \[java] Fix false negative in UnsynchronizedStaticFormatter - [Srinivasan Venkatachalam](https://github.com/Srini1993)
->>>>>>> ad1e7d20
 
 {% endtocmaker %}
