---
title: PMD Release Notes
permalink: pmd_release_notes.html
keywords: changelog, release notes
---

## {{ site.pmd.date }} - {{ site.pmd.version }}

The PMD team is pleased to announce PMD {{ site.pmd.version }}.

This is a {{ site.pmd.release_type }} release.

{% tocmaker is_release_notes_processor %}

### New and noteworthy

<<<<<<< HEAD
#### T-SQL support
Thanks to the contribution from [Paul Guyot](https://github.com/pguyot) PMD now has CPD support
for T-SQL (Transact-SQL).

Being based on a proper Antlr grammar, CPD can:

* ignore comments
* honor [comment-based suppressions](pmd_userdocs_cpd.html#suppression)

### Fixed Issues
* core
  * [#4395](https://github.com/pmd/pmd/issues/4395): \[core] Support environment variable CLASSPATH with pmd.bat under Windows
* java-errorprone
  * [#4393](https://github.com/pmd/pmd/issues/4393): \[java] MissingStaticMethodInNonInstantiatableClass false-positive for Lombok's @UtilityClass for classes with non-private fields

### API Changes

* The LanguageModule of Go, that only supports CPD execution, has been deprecated. This language
  is not fully supported by PMD, so having a language module does not make sense. The functionality of CPD is
  not affected by this change. The following class has been deprecated and will be removed with PMD 7.0.0:
  * {% jdoc go::lang.go.GoLanguageModule %}
=======
#### Java 20 Support

This release of PMD brings support for Java 20. There are no new standard language features.

PMD supports [JEP 433: Pattern Matching for switch (Fourth Preview)](https://openjdk.org/jeps/433) and
[JEP 432: Record Patterns (Second Preview)](https://openjdk.org/jeps/432) as preview language features.

In order to analyze a project with PMD that uses these language features,
you'll need to enable it via the environment variable `PMD_JAVA_OPTS` and select the new language
version `20-preview`:

    export PMD_JAVA_OPTS=--enable-preview
    ./run.sh pmd --use-version java-20-preview ...

### Fixed Issues
* java
    * [#4333](https://github.com/pmd/pmd/issues/4333): \[java] Support JDK 20

### API Changes

#### Java
* Support for Java 18 preview language features have been removed. The version "18-preview" is no longer available.
* The experimental class `net.sourceforge.pmd.lang.java.ast.ASTGuardedPattern` has been removed.
>>>>>>> ae552979

### External Contributions
* [#4384](https://github.com/pmd/pmd/pull/4384): \[swift] Add more swift 5.x support (#unavailable mainly) - [Richard B.](https://github.com/kenji21) (@kenji21)
* [#4390](https://github.com/pmd/pmd/pull/4390): Add support for T-SQL using Antlr4 lexer - [Paul Guyot](https://github.com/pguyot) (@pguyot)
* [#4392](https://github.com/pmd/pmd/pull/4392): \[java] Fix #4393 MissingStaticMethodInNonInstantiatableClass: Fix false-positive for field-only class - [Dawid Ciok](https://github.com/dawiddc) (@dawiddc)

{% endtocmaker %}
<|MERGE_RESOLUTION|>--- conflicted
+++ resolved
@@ -14,29 +14,6 @@
 
 ### New and noteworthy
 
-<<<<<<< HEAD
-#### T-SQL support
-Thanks to the contribution from [Paul Guyot](https://github.com/pguyot) PMD now has CPD support
-for T-SQL (Transact-SQL).
-
-Being based on a proper Antlr grammar, CPD can:
-
-* ignore comments
-* honor [comment-based suppressions](pmd_userdocs_cpd.html#suppression)
-
-### Fixed Issues
-* core
-  * [#4395](https://github.com/pmd/pmd/issues/4395): \[core] Support environment variable CLASSPATH with pmd.bat under Windows
-* java-errorprone
-  * [#4393](https://github.com/pmd/pmd/issues/4393): \[java] MissingStaticMethodInNonInstantiatableClass false-positive for Lombok's @UtilityClass for classes with non-private fields
-
-### API Changes
-
-* The LanguageModule of Go, that only supports CPD execution, has been deprecated. This language
-  is not fully supported by PMD, so having a language module does not make sense. The functionality of CPD is
-  not affected by this change. The following class has been deprecated and will be removed with PMD 7.0.0:
-  * {% jdoc go::lang.go.GoLanguageModule %}
-=======
 #### Java 20 Support
 
 This release of PMD brings support for Java 20. There are no new standard language features.
@@ -51,16 +28,34 @@
     export PMD_JAVA_OPTS=--enable-preview
     ./run.sh pmd --use-version java-20-preview ...
 
+#### T-SQL support
+Thanks to the contribution from [Paul Guyot](https://github.com/pguyot) PMD now has CPD support
+for T-SQL (Transact-SQL).
+
+Being based on a proper Antlr grammar, CPD can:
+
+* ignore comments
+* honor [comment-based suppressions](pmd_userdocs_cpd.html#suppression)
+
 ### Fixed Issues
+* core
+  * [#4395](https://github.com/pmd/pmd/issues/4395): \[core] Support environment variable CLASSPATH with pmd.bat under Windows
 * java
-    * [#4333](https://github.com/pmd/pmd/issues/4333): \[java] Support JDK 20
+  * [#4333](https://github.com/pmd/pmd/issues/4333): \[java] Support JDK 20
+* java-errorprone
+  * [#4393](https://github.com/pmd/pmd/issues/4393): \[java] MissingStaticMethodInNonInstantiatableClass false-positive for Lombok's @UtilityClass for classes with non-private fields
 
 ### API Changes
+
+#### Go
+* The LanguageModule of Go, that only supports CPD execution, has been deprecated. This language
+  is not fully supported by PMD, so having a language module does not make sense. The functionality of CPD is
+  not affected by this change. The following class has been deprecated and will be removed with PMD 7.0.0:
+  * {% jdoc go::lang.go.GoLanguageModule %}
 
 #### Java
 * Support for Java 18 preview language features have been removed. The version "18-preview" is no longer available.
 * The experimental class `net.sourceforge.pmd.lang.java.ast.ASTGuardedPattern` has been removed.
->>>>>>> ae552979
 
 ### External Contributions
 * [#4384](https://github.com/pmd/pmd/pull/4384): \[swift] Add more swift 5.x support (#unavailable mainly) - [Richard B.](https://github.com/kenji21) (@kenji21)
