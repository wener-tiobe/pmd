--- conflicted
+++ resolved
@@ -19,70 +19,6 @@
 
 ### New and noteworthy
 
-<<<<<<< HEAD
-#### Java 15 Support
-
-This release of PMD brings support for Java 15. PMD can parse [Text Blocks](https://openjdk.java.net/jeps/378)
-which have been promoted to be a standard language feature of Java.
-
-PMD also supports [Pattern Matching for instanceof](https://openjdk.java.net/jeps/375),
-[Records](https://openjdk.java.net/jeps/384), and [Sealed Classes](https://openjdk.java.net/jeps/360).
-
-Note: The Pattern Matching for instanceof, Records, and Sealed Classes are all preview language features of OpenJDK 15
-and are not enabled by default. In order to
-analyze a project with PMD that uses these language features, you'll need to enable it via the environment
-variable `PMD_JAVA_OPTS` and select the new language version `15-preview`:
-
-    export PMD_JAVA_OPTS=--enable-preview
-    ./run.sh pmd -language java -version 15-preview ...
-
-Note: Support for Java 13 preview language features have been removed. The version "13-preview" is no longer available.
-
-#### Changes in how tab characters are handled
-
-In the past, tab characters in source files has been handled differently in different languages by PMD.
-For instance in Java, tab characters had a width of 8 columns, while C# used only 1 column. Visualforce instead
-used 4 columns.
-
-This has been unified now so that tab characters are consistently now always 1 column wide.
-
-This however might be a **incompatible** change, if you're using the properties "BeginColumn" or "EndColumn"
-additionally to "BeginLine" and "EndLine" of a Token/AST node in order to highlight
-where a rule violation occurred in the source file. If you have logic there that deals with tab characters,
-you most likely can remove this logic now, since tab characters are now just "normal" characters
-in terms of string processing.
-
-See also [[all] Ensure PMD/CPD uses tab width of 1 for tabs consistently #2656](https://github.com/pmd/pmd/pull/2656).
-
-#### Updated PMD Designer
-
-This PMD release ships a new version of the pmd-designer.
-For the changes, see [PMD Designer Changelog](https://github.com/pmd/pmd-designer/releases/tag/6.27.0).
-
-#### New Rules
-
-*   The new Java rule {% rule "java/bestpractices/AvoidReassigningCatchVariables" %} (`java-bestpractices`) finds
-    cases where the variable of the caught exception is reassigned. This practice is surprising and prevents
-    further evolution of the code like multi-catch.
-
-#### Modified Rules
-
-*   The Java rule {% rule "java/errorprone/CloseResource" %} (`java-errorprone`) has a new property
-    `closeNotInFinally`. With this property set to `true` the rule will also find calls to close a
-    resource, which are not in a finally-block of a try-statement. If a resource is not closed within a
-    finally block, it might not be closed at all in case of exceptions.
-    
-    As this new detection would yield many new violations, it is disabled by default. It might be
-    enabled in a later version of PMD.
-
-#### Deprecated Rules
-
-*   The Java rule [`DataFlowAnomalyAnalysis`](https://pmd.github.io/latest/pmd_rules_java_errorprone.html#dataflowanomalyanalysis) (`java-errorprone`)
-    is deprecated in favour of {% rule "java/bestpractices/UnusedAssignment" %} (`java-bestpractices`),
-    which was introduced in PMD 6.26.0.
-
-=======
->>>>>>> 6d69bdb3
 ### Fixed Issues
 
 ### API Changes
