--- conflicted
+++ resolved
@@ -21,46 +21,12 @@
 
 ### Fixed Issues
 
-<<<<<<< HEAD
-=======
-*   all
-    *   [#928](https://github.com/pmd/pmd/issues/928): \[core] PMD build failure on Windows
-*   java-bestpracrtices
-    *   [#907](https://github.com/pmd/pmd/issues/907): \[java] UnusedPrivateField false-positive with @FXML
-    *   [#963](https://github.com/pmd/pmd/issues/965): \[java] ArrayIsStoredDirectly not triggered from variadic functions
-*   java-codestyle
-    *   [#974](https://github.com/pmd/pmd/issues/974): \[java] Merge \*StmtMustUseBraces rules
-    *   [#983](https://github.com/pmd/pmd/issues/983): \[java] Detect annotations with single value element
-*   java-design
-    *   [#832](https://github.com/pmd/pmd/issues/832): \[java] AvoidThrowingNullPointerException documentation suggestion
-    *   [#837](https://github.com/pmd/pmd/issues/837): \[java] CFGs of declared but not called lambdas are treated as parts of an enclosing method's CFG
-    *   [#839](https://github.com/pmd/pmd/issues/839): \[java] SignatureDeclareThrowsException's IgnoreJUnitCompletely property not honored for constructors
-    *   [#968](https://github.com/pmd/pmd/issues/968): \[java] UseUtilityClassRule reports false positive with lombok NoArgsConstructor
 *   documentation
-    *   [#978](https://github.com/pmd/pmd/issues/978): \[core] Broken link in CONTRIBUTING.md
-    *   [#992](https://github.com/pmd/pmd/issues/992): \[core] Include info about rule doc generation in "Writing Documentation" md page
     *   [#994](https://github.com/pmd/pmd/issues/994): \[doc] Delete duplicate page contributing.md on the website
 
->>>>>>> 42bec12c
 ### API Changes
 
 ### External Contributions
 
-<<<<<<< HEAD
-* [#1008](https://github.com/pmd/pmd/pull/1008): \[core] DOC: fix closing tag for &lt;pmdVersion> - [stonio](https://github.com/stonio)
-=======
-* [#941](https://github.com/pmd/pmd/pull/941): \[java] Use char notation to represent a character to improve performance - [reudismam](https://github.com/reudismam)
-* [#943](https://github.com/pmd/pmd/pull/943): \[java] UnusedPrivateField false-positive with @FXML - [BBG](https://github.com/djydewang)
-* [#951](https://github.com/pmd/pmd/pull/951): \[java] Add ignoredAnnotations property to unusedPrivateMethod rule - [BBG](https://github.com/djydewang)
-* [#952](https://github.com/pmd/pmd/pull/952): \[java] SignatureDeclareThrowsException's IgnoreJUnitCompletely property not honored for constructors - [BBG](https://github.com/djydewang)
-* [#958](https://github.com/pmd/pmd/pull/958): \[java] Refactor how we ignore annotated elements in rules - [BBG](https://github.com/djydewang)
-* [#965](https://github.com/pmd/pmd/pull/965): \[java] Make Varargs trigger ArrayIsStoredDirectly - [Stephen](https://github.com/pmd/pmd/issues/907)
-* [#967](https://github.com/pmd/pmd/pull/967): \[doc] Issue 959: fixed broken link to XPath Rule Tutorial - [Andrey Mochalov](https://github.com/epidemia)
-* [#969](https://github.com/pmd/pmd/pull/969): \[java] Issue 968 Add logic to handle lombok private constructors with utility classes - [Kirk Clemens](https://github.com/clem0110)
-* [#970](https://github.com/pmd/pmd/pull/970): \[java] Fixed inefficient use of keySet iterator instead of entrySet iterator - [Andrey Mochalov](https://github.com/epidemia)
-* [#984](https://github.com/pmd/pmd/pull/984): \[java] issue983 Add new UnnecessaryAnnotationValueElement rule - [Kirk Clemens](https://github.com/clem0110)
-* [#989](https://github.com/pmd/pmd/pull/989): \[core] Update Contribute.md to close Issue #978 - [Bolarinwa Saheed Olayemi](https://github.com/refactormyself)
-* [#990](https://github.com/pmd/pmd/pull/990): \[java] Updated Doc on AvoidThrowingNullPointerException to close Issue #832 - [Bolarinwa Saheed Olayemi](https://github.com/refactormyself)
-* [#993](https://github.com/pmd/pmd/pull/993): \[core] Update writing_documentation.md to fix Issue #992 - [Bolarinwa Saheed Olayemi](https://github.com/refactormyself)
-*   [#1002](https://github.com/pmd/pmd/pull/1002): \ [doc] Delete duplicate page contributing.md on the website - [Ishan Srivastava](https://github.com/ishanSrt)
->>>>>>> 42bec12c
+*   [#1002](https://github.com/pmd/pmd/pull/1002): \[doc] Delete duplicate page contributing.md on the website - [Ishan Srivastava](https://github.com/ishanSrt)
+*   [#1008](https://github.com/pmd/pmd/pull/1008): \[core] DOC: fix closing tag for &lt;pmdVersion> - [stonio](https://github.com/stonio)