---
title: PMD Release Notes
permalink: pmd_release_notes.html
keywords: changelog, release notes
---

## {{ site.pmd.date }} - {{ site.pmd.version }}

The PMD team is pleased to announce PMD {{ site.pmd.version }}.

This is a {{ site.pmd.release_type }} release.

{% tocmaker is_release_notes_processor %}

### New and noteworthy

#### New Rules

*   The new Apex rule {% rule "apex/errorprone/OverrideBothEqualsAndHashcode" %} brings the well known Java rule
    to Apex. In Apex the same principle applies: `equals` and `hashCode` should always be overridden
    together to ensure collection classes such as Maps and Sets work as expected.

### Fixed Issues

*   core
    *   [#2970](https://github.com/pmd/pmd/issues/2970): \[core] PMD 6.30.0 release is not reproducible
    *   [#2994](https://github.com/pmd/pmd/pull/2994): \[core] Fix code climate severity strings
*   java-bestpractices
    *   [#575](https://github.com/pmd/pmd/issues/575): \[java] LiteralsFirstInComparisons should consider constant fields
*   java-codestyle
    *   [#2960](https://github.com/pmd/pmd/issues/2960): \[java] Thread issue in MethodNamingConventionsRule

### API Changes

<<<<<<< HEAD
#### Deprecated APIs

*   {% jdoc !!java::lang.java.ast.ASTPackageDeclaration#getPackageNameImage() %},
    {% jdoc !!java::lang.java.ast.ASTTypeParameter#getParameterName() %}
    and the corresponding XPath attributes. In both cases they're replaced with a new method `getName`,
    the attribute is `@Name`.
*   {% jdoc !!java::lang.java.ast.ASTClassOrInterfaceBody#isAnonymousInnerClass() %},
    and {% jdoc !!java::lang.java.ast.ASTClassOrInterfaceBody#isEnumChild() %},
    refs [#905](https://github.com/pmd/pmd/issues/905)

#### Experimental APIs

*   The method {% jdoc !!core::lang.ast.GenericToken#getKind() %} has been added as experimental. This
    unifies the token interface for both JavaCC and Antlr. The already existing method
    {% jdoc !!core::cpd.token.AntlrToken#getKind() %} is therefore experimental as well. The
    returned constant depends on the actual language and might change whenever the grammar
    of the language is changed.

#### Internal APIs

Those APIs are not intended to be used by clients, and will be hidden or removed with PMD 7.0.0.
You can identify them with the `@InternalApi` annotation. You'll also get a deprecation warning.

*   {% jdoc !!javascript::lang.ecmascript.Ecmascript3Handler %}
*   {% jdoc !!javascript::lang.ecmascript.Ecmascript3Parser %}
*   {% jdoc !!javascript::lang.ecmascript.ast.EcmascriptParser#parserOptions %}
*   {% jdoc !!javascript::lang.ecmascript.ast.EcmascriptParser#getSuppressMap() %}
*   {% jdoc !!core::lang.rule.ParametricRuleViolation %}
*   {% jdoc !!core::lang.ParserOptions#suppressMarker %}
*   {% jdoc !!modelica::lang.modelica.rule.ModelicaRuleViolationFactory %}


=======
>>>>>>> 71262acb
### External Contributions

*   [#2666](https://github.com/pmd/pmd/pull/2666): \[swift] Manage swift5 string literals - [kenji21](https://github.com/kenji21)
*   [#2959](https://github.com/pmd/pmd/pull/2959): \[apex] New Rule: override equals and hashcode rule - [recdevs](https://github.com/recdevs)
*   [#2964](https://github.com/pmd/pmd/pull/2964): \[cs] Update C# grammar for additional C# 7 and C# 8 features - [Maikel Steneker](https://github.com/maikelsteneker)
*   [#2965](https://github.com/pmd/pmd/pull/2965): \[cs] Improvements for ignore sequences of literals functionality - [Maikel Steneker](https://github.com/maikelsteneker)
*   [#2983](https://github.com/pmd/pmd/pull/2983): \[java] LiteralsFirstInComparisons should consider constant fields - [Ozan Gulle](https://github.com/ozangulle)
*   [#2994](https://github.com/pmd/pmd/pull/2994): \[core] Fix code climate severity strings - [Vincent Maurin](https://github.com/vmaurin)

{% endtocmaker %}
<|MERGE_RESOLUTION|>--- conflicted
+++ resolved
@@ -32,17 +32,6 @@
 
 ### API Changes
 
-<<<<<<< HEAD
-#### Deprecated APIs
-
-*   {% jdoc !!java::lang.java.ast.ASTPackageDeclaration#getPackageNameImage() %},
-    {% jdoc !!java::lang.java.ast.ASTTypeParameter#getParameterName() %}
-    and the corresponding XPath attributes. In both cases they're replaced with a new method `getName`,
-    the attribute is `@Name`.
-*   {% jdoc !!java::lang.java.ast.ASTClassOrInterfaceBody#isAnonymousInnerClass() %},
-    and {% jdoc !!java::lang.java.ast.ASTClassOrInterfaceBody#isEnumChild() %},
-    refs [#905](https://github.com/pmd/pmd/issues/905)
-
 #### Experimental APIs
 
 *   The method {% jdoc !!core::lang.ast.GenericToken#getKind() %} has been added as experimental. This
@@ -51,22 +40,6 @@
     returned constant depends on the actual language and might change whenever the grammar
     of the language is changed.
 
-#### Internal APIs
-
-Those APIs are not intended to be used by clients, and will be hidden or removed with PMD 7.0.0.
-You can identify them with the `@InternalApi` annotation. You'll also get a deprecation warning.
-
-*   {% jdoc !!javascript::lang.ecmascript.Ecmascript3Handler %}
-*   {% jdoc !!javascript::lang.ecmascript.Ecmascript3Parser %}
-*   {% jdoc !!javascript::lang.ecmascript.ast.EcmascriptParser#parserOptions %}
-*   {% jdoc !!javascript::lang.ecmascript.ast.EcmascriptParser#getSuppressMap() %}
-*   {% jdoc !!core::lang.rule.ParametricRuleViolation %}
-*   {% jdoc !!core::lang.ParserOptions#suppressMarker %}
-*   {% jdoc !!modelica::lang.modelica.rule.ModelicaRuleViolationFactory %}
-
-
-=======
->>>>>>> 71262acb
 ### External Contributions
 
 *   [#2666](https://github.com/pmd/pmd/pull/2666): \[swift] Manage swift5 string literals - [kenji21](https://github.com/kenji21)
