--- conflicted
+++ resolved
@@ -27,14 +27,11 @@
     *   [#3499](https://github.com/pmd/pmd/pull/3499): \[core] Fix XPath rulechain with combined node tests
 *   java-errorprone
     *   [#3493](https://github.com/pmd/pmd/pull/3493): \[java] AvoidAccessibilityAlteration: add tests and fix rule
-<<<<<<< HEAD
+*   javascript
+    *   [#3516](https://github.com/pmd/pmd/pull/3516): \[javascript] NPE while creating rule violation when specifying explicit line numbers
 *   plsql
     *   [#3487](https://github.com/pmd/pmd/issues/3487): \[plsql] Parsing exception OPEN ref_cursor_name FOR statement
     *   [#3515](https://github.com/pmd/pmd/issues/3515): \[plsql] Parsing exception SELECT...INTO on Associative Arrays Types
-=======
-*   javascript
-    *   [#3516](https://github.com/pmd/pmd/pull/3516): \[javascript] NPE while creating rule violation when specifying explicit line numbers
->>>>>>> 3bb93c5e
 
 ### API Changes
 
