--- conflicted
+++ resolved
@@ -589,9 +589,6 @@
 *   [#746](https://github.com/pmd/pmd/pull/746): \[doc] Fix typo in incremental analysis log message - [Clément Fournier](https://github.com/oowekyala)
 *   [#749](https://github.com/pmd/pmd/pull/749): \[doc] Update the documentation for properties - [Clément Fournier](https://github.com/oowekyala)
 *   [#758](https://github.com/pmd/pmd/pull/758): \[core] Expose the full mapping from property type id to property extractor - [Clément Fournier](https://github.com/oowekyala)
-<<<<<<< HEAD
+*   [#764](https://github.com/pmd/pmd/pull/764): \[core] Prevent method and file property use in XPath rules - [Clément Fournier](https://github.com/oowekyala)
 *   [#771](https://github.com/pmd/pmd/pull/771): \[apex] Fix Apex metrics framework failing on triggers, refs #768 - [Clément Fournier](https://github.com/oowekyala)
 *   [#774](https://github.com/pmd/pmd/pull/774): \[java] Avoid using FileInput/Output - see JDK-8080225 - [Chas Honton](https://github.com/chonton)
-=======
-*   [#764](https://github.com/pmd/pmd/pull/764): \[core] Prevent method and file property use in XPath rules - [Clément Fournier](https://github.com/oowekyala)#
->>>>>>> 060848a4
