---
title: PMD Release Notes
permalink: pmd_release_notes.html
keywords: changelog, release notes
---

## {{ site.pmd.date }} - {{ site.pmd.version }}

The PMD team is pleased to announce PMD {{ site.pmd.version }}.

This is a {{ site.pmd.release_type }} release.

{% tocmaker is_release_notes_processor %}

### New and noteworthy

#### Call For Logo

PMD’s logo was great for a long time. But now we want to take the opportunity with the next major release to change
our logo in order to use a more "politically correct" one.

Learn more about how to participate on [github issue 1663](https://github.com/pmd/pmd/issues/1663).

#### CPD Suppression for Antlr-based languages

[ITBA](https://www.itba.edu.ar/) students [Matías Fraga](https://github.com/matifraga),
[Tomi De Lucca](https://github.com/tomidelucca) and [Lucas Soncini](https://github.com/lsoncini)
keep working on bringing full Antlr support to PMD. For this release, they have implemented
token filtering in an equivalent way as we did for JavaCC languages, adding support for CPD
suppressions through `CPD-OFF` and `CPD-ON` comments for all Antlr-based languages.

This means, you can now ignore arbitrary blocks of code on:
* Go
* Kotlin
* Swift

Simply start the suppression with any comment (single or multiline) containing `CPD-OFF`,
and resume again with a comment containing `CPD-ON`.

More information is available in [the user documentation](pmd_userdocs_cpd.html#suppression).

#### PL/SQL Grammar improvements

*   In this release, many more parser bugs in our PL/SQL support have been fixed. This adds more complete
    support for UPDATE statements and subqueries and hierarchical queries in SELECT statements.
*   Support for analytic functions such as LISTAGG has been added.
*   Conditions in WHERE clauses support now REGEX_LIKE and multiset conditions.

#### New Rules

*   The new Java rule {% rule "java/bestpractices/UseTryWithResources" %) (`java-bestpractices`) searches
    for try-blocks, that could be changed to a try-with-resources statement. This statement ensures that
    each resource is closed at the end of the statement and is available since Java 7.

#### Modified Rules

*   The Apex rule {% rule "apex/codestyle/MethodNamingConventions" %} (apex-codestyle) has a new
    property `skipTestMethodUnderscores`, which is by default disabled. The new property allows for ignoring
    all test methods, either using the `testMethod` modifier or simply annotating them `@isTest`.

### Fixed Issues

*   all
    *   [#1462](https://github.com/pmd/pmd/issues/1462): \[core] Failed build on Windows with source zip archive
    *   [#1559](https://github.com/pmd/pmd/issues/1559): \[core] CPD: Lexical error in file (no file name provided)
<<<<<<< HEAD
    *   [#1671](https://github.com/pmd/pmd/issues/1671): \[doc] Wrong escaping in suppressing warnings for nopmd-comment
=======
    *   [#1693](https://github.com/pmd/pmd/pull/1693): \[ui] Improved error reporting for the designer
>>>>>>> f5a395f5
*   java-bestpractices
    *   [#808](https://github.com/pmd/pmd/issues/808): \[java] AccessorMethodGeneration false positives with compile time constants
    *   [#1405](https://github.com/pmd/pmd/issues/1405): \[java] New Rule: UseTryWithResources - Replace close and IOUtils.closeQuietly with try-with-resources
    *   [#1555](https://github.com/pmd/pmd/issues/1555): \[java] UnusedImports false positive for method parameter type in @see Javadoc
*   java-codestyle
    *   [#1543](https://github.com/pmd/pmd/issues/1543): \[java] LinguisticNaming should ignore overriden methods
    *   [#1547](https://github.com/pmd/pmd/issues/1547): \[java] AtLeastOneConstructorRule: false-positive with lombok.AllArgsConstructor
    *   [#1624](https://github.com/pmd/pmd/issues/1624): \[java] UseDiamondOperator false positive with var initializer
*   java-design
    *   [#1641](https://github.com/pmd/pmd/issues/1641): \[java] False-positive with Lombok and inner classes
*   java-errorprone
    *   [#780](https://github.com/pmd/pmd/issues/780): \[java] BeanMembersShouldSerializeRule does not recognize lombok accessors
*   java-multithreading
    *   [#1633](https://github.com/pmd/pmd/issues/1633): \[java] UnsynchronizedStaticFormatter reports commons lang FastDateFormat
*   java-performance
    *   [#1632](https://github.com/pmd/pmd/issues/1632): \[java] ConsecutiveLiteralAppends false positive over catch
*   plsql
    *   [#1587](https://github.com/pmd/pmd/issues/1587): \[plsql] ParseException with EXISTS
    *   [#1589](https://github.com/pmd/pmd/issues/1589): \[plsql] ParseException with subqueries in WHERE clause
    *   [#1590](https://github.com/pmd/pmd/issues/1590): \[plsql] ParseException when using hierarchical query clause
    *   [#1656](https://github.com/pmd/pmd/issues/1656): \[plsql] ParseException with analytic functions, trim and subqueries
*   designer
    *   [#1679](https://github.com/pmd/pmd/issues/1679): \[ui] No default language version selected

### API Changes

### External Contributions

*   [#1623](https://github.com/pmd/pmd/pull/1623): \[java] Fix lombok.AllArgsConstructor support - [Bobby Wertman](https://github.com/CasualSuperman)
*   [#1625](https://github.com/pmd/pmd/pull/1625): \[java] UnusedImports false positive for method parameter type in @see Javadoc - [Shubham](https://github.com/Shubham-2k17)
*   [#1628](https://github.com/pmd/pmd/pull/1628): \[java] LinguisticNaming should ignore overriden methods - [Shubham](https://github.com/Shubham-2k17)
*   [#1634](https://github.com/pmd/pmd/pull/1634): \[java] BeanMembersShouldSerializeRule does not recognize lombok accessors - [Shubham](https://github.com/Shubham-2k17)
*   [#1635](https://github.com/pmd/pmd/pull/1635): \[java] UnsynchronizedStaticFormatter reports commons lang FastDateFormat - [Shubham](https://github.com/Shubham-2k17)
*   [#1637](https://github.com/pmd/pmd/pull/1637): \[java] Compile time constants initialized by literals avoided by AccessorMethodGenerationRule - [Shubham](https://github.com/Shubham-2k17)
*   [#1640](https://github.com/pmd/pmd/pull/1640): \[java] Update instead of override classHasLombokAnnotation flag - [Phokham Nonava](https://github.com/fluxroot)
*   [#1644](https://github.com/pmd/pmd/pull/1644): \[apex] Add property to allow apex test methods to contain underscores - [Tom](https://github.com/tomdaly)
*   [#1645](https://github.com/pmd/pmd/pull/1645): \[java] ConsecutiveLiteralAppends false positive - [Shubham](https://github.com/Shubham-2k17)
*   [#1646](https://github.com/pmd/pmd/pull/1646): \[java] UseDiamondOperator doesn't work with var - [Shubham](https://github.com/Shubham-2k17)
*   [#1654](https://github.com/pmd/pmd/pull/1654): \[core] Antlr token filter - [Tomi De Lucca](https://github.com/tomidelucca)
*   [#1655](https://github.com/pmd/pmd/pull/1655): \[kotlin] Kotlin tokenizer refactor - [Lucas Soncini](https://github.com/lsoncini)
*   [#1686](https://github.com/pmd/pmd/pull/1686): \[doc] Replaced wrong escaping with ">" - [Himanshu Pandey](https://github.com/hpandeycodeit)

{% endtocmaker %}
<|MERGE_RESOLUTION|>--- conflicted
+++ resolved
@@ -63,11 +63,8 @@
 *   all
     *   [#1462](https://github.com/pmd/pmd/issues/1462): \[core] Failed build on Windows with source zip archive
     *   [#1559](https://github.com/pmd/pmd/issues/1559): \[core] CPD: Lexical error in file (no file name provided)
-<<<<<<< HEAD
     *   [#1671](https://github.com/pmd/pmd/issues/1671): \[doc] Wrong escaping in suppressing warnings for nopmd-comment
-=======
     *   [#1693](https://github.com/pmd/pmd/pull/1693): \[ui] Improved error reporting for the designer
->>>>>>> f5a395f5
 *   java-bestpractices
     *   [#808](https://github.com/pmd/pmd/issues/808): \[java] AccessorMethodGeneration false positives with compile time constants
     *   [#1405](https://github.com/pmd/pmd/issues/1405): \[java] New Rule: UseTryWithResources - Replace close and IOUtils.closeQuietly with try-with-resources
