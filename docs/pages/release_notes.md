---
title: PMD Release Notes
permalink: pmd_release_notes.html
keywords: changelog, release notes
---

## {{ site.pmd.date }} - {{ site.pmd.version }}

The PMD team is pleased to announce PMD {{ site.pmd.version }}.

This is a {{ site.pmd.release_type }} release.

{% tocmaker is_release_notes_processor %}

### New and noteworthy

#### Lua now supports additionally Luau

This release of PMD adds support for [Luau](https://github.com/Roblox/luau), a gradually typed language derived
from Lua. This means, that the Lua language in PMD can now parse both Lua and Luau.

### Fixed Issues
<<<<<<< HEAD
* cli
    * [#4118](https://github.com/pmd/pmd/issues/4118): \[cli] run.sh designer reports "integer expression expected"
* core
    * [#4116](https://github.com/pmd/pmd/pull/4116): \[core] Missing --file arg in TreeExport CLI example
* doc
    * [#4109](https://github.com/pmd/pmd/pull/4109): \[doc] Add page for 3rd party rulesets
    * [#4124](https://github.com/pmd/pmd/pull/4124): \[doc] Fix typos in Java rule docs
=======
* [#4116](https://github.com/pmd/pmd/pull/4116): \[core] Missing --file arg in TreeExport CLI example
* java-codestyle
    * [#4085](https://github.com/pmd/pmd/issues/4085): \[java] UnnecessaryFullyQualifiedName false positive when nested and non-nested classes with the same name and in the same package are used together
>>>>>>> 94d343e6

### API Changes

#### CPD CLI

* CPD now supports the `--ignore-literal-sequences` argument when analyzing Lua code.

### Financial Contributions

Many thanks to our sponsors:

* [Oliver Siegmar](https://github.com/osiegmar) (@osiegmar)

### External Contributions
<<<<<<< HEAD
* [#4066](https://github.com/pmd/pmd/pull/4066): \[lua] Add support for Luau syntax and skipping literal sequences in CPD - [Matt Hargett](https://github.com/matthargett) (@matthargett)
* [#4116](https://github.com/pmd/pmd/pull/4116): \[core] Fix missing --file arg in TreeExport CLI example - [mohan-chinnappan-n](https://github.com/mohan-chinnappan-n) (@mohan-chinnappan-n)
* [#4124](https://github.com/pmd/pmd/pull/4124) : \[doc] Fix typos in Java rule docs - [Piotrek Żygieło](https://github.com/pzygielo) (@pzygielo)
* [#4131](https://github.com/pmd/pmd/pull/4131): \[doc] TooFewBranchesForASwitchStatement - Use "if-else" instead of "if-then" - [Suvashri](https://github.com/Suvashri) (@Suvashri)
=======
* [#4116](https://github.com/pmd/pmd/pull/4116): \[core] Fix missing --file arg in TreeExport CLI example - [@mohan-chinnappan-n](https://github.com/mohan-chinnappan-n)
* [#4128](https://github.com/pmd/pmd/pull/4128): \[java] Fix False-positive UnnecessaryFullyQualifiedName when nested and non-nest… #4103 - [Oleg Andreych](https://github.com/OlegAndreych) (@OlegAndreych)
>>>>>>> 94d343e6

{% endtocmaker %}
<|MERGE_RESOLUTION|>--- conflicted
+++ resolved
@@ -20,7 +20,6 @@
 from Lua. This means, that the Lua language in PMD can now parse both Lua and Luau.
 
 ### Fixed Issues
-<<<<<<< HEAD
 * cli
     * [#4118](https://github.com/pmd/pmd/issues/4118): \[cli] run.sh designer reports "integer expression expected"
 * core
@@ -28,11 +27,8 @@
 * doc
     * [#4109](https://github.com/pmd/pmd/pull/4109): \[doc] Add page for 3rd party rulesets
     * [#4124](https://github.com/pmd/pmd/pull/4124): \[doc] Fix typos in Java rule docs
-=======
-* [#4116](https://github.com/pmd/pmd/pull/4116): \[core] Missing --file arg in TreeExport CLI example
 * java-codestyle
     * [#4085](https://github.com/pmd/pmd/issues/4085): \[java] UnnecessaryFullyQualifiedName false positive when nested and non-nested classes with the same name and in the same package are used together
->>>>>>> 94d343e6
 
 ### API Changes
 
@@ -47,14 +43,10 @@
 * [Oliver Siegmar](https://github.com/osiegmar) (@osiegmar)
 
 ### External Contributions
-<<<<<<< HEAD
 * [#4066](https://github.com/pmd/pmd/pull/4066): \[lua] Add support for Luau syntax and skipping literal sequences in CPD - [Matt Hargett](https://github.com/matthargett) (@matthargett)
 * [#4116](https://github.com/pmd/pmd/pull/4116): \[core] Fix missing --file arg in TreeExport CLI example - [mohan-chinnappan-n](https://github.com/mohan-chinnappan-n) (@mohan-chinnappan-n)
 * [#4124](https://github.com/pmd/pmd/pull/4124) : \[doc] Fix typos in Java rule docs - [Piotrek Żygieło](https://github.com/pzygielo) (@pzygielo)
+* [#4128](https://github.com/pmd/pmd/pull/4128): \[java] Fix False-positive UnnecessaryFullyQualifiedName when nested and non-nest… #4103 - [Oleg Andreych](https://github.com/OlegAndreych) (@OlegAndreych)
 * [#4131](https://github.com/pmd/pmd/pull/4131): \[doc] TooFewBranchesForASwitchStatement - Use "if-else" instead of "if-then" - [Suvashri](https://github.com/Suvashri) (@Suvashri)
-=======
-* [#4116](https://github.com/pmd/pmd/pull/4116): \[core] Fix missing --file arg in TreeExport CLI example - [@mohan-chinnappan-n](https://github.com/mohan-chinnappan-n)
-* [#4128](https://github.com/pmd/pmd/pull/4128): \[java] Fix False-positive UnnecessaryFullyQualifiedName when nested and non-nest… #4103 - [Oleg Andreych](https://github.com/OlegAndreych) (@OlegAndreych)
->>>>>>> 94d343e6
 
 {% endtocmaker %}
