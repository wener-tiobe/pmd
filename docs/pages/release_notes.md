---
title: PMD Release Notes
permalink: pmd_release_notes.html
keywords: changelog, release notes
---

## {{ site.pmd.date }} - {{ site.pmd.version }}

The PMD team is pleased to announce PMD {{ site.pmd.version }}.

This is a {{ site.pmd.release_type }} release.

{% tocmaker is_release_notes_processor %}

### New and noteworthy

#### New rules

*   The new Java rule {% rule "java/bestpractices/UseStandardCharsets" %} finds usages of `Charset.forName`,
    where `StandardCharsets` can be used instead.

    This rule is also part of the Quickstart Ruleset (`rulesets/java/quickstart.xml`) for Java.

*   The new Java rule {% rule "java/codestyle/UnnecessaryImport" %} replaces the rules
    {% rule "java/bestpractices/UnusedImports" %}, {% rule "java/codestyle/DuplicateImports" %},
    {% rule "java/errorprone/ImportFromSamePackage" %}, and {% rule "java/codestyle/DontImportJavaLang" %}.

    This rule is also part of the Quickstart Ruleset (`rulesets/java/quickstart.xml`) for Java.

#### Deprecated rules

*   java-bestpractices
    *   {% rule java/bestpractices/UnusedImports %}: use the rule {% rule "java/codestyle/UnnecessaryImport" %} instead

*   java-codestyle
    *   {% rule java/codestyle/DuplicateImports %}: use the rule {% rule "java/codestyle/UnnecessaryImport" %} instead
    *   {% rule java/codestyle/DontImportJavaLang %}: use the rule {% rule "java/codestyle/UnnecessaryImport" %} instead

*   java-errorprone
    *   {% rule java/errorprone/ImportFromSamePackage %}: use the rule {% rule "java/codestyle/UnnecessaryImport" %} instead


### Fixed Issues

*   apex-performance
    *   [#3198](https://github.com/pmd/pmd/pull/3198): \[apex] OperationWithLimitsInLoopRule: Support more limit consuming static method invocations
*   java-bestpractices
    *   [#3190](https://github.com/pmd/pmd/issues/3190): \[java] Use StandardCharsets instead of Charset.forName
<<<<<<< HEAD
*   java-codestyle
    *   [#3128](https://github.com/pmd/pmd/issues/3128): \[java] New rule UnnecessaryImport, deprecate DuplicateImports, ImportFromSamePackage, UnusedImports
=======
    *   [#3224](https://github.com/pmd/pmd/issues/3224): \[java] UnusedAssignment crashes with nested records
>>>>>>> 20131fb7
*   java-errorprone
    *   [#2757](https://github.com/pmd/pmd/issues/2757): \[java] CloseResource: support Lombok's @Cleanup annotation

### API Changes

### External Contributions

*   [#3193](https://github.com/pmd/pmd/pull/3193): \[java] New rule: UseStandardCharsets - [Andrea Aime](https://github.com/aaime)
*   [#3198](https://github.com/pmd/pmd/pull/3198): \[apex] OperationWithLimitsInLoopRule: Support more limit consuming static method invocations - [Jonathan Wiesel](https://github.com/jonathanwiesel)

{% endtocmaker %}
<|MERGE_RESOLUTION|>--- conflicted
+++ resolved
@@ -46,12 +46,9 @@
     *   [#3198](https://github.com/pmd/pmd/pull/3198): \[apex] OperationWithLimitsInLoopRule: Support more limit consuming static method invocations
 *   java-bestpractices
     *   [#3190](https://github.com/pmd/pmd/issues/3190): \[java] Use StandardCharsets instead of Charset.forName
-<<<<<<< HEAD
+    *   [#3224](https://github.com/pmd/pmd/issues/3224): \[java] UnusedAssignment crashes with nested records
 *   java-codestyle
     *   [#3128](https://github.com/pmd/pmd/issues/3128): \[java] New rule UnnecessaryImport, deprecate DuplicateImports, ImportFromSamePackage, UnusedImports
-=======
-    *   [#3224](https://github.com/pmd/pmd/issues/3224): \[java] UnusedAssignment crashes with nested records
->>>>>>> 20131fb7
 *   java-errorprone
     *   [#2757](https://github.com/pmd/pmd/issues/2757): \[java] CloseResource: support Lombok's @Cleanup annotation
 
