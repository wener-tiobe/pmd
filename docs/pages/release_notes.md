---
title: PMD Release Notes
permalink: pmd_release_notes.html
keywords: changelog, release notes
---

## {{ site.pmd.date }} - {{ site.pmd.version }}

The PMD team is pleased to announce PMD {{ site.pmd.version }}.

This is a {{ site.pmd.release_type }} release.

{% tocmaker is_release_notes_processor %}

### New and noteworthy

#### Java 14 Support

This release of PMD brings support for Java 14. PMD can parse [Switch Expressions](https://openjdk.java.net/jeps/361),
which have been promoted to be a standard language feature of Java.

PMD also parses [Text Blocks](https://openjdk.java.net/jeps/368) as String literals, which is still a preview
language feature in Java 14.

The new [Pattern Matching for instanceof](https://openjdk.java.net/jeps/305) can be used as well as
[Records](https://openjdk.java.net/jeps/359).

Note: The Text Blocks, Pattern Matching for instanceof and Records are all preview language features of OpenJDK 14
and are not enabled by default. In order to
analyze a project with PMD that uses these language features, you'll need to enable it via the environment
variable `PMD_JAVA_OPTS` and select the new language version `14-preview`:

    export PMD_JAVA_OPTS=--enable-preview
    ./run.sh pmd -language java -version 14-preview ...

Note: Support for the extended break statement introduced in Java 12 as a preview language feature
has been removed from PMD with this version. The version "12-preview" is no longer available.


#### Updated PMD Designer

This PMD release ships a new version of the pmd-designer.
For the changes, see [PMD Designer Changelog](https://github.com/pmd/pmd-designer/releases/tag/6.21.0).

#### Apex Suppressions

In addition to suppressing violation with the `@SuppressWarnings` annotation, Apex now also supports
the suppressions with a `NOPMD` comment. See [Suppressing warnings](pmd_userdocs_suppressing_warnings.html).

#### Improved CPD support for C#

The C# tokenizer is now based on an antlr grammar instead of a manual written tokenizer. This
should give more accurate results and especially fixes the problems with the using statement syntax
(see [#2139](https://github.com/pmd/pmd/issues/2139)).

#### New Rules

*   The Rule {% rule "apex/design/CognitiveComplexity" %} (`apex-design`) finds methods and classes
    that are highly complex and therefore difficult to read and more costly to maintain. In contrast
    to cyclomatic complexity, this rule uses "Cognitive Complexity", which is a measure of how
    difficult it is for humans to read and understand a method.

*   The Rule {% rule "apex/errorprone/TestMethodsMustBeInTestClasses" %} (`apex-errorprone`) finds test methods
    that are not residing in a test class. The test methods should be moved to a proper test class.
    Support for tests inside functional classes was removed in Spring-13 (API Version 27.0), making classes
    that violate this rule fail compile-time. This rule is however useful when dealing with legacy code.

### Fixed Issues

*   apex
    *   [#1087](https://github.com/pmd/pmd/issues/1087): \[apex] Support suppression via //NOPMD
    *   [#2306](https://github.com/pmd/pmd/issues/2306): \[apex] Switch statements are not parsed/supported
*   apex-design
    *   [#2162](https://github.com/pmd/pmd/issues/2162): \[apex] Cognitive Complexity rule
<<<<<<< HEAD
*   cs
    *   [#2139](https://github.com/pmd/pmd/issues/2139): \[cs] CPD doesn't understand alternate using statement syntax with C# 8.0
=======
*   apex-errorprone
    *   [#639](https://github.com/pmd/pmd/issues/639): \[apex] Test methods should not be in classes other than test classes
>>>>>>> b50f4f48
*   doc
    *   [#2274](https://github.com/pmd/pmd/issues/2274): \[doc] Java API documentation for PMD
*   java
    *   [#2159](https://github.com/pmd/pmd/issues/2159): \[java] Prepare for JDK 14
    *   [#2268](https://github.com/pmd/pmd/issues/2268): \[java] Improve TypeHelper resilience
*   java-bestpractices
    *   [#2277](https://github.com/pmd/pmd/issues/2277): \[java] FP in UnusedImports for ambiguous static on-demand imports
*   java-design
    *   [#911](https://github.com/pmd/pmd/issues/911): \[java] UselessOverridingMethod false positive when elevating access modifier
*   java-errorprone
    *   [#2242](https://github.com/pmd/pmd/issues/2242): \[java] False-positive MisplacedNullCheck reported
    *   [#2250](https://github.com/pmd/pmd/issues/2250): \[java] InvalidLogMessageFormat flags logging calls using a slf4j-Marker
    *   [#2255](https://github.com/pmd/pmd/issues/2255): \[java] InvalidLogMessageFormat false-positive for a lambda argument
*   java-performance
    *   [#2275](https://github.com/pmd/pmd/issues/2275): \[java] AppendCharacterWithChar flags literals in an expression

### API Changes

#### Deprecated APIs

##### Internal API

Those APIs are not intended to be used by clients, and will be hidden or removed with PMD 7.0.0.
You can identify them with the `@InternalApi` annotation. You'll also get a deprecation warning.

* {% jdoc java::lang.java.JavaLanguageHandler %}
* {% jdoc java::lang.java.JavaLanguageParser %}
* {% jdoc java::lang.java.JavaDataFlowHandler %}
* Implementations of {% jdoc core::lang.rule.RuleViolationFactory %} in each
  language module, eg {% jdoc java::lang.java.rule.JavaRuleViolationFactory %}.
  See javadoc of {% jdoc core::lang.rule.RuleViolationFactory %}.
* Implementations of {% jdoc core::RuleViolation %} in each language module,
  eg {% jdoc java::lang.java.rule.JavaRuleViolation %}. See javadoc of
  {% jdoc core::RuleViolation %}.

* {% jdoc core::rules.RuleFactory %}
* {% jdoc core::rules.RuleBuilder %}
* Constructors of {% jdoc core::RuleSetFactory %}, use factory methods from {% jdoc core::RulesetsFactoryUtils %} instead
* {% jdoc core::RulesetsFactoryUtils#getRulesetFactory(core::PMDConfiguration, core::util.ResourceLoader) %}

* {% jdoc apex::lang.apex.ast.AbstractApexNode %}
* {% jdoc apex::lang.apex.ast.AbstractApexNodeBase %}, and the related `visit`
methods on {% jdoc apex::lang.apex.ast.ApexParserVisitor %} and its implementations.
 Use {% jdoc apex::lang.apex.ast.ApexNode %} instead, now considers comments too.

##### For removal

* pmd-core
  * {% jdoc core::lang.dfa.DFAGraphRule %} and its implementations
  * {% jdoc core::lang.dfa.DFAGraphMethod %}
  * Many methods on the {% jdoc core::lang.ast.Node %} interface
  and {% jdoc core::lang.ast.AbstractNode %} base class. See their javadoc for details.
  * {% jdoc !!core::lang.ast.Node#isFindBoundary() %} is deprecated for XPath queries.
  * Many APIs of {% jdoc_package core::lang.metrics %}, though most of them were internal and
  probably not used directly outside of PMD. Use {% jdoc core::lang.metrics.MetricsUtil %} as
  a replacement for the language-specific façades too.
  * {% jdoc core::lang.ast.QualifiableNode %}, {% jdoc core::lang.ast.QualifiedName %}
* pmd-java
  * {% jdoc java::lang.java.AbstractJavaParser %}
  * {% jdoc java::lang.java.AbstractJavaHandler %}
  * [`ASTAnyTypeDeclaration.TypeKind`](https://javadoc.io/page/net.sourceforge.pmd/pmd-java/6.21.0/net/sourceforge/pmd/lang/java/ast/ASTAnyTypeDeclaration.TypeKind.html)
  * {% jdoc !!java::lang.java.ast.ASTAnyTypeDeclaration#getKind() %}
  * {% jdoc java::lang.java.ast.JavaQualifiedName %}
  * {% jdoc !!java::lang.java.ast.ASTCatchStatement#getBlock() %}
  * {% jdoc !!java::lang.java.ast.ASTCompilationUnit#declarationsAreInDefaultPackage() %}
  * {% jdoc java::lang.java.ast.JavaQualifiableNode %}
    * {% jdoc !!java::lang.java.ast.ASTAnyTypeDeclaration#getQualifiedName() %}
    * {% jdoc !!java::lang.java.ast.ASTMethodOrConstructorDeclaration#getQualifiedName() %}
    * {% jdoc !!java::lang.java.ast.ASTLambdaExpression#getQualifiedName() %}
  * {% jdoc_package java::lang.java.qname %} and its contents
  * {% jdoc java::lang.java.ast.MethodLikeNode %}
    * Its methods will also be removed from its implementations,
      {% jdoc java::lang.java.ast.ASTMethodOrConstructorDeclaration %},
      {% jdoc java::lang.java.ast.ASTLambdaExpression %}.
  * {% jdoc !!java::lang.java.ast.ASTAnyTypeDeclaration#getImage() %} will be removed. Please use `getSimpleName()`
    instead. This affects {% jdoc !!java::lang.java.ast.ASTAnnotationTypeDeclaration#getImage() %},
    {% jdoc !!java::lang.java.ast.ASTClassOrInterfaceDeclaration#getImage() %}, and
    {% jdoc !!java::lang.java.ast.ASTEnumDeclaration#getImage() %}.
  * Several methods of {% jdoc java::lang.java.ast.ASTTryStatement %}, replacements with other names
    have been added. This includes the XPath attribute `@Finally`, replace it with a test for `child::FinallyStatement`.
  * Several methods named `getGuardExpressionNode` are replaced with `getCondition`. This affects the
    following nodes: WhileStatement, DoStatement, ForStatement, IfStatement, AssertStatement, ConditionalExpression.
  * {% jdoc java::lang.java.ast.ASTYieldStatement %} will not implement {% jdoc java::lang.java.ast.TypeNode %}
    anymore come 7.0.0. Test the type of the expression nested within it.
  * {% jdoc java::lang.java.metrics.JavaMetrics %}, {% jdoc java::lang.java.metrics.JavaMetricsComputer %}
  * {% jdoc !!java::lang.java.ast.ASTArguments#getArgumentCount() %}.
    Use {% jdoc java::lang.java.ast.ASTArguments#size() %} instead.
  * {% jdoc !!java::lang.java.ast.ASTFormalParameters#getParameterCount() %}.
    Use {% jdoc java::lang.java.ast.ASTFormalParameters#size() %} instead.
* pmd-apex
  * {% jdoc apex::lang.apex.metrics.ApexMetrics %}, {% jdoc apex::lang.apex.metrics.ApexMetricsComputer %}


### External Contributions

*   [#2251](https://github.com/pmd/pmd/pull/2251): \[java] FP for InvalidLogMessageFormat when using slf4j-Markers - [Kris Scheibe](https://github.com/kris-scheibe)
*   [#2253](https://github.com/pmd/pmd/pull/2253): \[modelica] Remove duplicated dependencies - [Piotrek Żygieło](https://github.com/pzygielo)
*   [#2256](https://github.com/pmd/pmd/pull/2256): \[doc] Corrected XML attributes in release notes - [Maikel Steneker](https://github.com/maikelsteneker)
*   [#2276](https://github.com/pmd/pmd/pull/2276): \[java] AppendCharacterWithCharRule ignore literals in expressions - [Kris Scheibe](https://github.com/kris-scheibe)
*   [#2278](https://github.com/pmd/pmd/pull/2278): \[java] fix UnusedImports rule for ambiguous static on-demand imports - [Kris Scheibe](https://github.com/kris-scheibe)
*   [#2279](https://github.com/pmd/pmd/pull/2279): \[apex] Add support for suppressing violations using the // NOPMD comment - [Gwilym Kuiper](https://github.com/gwilymatgearset)
*   [#2280](https://github.com/pmd/pmd/pull/2280): \[cs] CPD: Replace C# tokenizer by an Antlr-based one - [Maikel Steneker](https://github.com/maikelsteneker)
*   [#2297](https://github.com/pmd/pmd/pull/2297): \[apex] Cognitive complexity metrics - [Gwilym Kuiper](https://github.com/gwilymatgearset)
*   [#2317](https://github.com/pmd/pmd/pull/2317): \[apex] New Rule - Test Methods Must Be In Test Classes - [Brian Nørremark](https://github.com/noerremark)

{% endtocmaker %}
<|MERGE_RESOLUTION|>--- conflicted
+++ resolved
@@ -72,13 +72,10 @@
     *   [#2306](https://github.com/pmd/pmd/issues/2306): \[apex] Switch statements are not parsed/supported
 *   apex-design
     *   [#2162](https://github.com/pmd/pmd/issues/2162): \[apex] Cognitive Complexity rule
-<<<<<<< HEAD
+*   apex-errorprone
+    *   [#639](https://github.com/pmd/pmd/issues/639): \[apex] Test methods should not be in classes other than test classes
 *   cs
     *   [#2139](https://github.com/pmd/pmd/issues/2139): \[cs] CPD doesn't understand alternate using statement syntax with C# 8.0
-=======
-*   apex-errorprone
-    *   [#639](https://github.com/pmd/pmd/issues/639): \[apex] Test methods should not be in classes other than test classes
->>>>>>> b50f4f48
 *   doc
     *   [#2274](https://github.com/pmd/pmd/issues/2274): \[doc] Java API documentation for PMD
 *   java
