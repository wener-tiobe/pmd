---
title: PMD Release Notes
permalink: pmd_release_notes.html
keywords: changelog, release notes
---

## {{ site.pmd.date }} - {{ site.pmd.version }}

The PMD team is pleased to announce PMD {{ site.pmd.version }}.

This is a {{ site.pmd.release_type }} release.

{% tocmaker is_release_notes_processor %}

### New and noteworthy

#### Modified rules

*   The Java rule {% rule "java/errorprone/CompareObjectsWithEquals" %} has now a new property
    `typesThatCompareByReference`. With that property, you can configure types, that should be whitelisted
    for comparison by reference. By default, `java.lang.Enum` and `java.lang.Class` are allowed, but
    you could add custom types here.
    Additionally comparisons against constants are allowed now. This makes the rule less noisy when two constants
    are compared. Constants are identified by looking for an all-caps identifier.

### Fixed Issues

*   doc
    *   [#3230](https://github.com/pmd/pmd/issues/3230): \[doc] Remove "Edit me" button for language index pages
<<<<<<< HEAD
*   java-bestpractices
    *   [#3236](https://github.com/pmd/pmd/issues/3236): \[java] LiteralsFirstInComparisons should consider constant fields (cont'd)
=======
*   dist
    *   [#2466](https://github.com/pmd/pmd/issues/2466): \[dist] Distribution archive doesn't include all batch scripts
>>>>>>> adc962b7
*   java-codestyle
    *   [#2655](https://github.com/pmd/pmd/issues/2655): \[java] UnnecessaryImport false positive for on-demand imports
    *   [#3262](https://github.com/pmd/pmd/pull/3262): \[java] FieldDeclarationsShouldBeAtStartOfClass: false negative with anon classes
    *   [#3265](https://github.com/pmd/pmd/pull/3265): \[java] MethodArgumentCouldBeFinal: false negatives with interfaces and inner classes
    *   [#3266](https://github.com/pmd/pmd/pull/3266): \[java] LocalVariableCouldBeFinal: false negatives with interfaces, anon classes
*   java-errorprone
    *   [#3248](https://github.com/pmd/pmd/issues/3248): \[java] Documentation is wrong for SingletonClassReturningNewInstance rule
    *   [#3110](https://github.com/pmd/pmd/issues/3110): \[java] Enhance CompareObjectsWithEquals with list of exceptions
    *   [#3205](https://github.com/pmd/pmd/issues/3205): \[java] Make CompareObjectWithEquals allow comparing against constants


### API Changes

### External Contributions

{% endtocmaker %}
<|MERGE_RESOLUTION|>--- conflicted
+++ resolved
@@ -27,13 +27,10 @@
 
 *   doc
     *   [#3230](https://github.com/pmd/pmd/issues/3230): \[doc] Remove "Edit me" button for language index pages
-<<<<<<< HEAD
+*   dist
+    *   [#2466](https://github.com/pmd/pmd/issues/2466): \[dist] Distribution archive doesn't include all batch scripts
 *   java-bestpractices
     *   [#3236](https://github.com/pmd/pmd/issues/3236): \[java] LiteralsFirstInComparisons should consider constant fields (cont'd)
-=======
-*   dist
-    *   [#2466](https://github.com/pmd/pmd/issues/2466): \[dist] Distribution archive doesn't include all batch scripts
->>>>>>> adc962b7
 *   java-codestyle
     *   [#2655](https://github.com/pmd/pmd/issues/2655): \[java] UnnecessaryImport false positive for on-demand imports
     *   [#3262](https://github.com/pmd/pmd/pull/3262): \[java] FieldDeclarationsShouldBeAtStartOfClass: false negative with anon classes
