--- conflicted
+++ resolved
@@ -43,13 +43,10 @@
 
 ### Fixed Issues
 
-<<<<<<< HEAD
+*   apex
+    *   [#1783](https://github.com/pmd/pmd/issues/1783): \[apex] comments on constructor not recognized when the Class has inner class
 *   cpp
     *   [#1784](https://github.com/pmd/pmd/issues/1784): \[cpp] Improve support for raw string literals
-=======
-*   apex
-    *   [#1783](https://github.com/pmd/pmd/issues/1783): \[apex] comments on constructor not recognized when the Class has inner class
->>>>>>> 7de0df16
 *   dart
     *   [#1809](https://github.com/pmd/pmd/issues/1809): \[dart] \[cpd] Parse error with escape sequences
 *   java-bestpractices
@@ -68,15 +65,12 @@
 *   [#1799](https://github.com/pmd/pmd/pull/1799): \[java] MethodReturnsInternalArray does not work in inner classes - Fixed #1738 - [Srinivasan Venkatachalam](https://github.com/Srini1993)
 *   [#1802](https://github.com/pmd/pmd/pull/1802): \[python] \[cpd] Add support for Python 2 backticks - [Maikel Steneker](https://github.com/maikelsteneker)
 *   [#1803](https://github.com/pmd/pmd/pull/1803): \[dart] \[cpd] Dart escape sequences - [Maikel Steneker](https://github.com/maikelsteneker)
-<<<<<<< HEAD
 *   [#1807](https://github.com/pmd/pmd/pull/1807): \[ci] Fix missing local branch issues when executing pmd-regression-tester - [BBG](https://github.com/djydewang)
 *   [#1813](https://github.com/pmd/pmd/pull/1813): \[matlab] \[cpd] Matlab comments - [Maikel Steneker](https://github.com/maikelsteneker)
+*   [#1816](https://github.com/pmd/pmd/pull/1816): \[apex] Fix ApexDoc handling with inner classes - [Jeff Hube](https://github.com/jeffhube)
 *   [#1819](https://github.com/pmd/pmd/pull/1819): \[cpp] \[cpd] Add support for digit separators - [Maikel Steneker](https://github.com/maikelsteneker)
 *   [#1820](https://github.com/pmd/pmd/pull/1820): \[cpp] \[cpd] Improve support for raw string literals - [Maikel Steneker](https://github.com/maikelsteneker)
 *   [#1821](https://github.com/pmd/pmd/pull/1821): \[matlab] \[cpd] Matlab question mark token - [Maikel Steneker](https://github.com/maikelsteneker)
 *   [#1822](https://github.com/pmd/pmd/pull/1822): \[matlab] \[cpd] Double quoted string - [Maikel Steneker](https://github.com/maikelsteneker)
-=======
-*   [#1816](https://github.com/pmd/pmd/pull/1816): \[apex] Fix ApexDoc handling with inner classes - [Jeff Hube](https://github.com/jeffhube)
->>>>>>> 7de0df16
 
 {% endtocmaker %}
