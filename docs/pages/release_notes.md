--- conflicted
+++ resolved
@@ -15,14 +15,11 @@
 ### New and noteworthy
 
 ### Fixed Issues
-<<<<<<< HEAD
+* core
+    * [#3999](https://github.com/pmd/pmd/issues/3999): \[cli] All files are analyzed despite parameter `--file-list`
 * java-design
     * [#3981](https://github.com/pmd/pmd/issues/3981): \[java] ImmutableField reports fields annotated with @Value (Spring)
     * [#3998](https://github.com/pmd/pmd/issues/3998): \[java] ImmutableField reports fields annotated with @Captor (Mockito)
-=======
-* core
-    * [#3999](https://github.com/pmd/pmd/issues/3999): \[cli] All files are analyzed despite parameter `--file-list`
->>>>>>> 1e99280c
 * java-errorprone
     * [#3936](https://github.com/pmd/pmd/issues/3936): \[java] AvoidFieldNameMatchingMethodName should consider enum class
     * [#3937](https://github.com/pmd/pmd/issues/3937): \[java] AvoidDuplicateLiterals - uncompilable test cases
