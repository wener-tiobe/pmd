---
title: PMD Release Notes
permalink: pmd_release_notes.html
keywords: changelog, release notes
---

## ????? - 6.0.0-SNAPSHOT

The PMD team is pleased to announce PMD 6.0.0.

This is a major release.

### Table Of Contents

* [New and noteworthy](#new-and-noteworthy)
    *   [Java 9 support](#java-9-support)
    *   [Revamped Apex CPD](#revamped-apex-cpd)
    *   [Java Type Resolution](#java-type-resolution)
    *   [Metrics Framework](#metrics-framework)
    *   [Error Reporting](#error-reporting)
    *   [Apex Rule Suppression](#apex-rule-suppression)
    *   [New Rules](#new-rules)
    *   [Modified Rules](#modified-rules)
    *   [Deprecated Rules](#deprecated-rules)
    *   [Removed Rules](#removed-rules)
    *   [Java Symbol Table](#java-symbol-table)
    *   [Apex Parser Update](#apex-parser-update)
    *   [Incremental Analysis](#incremental-analysis)
* [Fixed Issues](#fixed-issues)
* [API Changes](#api-changes)
* [External Contributions](#external-contributions)

### New and noteworthy

#### Java 9 support

The Java grammar has been updated to support analyzing Java 9 projects:

*   private methods in interfaces are possible
*   The underscore "_" is considered an invalid identifier
*   Diamond operator for anonymous classes
*   The module declarations in `module-info.java` can be parsed
*   Concise try-with-resources statements are supported

Java 9 support is enabled by default. You can switch back to an older java version
via the command line, e.g. `-language java -version 1.8`.

#### Revamped Apex CPD

We are now using the Apex Jorje Lexer to tokenize Apex code for CPD. This change means:

*   All comments are now ignored for CPD. This is consistent with how other languages such as Java and Groovy work.
*   Tokenization honors the language specification, which improves accuracy.

CPD will therefore have less false positives and false negatives.

#### Java Type Resolution

As part of Google Summer of Code 2017, [Bendegúz Nagy](https://github.com/WinterGrascph)'s work on type resolution for Java continues.
For this release he has extended support for method calls for both instance and static methods.

Method shadowing and overloading are supported, as are varargs. However, the selection of the target method upon the presence
of generics and type inference is still work in progress. Expect it in forecoming releases.

As for fields, the basic support was in place for release 5.8.0, but has now been expanded to support static fields.

#### Metrics Framework

As part of Google Summer of Code 2017, [Clément Fournier](https://github.com/oowekyala) is continuing his work
on the new metrics framework for object-oriented metrics.

There are already a couple of metrics (e.g. ATFD, WMC, Cyclo, LoC) implemented. More metrics are planned.
Based on those metrics, rules like "GodClass" detection can be implemented more easily.

The Metrics framework has been abstracted and is available in `pmd-core` for other languages. With this
PMD release, the metrics framework is supported for both Java and Apex.

#### Error Reporting

A number of improvements on error reporting have taken place, meaning changes to some of the report formats.

Also of note, the xml report now provides a XML Schema definition, allowing easier parsing and validation.

##### Processing Errors

Processing errors can now provide not only the message previously included on some reports, but also a full stacktrace.
This will allow better error reports when providing feedback to the PMD team and help in debugging issues.

The report formats providing full stacktrace of errors are:

*   html
*   summaryhtml
*   textcolor
*   vbhtml
*   xml

##### Configuration Errors

For a long time reports have been notified of configuration errors on rules, but they have remained hidden.
On a push to make these more evident to users, and help them get the best results out of PMD, we have started
to include them on the reports.

So far, only reports that include processing errors are showing configuration errors. In other words, the report formats
providing configuration error reporting are:

*   csv
*   html
*   summaryhtml
*   text
*   textcolor
*   vbhtml
*   xml

As we move forward we will be able to detect and report more configuration errors (ie: incomplete `auxclasspath`)
and include them to such reports.

#### Apex Rule Suppression

Apex violations can now be suppressed very similarly to how it's done in Java, by making use of a
`@SuppressWarnings` annotation.

Supported syntax includes:

```
@SupressWarnings('PMD') // to supress all Apex rules
@SupressWarnings('all') // to supress all Apex rules
@SupressWarnings('PMD.ARuleName') // to supress only the rule named ARuleName
@SupressWarnings('PMD.ARuleName, PMD.AnotherRuleName') // to supress only the rule named ARuleName or AnotherRuleName
```

Notice this last scenario is slightly different to the Java syntax. This is due to differences in the Apex grammar for annotations.

#### New Rules

*   The rule `NcssCount` (ruleset `java-codesize`) replaces the three rules "NcssConstructorCount", "NcssMethodCount",
    and "NcssTypeCount". The new rule uses the metrics framework to achieve the same. It has two properties, to
    define the report level for method and class sizes separately. Constructors and methods are considered the same.

*   The new rule `DoNotExtendJavaLangThrowable` (ruleset `java-strictexception`) is a companion for the
    `java-strictexception.xml/DoNotExtendJavaLangError`, detecting direct extensions of `java.lang.Throwable`.

*   The new rule `ForLoopCanBeForeach` (ruleset `java-migration`) helps to identify those for-loops that can
    be safely refactored into for-each-loops available since java 1.5.

<<<<<<< HEAD
*   The new rule `AvoidDirectAccessTriggerMap` (ruleset `apex-style`) helps to identify direct array access to triggers,
    which can produce bugs by iether accessing non-existing indexes, or them leaving out. You should use for-each-loops
    instead.

*   A whole new ruleset has been added to Apex, `apex-empty`. It currently migrates 5 rules from the equivalent
    `java-empty` ruleset for Apex. The ruleset includes:
    * `EmptyCatchBlock` to detect catch blocks completely ignoring exceptions.
    * `EmptyIfStmt` for if blocks with no content, that can be safely removed.
    * `EmptyTryOrFinallyBlock` for empty try / finally blocks that can be safely removed.
    * `EmptyWhileStmt` for empty while loops that can be safely removed.
    * `EmptyStatementBlock` for empty code blocks that can be safely removed.

*   The new rule `AvoidSoslInLoops` (ruleset `apex-performance`) is the companion of the old
    `apex-performance/AvoidSoqlInLoops` rule, flagging SOSL (Salesforce Object Search Language) queries when within
    loops, to avoid governor issues, and hitting the database too often.
=======
*   The new rule `AvoidHardcodingId` (ruleset `apex-style`) detects hardcoded strings that look like identifiers
    and flags them. Record IDs change between environments, meaning hardcoded ids are bound to fail under a different
    setup.
>>>>>>> 91bf92fe

#### Modified Rules

*   The rule `UnnecessaryFinalModifier` (ruleset `java-unnecessarycode`) has been revamped to detect more cases.
    It will now flag anonymous class' methods marked as final (can't be overridden, so it's pointless), along with
    final methods overridden / defined within enum instances.

*   The rule `UnnecessaryParentheses` (ruleset `java-controversial`) has been merged into `UselessParentheses`
    (ruleset `java-unnecessary`). The rule covers all scenarios previously covered by either rule.

*   The rule `UncommentedEmptyConstructor` (ruleset `java-design`) will now ignore empty constructors annotated with
    `javax.inject.Inject`.

*   The rule `AbstractClassWithoutAnyMethod` (ruleset `java-design`)  will now ignore classes annotated with
    `com.google.auto.value.AutoValue`.

*   The rule `GodClass` (ruleset `java-design`) has been revamped to use the new metrics framework.

*   The rule `LooseCoupling` (ruleset `java-coupling`) has been replaced by the typeresolution-based implementation.

*   The rule `CloneMethodMustImplementCloneable` (ruleset `java-clone`) has been replaced by the typeresolution-based
    implementation and is now able to detect cases if a class implements or extends a Cloneable class/interface.

*   The rule `UnusedImports` (ruleset `java-imports`) has been replaced by the typeresolution-based
    implementation and is now able to detect unused on-demand imports.

*   The rule `SignatureDeclareThrowsException` (ruleset 'java-strictexception') has been replaced by the
    typeresolution-based implementation. It has a new property `IgnoreJUnitCompletely`, which allows all
    methods in a JUnit testcase to throws exceptions.

#### Deprecated Rules

*   The rules `NcssConstructorCount`, `NcssMethodCount`, and `NcssTypeCount` (ruleset `java-codesize`) have been
    deprecated. They will be replaced by the new rule `NcssCount` in the same ruleset.

*   The rule `LooseCoupling` in ruleset `java-typeresolution` is deprecated. Use the rule with the same name
    from ruleset `java-coupling` instead.

*   The rule `CloneMethodMustImplementCloneable` in ruleset `java-typeresolution` is deprecated. Use the rule with
    the same name from ruleset `java-clone` instead.

*   The rule `UnusedImports` in ruleset `java-typeresolution` is deprecated. Use the rule with
    the same name from ruleset `java-imports` instead.

*   The rule `SignatureDeclareThrowsException` in ruleset `java-typeresolution` is deprecated. Use the rule
    with the same name from ruleset `java-strictexception` instead.

#### Removed Rules

*   The deprecated rule `UseSingleton` has been removed from the ruleset `java-design`. The rule has been renamed
    long time ago to `UseUtilityClass`.

#### Java Symbol Table

A [bug in symbol table](https://github.com/pmd/pmd/pull/549/commits/0958621ca884a8002012fc7738308c8dfc24b97c) prevented
the symbol table analysis to properly match primitive arrays types. The issue [affected the `java-unsedcode/UnusedPrivateMethod`](https://github.com/pmd/pmd/issues/521)
rule, but other rules may now produce improved results as consequence of this fix.

#### Apex Parser Update

The Apex parser version was bumped, from `1.0-sfdc-187` to `1.0-sfdc-224`. This update let us take full advantage
of the latest improvements from Salesforce, but introduces some breaking changes:

*   `BlockStatements` are now created for all control structures, even if no brace is used. We have therefore added
    a `hasCurlyBrace` method to differentiate between both scenarios.
*   New AST node types are available. In particular `CastExpression`, `ConstructorPreamble`, `IllegalStoreExpression`,
    `MethodBlockStatement`, `Modifier`, `MultiStatement`, `NestedExpression`, `NestedStoreExpression`,
    `NewKeyValueObjectExpression` and `StatementExecuted`
*   Some nodes have been removed. Such is the case of `TestNode`, `DottedExpression` and `NewNameValueObjectExpression`
    (replaced by `NewKeyValueObjectExpression`)

All existing rules have been updated to reflect these changes. If you have custom rules, be sure to update them.

#### Incremental Analysis

The incremental analysis feature first introduced in PMD 5.6.0 has been enhanced. A few minor issues have been fixed,
and several improvements have been performed to make it more accurate.

The cache will now detect changes to the JARs referenced in the `auxclasspath` instead of simply looking at their paths
and order. This means that if you are referencing a JAR you are overwriting in some way, the incremental analysis can
now detect it and invalidate it's cache to avoid false reports.

We have also improved logging on the analysis code, allowing better insight into how the cache is performing,
under debug / verbose builds you can even see individual hits / misses to the cache (and the reason for any miss!)

Finally, as this feature keeps maturing, we are gently pushing this forward. If not using incremental analysis,
a warning will now be produced suggesting users to adopt it for better performance.

### Fixed Issues

*   all
    *   [#532](https://github.com/pmd/pmd/issues/532): \[core] security concerns on URL-based rulesets
    *   [#538](https://github.com/pmd/pmd/issues/538): \[core] Provide an XML Schema for XML reports
    *   [#600](https://github.com/pmd/pmd/issues/600): \[core] Nullpointer while creating cache File
    *   [#604](https://github.com/pmd/pmd/issues/604): \[core] Incremental analysis should detect changes to jars in classpath
    *   [#608](https://github.com/pmd/pmd/issues/608): \[core] Add DEBUG log when applying incremental analysis
    *   [#618](https://github.com/pmd/pmd/issues/618): \[core] Incremental Analysis doesn't close file correctly on Windows upon a cache hit
    *   [#643](https://github.com/pmd/pmd/issues/643): \[core] PMD Properties (dev-properties) breaks markup on CodeClimateRenderer
*   apex
    *   [#265](https://github.com/pmd/pmd/issues/265): \[apex] Make Rule suppression work
    *   [#488](https://github.com/pmd/pmd/pull/488): \[apex] Use Apex lexer for CPD
    *   [#489](https://github.com/pmd/pmd/pull/489): \[apex] Update Apex compiler
    *   [#500](https://github.com/pmd/pmd/issues/500): \[apex] Running through CLI shows jorje optimization messages
    *   [#605](https://github.com/pmd/pmd/issues/605): \[apex] java.lang.NoClassDefFoundError in the latest build
    *   [#637](https://github.com/pmd/pmd/issues/637): \[apex] Avoid SOSL in loops
*   cpp
    *   [#448](https://github.com/pmd/pmd/issues/448): \[cpp] Write custom CharStream to handle continuation characters
*   java
    *   [#1513](https://sourceforge.net/p/pmd/bugs/1513/): \[java] Remove deprecated rule UseSingleton
    *   [#328](https://github.com/pmd/pmd/issues/328): \[java] java.lang.ClassFormatError: Absent Code attribute in method that is not native or abstract in class file javax/servlet/jsp/PageContext
    *   [#487](https://github.com/pmd/pmd/pull/487): \[java] Fix typeresolution for anonymous extending object
    *   [#496](https://github.com/pmd/pmd/issues/496): \[java] processing error on generics inherited from enclosing class
    *   [#510](https://github.com/pmd/pmd/issues/510): \[java] Typeresolution fails on a simple primary when the source is loaded from a class literal
    *   [#527](https://github.com/pmd/pmd/issues/527): \[java] Lombok getter annotation on enum is not recognized correctly
    *   [#534](https://github.com/pmd/pmd/issues/534): \[java] NPE in MethodTypeResolution for static methods
    *   [#650](https://github.com/pmd/pmd/issues/650): \[java] ProcesingError analyzing code under 5.8.1
*   java-basic
    *   [#565](https://github.com/pmd/pmd/pull/565): \[java] False negative on DontCallThreadRun when extending Thread
*   java-comments
    *   [#536](https://github.com/pmd/pmd/issues/536): \[java] CommentDefaultAccessModifierRule ignores constructors
*   java-controversial
    *   [#388](https://github.com/pmd/pmd/issues/388): \[java] controversial.AvoidLiteralsInIfCondition 0.0 false positive
    *   [#408](https://github.com/pmd/pmd/issues/408): \[java] DFA not analyzing asserts
    *   [#537](https://github.com/pmd/pmd/issues/537): \[java] UnnecessaryParentheses fails to detect obvious scenario
*   java-design
    *   [#357](https://github.com/pmd/pmd/issues/357): \[java] UncommentedEmptyConstructor consider annotations on Constructor
    *   [#438](https://github.com/pmd/pmd/issues/438): \[java] Relax AbstractClassWithoutAnyMethod when class is annotated by @AutoValue
    *   [#590](https://github.com/pmd/pmd/issues/590): \[java] False positive on MissingStaticMethodInNonInstantiatableClass
*   java-sunsecure
    *   [#468](https://github.com/pmd/pmd/issues/468): \[java] ArrayIsStoredDirectly false positive
*   java-unusedcode
    *   [#521](https://github.com/pmd/pmd/issues/521): \[java] UnusedPrivateMethod returns false positives with primitive data type in map argument
*   java-unnecessarycode
    *   [#412](https://github.com/pmd/pmd/issues/412): \[java] java-unnecessarycode/UnnecessaryFinalModifier missing cases

### API Changes

*   The class `net.sourceforge.pmd.lang.dfa.NodeType` has been converted to an enum.
    All node types are enum members now instead of int constants. The names for node types are retained.

*   The properties API (rule and report properties) have been revamped to be fully typesafe. This is everything
    around `net.sourceforge.pmd.PropertyDescriptor`.

*   The rule classes `net.sourceforge.pmd.lang.apex.rule.apexunit.ApexUnitTestClassShouldHaveAsserts`
    and `net.sourceforge.pmd.lang.apex.rule.apexunit.ApexUnitTestShouldNotUseSeeAllDataTrue` have been
    renamed to `ApexUnitTestClassShouldHaveAssertsRule` and `ApexUnitTestShouldNotUseSeeAllDataTrueRule`,
    respectively. This is to comply with the naming convention, that each rule class should be suffixed with "Rule".
    This change has no impact on custom rulesets, since the rule names themselves didn't change.

*   The never implemented method `PMD.processFiles(PMDConfiguration, RuleSetFactory, Collection<File>, RuleContext, ProgressMonitor)` along with the interface `ProgressMonitor` has been removed.

*   The method `PMD.setupReport(RuleSets, RuleContext, String)` is gone. It was used to report dysfunctional
    rules. But PMD does this now automatically before processing the files, so there is no need for this
    method anymore.

*   All APIs deprecated in older versions are now removed. This includes:
    *    `Renderer.getPropertyDefinitions`
    *    `AbstractRenderer.defineProperty(String, String)`
    *    `AbstractRenderer.propertyDefinitions`
    *    `ReportListener`
    *    `Report.addListener(ReportListener)`
    *    `SynchronizedReportListener`
    *    `CPDConfiguration.CPDConfiguration(int, Language, String)`
    *    `CPDConfiguration.getRendererFromString(String)`
    *    `StreamUtil`
    *    `StringUtil.appendXmlEscaped(StringBuilder, String)`
    *    `StringUtil.htmlEncode(String)`


*   Several methods in `net.sourceforge.pmd.util.CollectionUtil` have been deprecated and will be removed in PMD 7.0.0. In particular:
    *    `CollectionUtil.addWithoutDuplicates(T[], T)`
    *    `CollectionUtil.addWithoutDuplicates(T[], T[])`
    *    `CollectionUtil.areSemanticEquals(T[], T[])`
    *    `CollectionUtil.areEqual(Object, Object)`
    *    `CollectionUtil.arraysAreEqual(Object, Object)`
    *    `CollectionUtil.valuesAreTransitivelyEqual(Object[], Object[])`


*   Several methods in `net.sourceforge.pmd.util.StringUtil` have been deprecated and will be removed in PMD 7.0.0. In particular:
    *    `StringUtil.startsWithAny(String, String[])`
    *    `StringUtil.isNotEmpty(String)`
    *    `StringUtil.isEmpty(String)`
    *    `StringUtil.isMissing(String)`
    *    `StringUtil.areSemanticEquals(String, String)`
    *    `StringUtil.replaceString(String, String, String)`
    *    `StringUtil.replaceString(String, char, String)`
    *    `StringUtil.substringsOf(String, char)`
    *    `StringUtil.substringsOf(String, String)`
    *    `StringUtil.asStringOn(StringBuffer, Iterator, String)`
    *    `StringUtil.asStringOn(StringBuilder, Object[], String)`
    *    `StringUtil.lpad(String, int)`

*   The class `net.sourceforge.pmd.lang.java.typeresolution.typedefinition.JavaTypeDefinition` is now abstract, and has been enhanced
    to provide several new methods.

### External Contributions

*   [#287](https://github.com/pmd/pmd/pull/287): \[apex] Make Rule suppression work - [Robert Sösemann](https://github.com/up2go-rsoesemann)
*   [#420](https://github.com/pmd/pmd/pull/420): \[java] Fix UR anomaly in assert statements - [Clément Fournier](https://github.com/oowekyala)
*   [#482](https://github.com/pmd/pmd/pull/482): \[java] Metrics testing framework + improved capabilities for metrics - [Clément Fournier](https://github.com/oowekyala)
*   [#484](https://github.com/pmd/pmd/pull/484): \[core] Changed linux usage to a more unix like path - [patriksevallius](https://github.com/patriksevallius)
*   [#486](https://github.com/pmd/pmd/pull/486): \[java] Add basic method typeresolution - [Bendegúz Nagy](https://github.com/WinterGrascph)
*   [#492](https://github.com/pmd/pmd/pull/492): \[java] Typeresolution for overloaded methods - [Bendegúz Nagy](https://github.com/WinterGrascph)
*   [#495](https://github.com/pmd/pmd/pull/495): \[core] Custom rule reinitialization code - [Clément Fournier](https://github.com/oowekyala)
*   [#479](https://github.com/pmd/pmd/pull/479): \[core] Typesafe and immutable properties - [Clément Fournier](https://github.com/oowekyala)
*   [#499](https://github.com/pmd/pmd/pull/499): \[java] Metrics memoization tests - [Clément Fournier](https://github.com/oowekyala)
*   [#501](https://github.com/pmd/pmd/pull/501): \[java] Add support for most specific vararg method type resolution - [Bendegúz Nagy](https://github.com/WinterGrascph)
*   [#502](https://github.com/pmd/pmd/pull/502): \[java] Add support for static field type resolution - [Bendegúz Nagy](https://github.com/WinterGrascph)
*   [#505](https://github.com/pmd/pmd/pull/505): \[java] Followup on metrics - [Clément Fournier](https://github.com/oowekyala)
*   [#506](https://github.com/pmd/pmd/pull/506): \[java] Add reduction rules to type inference - [Bendegúz Nagy](https://github.com/WinterGrascph)
*   [#511](https://github.com/pmd/pmd/pull/511): \[core] Prepare abstraction of the metrics framework - [Clément Fournier](https://github.com/oowekyala)
*   [#512](https://github.com/pmd/pmd/pull/512): \[java] Add incorporation to type inference - [Bendegúz Nagy](https://github.com/WinterGrascph)
*   [#513](https://github.com/pmd/pmd/pull/513): \[java] Fix for maximally specific method selection - [Bendegúz Nagy](https://github.com/WinterGrascph)
*   [#514](https://github.com/pmd/pmd/pull/514): \[java] Add static method type resolution - [Bendegúz Nagy](https://github.com/WinterGrascph)
*   [#517](https://github.com/pmd/pmd/pull/517): \[doc] Metrics documentation - [Clément Fournier](https://github.com/oowekyala)
*   [#518](https://github.com/pmd/pmd/pull/518): \[core] Properties refactoring: factorized enumerated property - [Clément Fournier](https://github.com/oowekyala)
*   [#523](https://github.com/pmd/pmd/pull/523): \[java] Npath complexity metric and rule - [Clément Fournier](https://github.com/oowekyala)
*   [#524](https://github.com/pmd/pmd/pull/524): \[java] Add support for explicit type arguments with method invocation - [Bendegúz Nagy](https://github.com/WinterGrascph)
*   [#525](https://github.com/pmd/pmd/pull/525): \[core] Fix line ending and not ignored files issues - [Matias Comercio](https://github.com/MatiasComercio)
*   [#528](https://github.com/pmd/pmd/pull/528): \[core] Fix typo - [Ayoub Kaanich](https://github.com/kayoub5)
*   [#529](https://github.com/pmd/pmd/pull/529): \[java] Abstracted the Java metrics framework - [Clément Fournier](https://github.com/oowekyala)
*   [#530](https://github.com/pmd/pmd/pull/530): \[java] Fix issue #527: Lombok getter annotation on enum is not recognized correctly - [Clément Fournier](https://github.com/oowekyala)
*   [#533](https://github.com/pmd/pmd/pull/533): \[core] improve error message - [Dennis Kieselhorst](https://github.com/deki)
*   [#535](https://github.com/pmd/pmd/pull/535): \[apex] Fix broken Apex visitor adapter - [Clément Fournier](https://github.com/oowekyala)
*   [#542](https://github.com/pmd/pmd/pull/542): \[java] Metrics abstraction - [Clément Fournier](https://github.com/oowekyala)
*   [#545](https://github.com/pmd/pmd/pull/545): \[apex] Apex metrics framework - [Clément Fournier](https://github.com/oowekyala)
*   [#548](https://github.com/pmd/pmd/pull/548): \[java] Metrics documentation - [Clément Fournier](https://github.com/oowekyala)
*   [#550](https://github.com/pmd/pmd/pull/550): \[java] Add basic resolution to type inference - [Bendegúz Nagy](https://github.com/WinterGrascph)
*   [#553](https://github.com/pmd/pmd/pull/553): \[java] Refactored ParserTst into a static utility class + add getSourceFromClass - [Clément Fournier](https://github.com/oowekyala)
*   [#554](https://github.com/pmd/pmd/pull/554): \[java] Fix #537: UnnecessaryParentheses fails to detect obvious scenario - [Clément Fournier](https://github.com/oowekyala)
*   [#555](https://github.com/pmd/pmd/pull/555): \[java] Changed metrics/CyclomaticComplexityRule to use WMC when reporting classes - [Clément Fournier](https://github.com/oowekyala)
*   [#556](https://github.com/pmd/pmd/pull/556): \[java] Fix #357: UncommentedEmptyConstructor consider annotations on Constructor - [Clément Fournier](https://github.com/oowekyala)
*   [#557](https://github.com/pmd/pmd/pull/557): \[java] Fix NPath metric not counting ternaries correctly - [Clément Fournier](https://github.com/oowekyala)
*   [#563](https://github.com/pmd/pmd/pull/563): \[java] Add support for basic method type inference for strict invocation - [Bendegúz Nagy](https://github.com/WinterGrascph)
*   [#566](https://github.com/pmd/pmd/pull/566): \[java] New rule in migrating ruleset: ForLoopCanBeForeach - [Clément Fournier](https://github.com/oowekyala)
*   [#567](https://github.com/pmd/pmd/pull/567): \[java] Last API change for metrics (metric options) - [Clément Fournier](https://github.com/oowekyala)
*   [#570](https://github.com/pmd/pmd/pull/570): \[java] Model lower, upper and intersection types - [Bendegúz Nagy](https://github.com/WinterGrascph)
*   [#573](https://github.com/pmd/pmd/pull/573): \[java] Data class rule - [Clément Fournier](https://github.com/oowekyala)
*   [#576](https://github.com/pmd/pmd/pull/576): \[doc]\[java] Add hint for Guava users in InefficientEmptyStringCheck - [mmoehring](https://github.com/mmoehring)
*   [#578](https://github.com/pmd/pmd/pull/578): \[java] Refactored god class rule - [Clément Fournier](https://github.com/oowekyala)
*   [#579](https://github.com/pmd/pmd/pull/579): \[java] Update parsing to produce upper and lower bounds - [Bendegúz Nagy](https://github.com/WinterGrascph)
*   [#580](https://github.com/pmd/pmd/pull/580): \[core] Add AbstractMetric to topple the class hierarchy of metrics - [Clément Fournier](https://github.com/oowekyala)
*   [#581](https://github.com/pmd/pmd/pull/581): \[java] Relax AbstractClassWithoutAnyMethod when class is annotated by @AutoValue - [Niklas Baudy](https://github.com/vanniktech)
*   [#583](https://github.com/pmd/pmd/pull/583): \[java] Documentation about writing metrics - [Clément Fournier](https://github.com/oowekyala)
*   [#585](https://github.com/pmd/pmd/pull/585): \[java] Moved NcssCountRule to codesize.xml - [Clément Fournier](https://github.com/oowekyala)
*   [#587](https://github.com/pmd/pmd/pull/587): \[core] Properties refactoring: Move static constants of ValueParser to class ValueParserConstants - [Clément Fournier](https://github.com/oowekyala)
*   [#588](https://github.com/pmd/pmd/pull/588): \[java] XPath function to compute metrics - [Clément Fournier](https://github.com/oowekyala)
*   [#598](https://github.com/pmd/pmd/pull/598): \[java] Fix #388: controversial.AvoidLiteralsInIfCondition 0.0 false positive - [Clément Fournier](https://github.com/oowekyala)
*   [#602](https://github.com/pmd/pmd/pull/602): \[java] \[apex] Separate multifile analysis from metrics - [Clément Fournier](https://github.com/oowekyala)
*   [#620](https://github.com/pmd/pmd/pull/620): \[core] Moved properties to n.s.pmd.properties - [Clément Fournier](https://github.com/oowekyala)
<<<<<<< HEAD
*   [#625](https://github.com/pmd/pmd/pull/625): \[apex] empty code ruleset for apex - [Jan Aertgeerts](https://github.com/JAertgeerts)
*   [#632](https://github.com/pmd/pmd/pull/632): \[apex] Add AvoidDirectAccessTriggerMap rule to the style set - [Jan Aertgeerts](https://github.com/JAertgeerts)
*   [#644](https://github.com/pmd/pmd/pull/644): \[core] Prevent internal dev-properties from being displayed on CodeClimate renderer - [Filipe Esperandio](https://github.com/filipesperandio)
*   [#660](https://github.com/pmd/pmd/pull/660): \[apex] avoid sosl in loops - [Jan Aertgeerts](https://github.com/JAertgeerts)
*   [#666](https://github.com/pmd/pmd/pull/666): \[java] Add DoNotExtendJavaLangThrowable rule - [Robert Painsi](https://github.com/robertpainsi)
*   [#668](https://github.com/pmd/pmd/pull/668): \[core] Fix javadoc warnings on pmd-core - [Clément Fournier](https://github.com/oowekyala)
*   [#675](https://github.com/pmd/pmd/pull/675): \[java] Fix in Java grammar: Try with final resource node error - [Gonzalo Ibars Ingman](https://github.com/gibarsin)
=======
*   [#661](https://github.com/pmd/pmd/pull/661): \[apex] avoid hardcoding id's - [Jan Aertgeerts](https://github.com/JAertgeerts)
>>>>>>> 91bf92fe
<|MERGE_RESOLUTION|>--- conflicted
+++ resolved
@@ -142,10 +142,13 @@
 *   The new rule `ForLoopCanBeForeach` (ruleset `java-migration`) helps to identify those for-loops that can
     be safely refactored into for-each-loops available since java 1.5.
 
-<<<<<<< HEAD
 *   The new rule `AvoidDirectAccessTriggerMap` (ruleset `apex-style`) helps to identify direct array access to triggers,
     which can produce bugs by iether accessing non-existing indexes, or them leaving out. You should use for-each-loops
     instead.
+
+*   The new rule `AvoidHardcodingId` (ruleset `apex-style`) detects hardcoded strings that look like identifiers
+    and flags them. Record IDs change between environments, meaning hardcoded ids are bound to fail under a different
+    setup.
 
 *   A whole new ruleset has been added to Apex, `apex-empty`. It currently migrates 5 rules from the equivalent
     `java-empty` ruleset for Apex. The ruleset includes:
@@ -158,11 +161,6 @@
 *   The new rule `AvoidSoslInLoops` (ruleset `apex-performance`) is the companion of the old
     `apex-performance/AvoidSoqlInLoops` rule, flagging SOSL (Salesforce Object Search Language) queries when within
     loops, to avoid governor issues, and hitting the database too often.
-=======
-*   The new rule `AvoidHardcodingId` (ruleset `apex-style`) detects hardcoded strings that look like identifiers
-    and flags them. Record IDs change between environments, meaning hardcoded ids are bound to fail under a different
-    setup.
->>>>>>> 91bf92fe
 
 #### Modified Rules
 
@@ -413,14 +411,11 @@
 *   [#598](https://github.com/pmd/pmd/pull/598): \[java] Fix #388: controversial.AvoidLiteralsInIfCondition 0.0 false positive - [Clément Fournier](https://github.com/oowekyala)
 *   [#602](https://github.com/pmd/pmd/pull/602): \[java] \[apex] Separate multifile analysis from metrics - [Clément Fournier](https://github.com/oowekyala)
 *   [#620](https://github.com/pmd/pmd/pull/620): \[core] Moved properties to n.s.pmd.properties - [Clément Fournier](https://github.com/oowekyala)
-<<<<<<< HEAD
 *   [#625](https://github.com/pmd/pmd/pull/625): \[apex] empty code ruleset for apex - [Jan Aertgeerts](https://github.com/JAertgeerts)
 *   [#632](https://github.com/pmd/pmd/pull/632): \[apex] Add AvoidDirectAccessTriggerMap rule to the style set - [Jan Aertgeerts](https://github.com/JAertgeerts)
 *   [#644](https://github.com/pmd/pmd/pull/644): \[core] Prevent internal dev-properties from being displayed on CodeClimate renderer - [Filipe Esperandio](https://github.com/filipesperandio)
 *   [#660](https://github.com/pmd/pmd/pull/660): \[apex] avoid sosl in loops - [Jan Aertgeerts](https://github.com/JAertgeerts)
+*   [#661](https://github.com/pmd/pmd/pull/661): \[apex] avoid hardcoding id's - [Jan Aertgeerts](https://github.com/JAertgeerts)
 *   [#666](https://github.com/pmd/pmd/pull/666): \[java] Add DoNotExtendJavaLangThrowable rule - [Robert Painsi](https://github.com/robertpainsi)
 *   [#668](https://github.com/pmd/pmd/pull/668): \[core] Fix javadoc warnings on pmd-core - [Clément Fournier](https://github.com/oowekyala)
 *   [#675](https://github.com/pmd/pmd/pull/675): \[java] Fix in Java grammar: Try with final resource node error - [Gonzalo Ibars Ingman](https://github.com/gibarsin)
-=======
-*   [#661](https://github.com/pmd/pmd/pull/661): \[apex] avoid hardcoding id's - [Jan Aertgeerts](https://github.com/JAertgeerts)
->>>>>>> 91bf92fe
