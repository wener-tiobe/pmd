---
title: PMD Release Notes
permalink: pmd_release_notes.html
keywords: changelog, release notes
---

<!-- NOTE: THESE RELEASE NOTES ARE THOSE FROM MASTER -->
<!-- They were copied to avoid merge conflicts when merging back master -->
<!-- the 7_0_0_release_notes.md is the page to be used when adding new 7.0.0 changes -->


## {{ site.pmd.date }} - {{ site.pmd.version }}

The PMD team is pleased to announce PMD {{ site.pmd.version }}.

This is a {{ site.pmd.release_type }} release.

{% tocmaker is_release_notes_processor %}

### New and noteworthy

#### CLI improvements

The PMD CLI now allows repeating the `--dir` (`-d`) and `--rulesets` (`-R`) options,
 as well as providing several space-separated arguments to either of them. For instance:
```shell
pmd -d src/main/java src/test/java -R rset1.xml -R rset2.xml
```
This also allows globs to be used on the CLI if your shell supports shell expansion.
For instance, the above can be written
```shell
pmd -d src/*/java -R rset*.xml
```
Please use theses new forms instead of using comma-separated lists as argument to these options.

#### C# Improvements

When executing CPD on C# sources, the option `--ignore-annotations` is now supported as well.
It ignores C# attributes when detecting duplicated code. This option can also be enabled via
the CPD GUI. See [#3974](https://github.com/pmd/pmd/pull/3974) for details.

### Fixed Issues
<<<<<<< HEAD
* core
  * [#3942](https://github.com/pmd/pmd/issues/3942): \[core] common-io path traversal vulnerability (CVE-2021-29425)
=======

* cli
    * [#1445](https://github.com/pmd/pmd/issues/1445): \[core] Allow CLI to take globs as parameters
* cs (c#)
    * [#3974](https://github.com/pmd/pmd/pull/3974): \[cs] Add option to ignore C# attributes (annotations)
* go
    * [#2752](https://github.com/pmd/pmd/issues/2752): \[go] Error parsing unicode values
* html
    * [#3955](https://github.com/pmd/pmd/pull/3955): \[html] Improvements for handling text and comment nodes
* java
    * [#3423](https://github.com/pmd/pmd/issues/3423): \[java] Error processing identifiers with Unicode 
* java-bestpractices
    * [#3954](https://github.com/pmd/pmd/issues/3954): \[java] NPE in UseCollectionIsEmptyRule when .size() is called in a record
* java-design
    * [#3874](https://github.com/pmd/pmd/issues/3874): \[java] ImmutableField reports fields annotated with @Autowired (Spring) and @Mock (Mockito)
>>>>>>> 8248f6e4
* javascript
    * [#2605](https://github.com/pmd/pmd/issues/2605): \[js] Support unicode characters
    * [#3948](https://github.com/pmd/pmd/issues/3948): \[js] Invalid operator error for method property in object literal
* python
    * [#2604](https://github.com/pmd/pmd/issues/2604): \[python] Support unicode identifiers

### API Changes

#### Deprecated API

- {% jdoc core::PMDConfiguration#getInputPaths() %} and
{% jdoc core::PMDConfiguration#setInputPaths(java.lang.String) %} are now deprecated.
A new set of methods have been added, which use lists and do not rely on comma splitting.

### External Contributions

* [#3961](https://github.com/pmd/pmd/pull/3961): \[java] Fix #3954 - NPE in UseCollectionIsEmptyRule with record - [@flyhard](https://github.com/flyhard)
* [#3964](https://github.com/pmd/pmd/pull/3964): \[java] Fix #3874 - ImmutableField: fix mockito/spring false positives - [@lukelukes](https://github.com/lukelukes)
* [#3974](https://github.com/pmd/pmd/pull/3974): \[cs] Add option to ignore C# attributes (annotations) - [@maikelsteneker](https://github.com/maikelsteneker)

{% endtocmaker %}
<|MERGE_RESOLUTION|>--- conflicted
+++ resolved
@@ -40,11 +40,9 @@
 the CPD GUI. See [#3974](https://github.com/pmd/pmd/pull/3974) for details.
 
 ### Fixed Issues
-<<<<<<< HEAD
+
 * core
   * [#3942](https://github.com/pmd/pmd/issues/3942): \[core] common-io path traversal vulnerability (CVE-2021-29425)
-=======
-
 * cli
     * [#1445](https://github.com/pmd/pmd/issues/1445): \[core] Allow CLI to take globs as parameters
 * cs (c#)
@@ -59,7 +57,6 @@
     * [#3954](https://github.com/pmd/pmd/issues/3954): \[java] NPE in UseCollectionIsEmptyRule when .size() is called in a record
 * java-design
     * [#3874](https://github.com/pmd/pmd/issues/3874): \[java] ImmutableField reports fields annotated with @Autowired (Spring) and @Mock (Mockito)
->>>>>>> 8248f6e4
 * javascript
     * [#2605](https://github.com/pmd/pmd/issues/2605): \[js] Support unicode characters
     * [#3948](https://github.com/pmd/pmd/issues/3948): \[js] Invalid operator error for method property in object literal
