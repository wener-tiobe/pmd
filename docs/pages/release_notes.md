--- conflicted
+++ resolved
@@ -62,21 +62,19 @@
 `.internal` packages or hidden will be tagged `@InternalApi` before that major release, and
 the breaking API changes will be performed in 7.0.0.
 
-<<<<<<< HEAD
 #### New Rules
 
 *   The new Apex rule {% rule apex/documentation/ApexDoc %} (`apex-documentation`)
     enforces the inclusion of ApexDoc on classes, interfaces, properties and methods; as well as some
     sanity rules for such docs (no missing parameters, parameters' order, and return value). By default,
     method overrides and test classes are allowed to not include ApexDoc.
-=======
+
 #### Modified Rules
 
 *   The rule {% rule java/errorprone/MissingSerialVersionUID %} (`java-errorprone`) has been modified
     in order to recognize also missing `serialVersionUID` fields in abstract classes, if they are serializable.
     Each individual class in the inheritance chain needs an own serialVersionUID field. See also [Should an abstract class have a serialVersionUID](https://stackoverflow.com/questions/893259/should-an-abstract-class-have-a-serialversionuid).
     This change might lead to additional violations in existing code bases.
->>>>>>> 438b015b
 
 ### Fixed Issues
 
