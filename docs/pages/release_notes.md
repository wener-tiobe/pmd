---
title: PMD Release Notes
permalink: pmd_release_notes.html
keywords: changelog, release notes
---

## ????? - 6.1.0-SNAPSHOT

The PMD team is pleased to announce PMD 6.1.0.

This is a minor release.

### Table Of Contents

* [New and noteworthy](#new-and-noteworthy)
* [Fixed Issues](#fixed-issues)
* [API Changes](#api-changes)
* [External Contributions](#external-contributions)

### New and noteworthy

### Fixed Issues

*   all
    *   [#569](https://github.com/pmd/pmd/issues/569): \[core] XPath support requires specific toString implementations
    *   [#848](https://github.com/pmd/pmd/issues/848): \[doc] Test failures when building pmd-doc under Windows
    *   [#872](https://github.com/pmd/pmd/issues/872): \[core] NullPointerException at FileDataSource.glomName()
*   doc
    *   [#791](https://github.com/pmd/pmd/issues/791): \[doc] Documentation site reorganisation
<<<<<<< HEAD
*   java
    *   [#825](https://github.com/pmd/pmd/issues/825): \[java] Excessive*Length ignores too much
=======
*   java-documentation
    *   [#877](https://github.com/pmd/pmd/issues/877): \[java] CommentRequired valid rule configuration causes PMD error
>>>>>>> 9062b4f0

### API Changes

#### Changes to the Node interface

The method `getXPathNodeName` is added to the `Node` interface, which removes the
use of the `toString` of a node to get its XPath element name (see [#569](https://github.com/pmd/pmd/issues/569)).
A default implementation is provided in `AbstractNode`, to stay compatible
with existing implementors.

The `toString` method of a Node is not changed for the time being, and still produces
the name of the XPath node. That behaviour may however change in future major releases,
e.g. to produce a more useful message for debugging.

### External Contributions

*   [#790](https://github.com/pmd/pmd/pull/790): \[java] Added some comments for JDK 9 - [Tobias Weimer](https://github.com/tweimer)
*   [#803](https://github.com/pmd/pmd/pull/803): \[doc] Added SpotBugs as successor of FindBugs - [Tobias Weimer](https://github.com/tweimer)
*   [#828](https://github.com/pmd/pmd/pull/828): \[core] Add operations to manipulate a document - [Gonzalo Ibars Ingman](https://github.com/gibarsin)
*   [#830](https://github.com/pmd/pmd/pull/830): \[java] UseArraysAsList: Description added - [Tobias Weimer](https://github.com/tweimer)
*   [#845](https://github.com/pmd/pmd/pull/845): \[java] Fix false negative PreserveStackTrace on string concatenation - [Alberto Fernández](https://github.com/albfernandez)
*   [#868](https://github.com/pmd/pmd/pull/868): \[core] Improve XPath documentation && make small refactors - [Gonzalo Ibars Ingman](https://github.com/gibarsin)
*   [#875](https://github.com/pmd/pmd/pull/875): \[core] Support shortnames when using filelist - [John Zhang](https://github.com/johnjiabinzhang)
<|MERGE_RESOLUTION|>--- conflicted
+++ resolved
@@ -27,13 +27,10 @@
     *   [#872](https://github.com/pmd/pmd/issues/872): \[core] NullPointerException at FileDataSource.glomName()
 *   doc
     *   [#791](https://github.com/pmd/pmd/issues/791): \[doc] Documentation site reorganisation
-<<<<<<< HEAD
 *   java
     *   [#825](https://github.com/pmd/pmd/issues/825): \[java] Excessive*Length ignores too much
-=======
 *   java-documentation
     *   [#877](https://github.com/pmd/pmd/issues/877): \[java] CommentRequired valid rule configuration causes PMD error
->>>>>>> 9062b4f0
 
 ### API Changes
 
