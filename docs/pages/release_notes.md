--- conflicted
+++ resolved
@@ -20,18 +20,13 @@
 from Lua. This means, that the Lua language in PMD can now parse both Lua and Luau.
 
 ### Fixed Issues
-<<<<<<< HEAD
 * cli
     * [#4118](https://github.com/pmd/pmd/issues/4118): \[cli] run.sh designer reports "integer expression expected"
 * core
     * [#4116](https://github.com/pmd/pmd/pull/4116): \[core] Missing --file arg in TreeExport CLI example
 * doc
     * [#4109](https://github.com/pmd/pmd/pull/4109): \[doc] Add page for 3rd party rulesets
-=======
-* [#4116](https://github.com/pmd/pmd/pull/4116): \[core] Missing --file arg in TreeExport CLI example
-* doc
     * [#4124](https://github.com/pmd/pmd/pull/4124): \[doc] Fix typos in Java rule docs
->>>>>>> cb85a01a
 
 ### API Changes
 
@@ -46,13 +41,9 @@
 * [Oliver Siegmar](https://github.com/osiegmar) (@osiegmar)
 
 ### External Contributions
-<<<<<<< HEAD
 * [#4066](https://github.com/pmd/pmd/pull/4066): \[lua] Add support for Luau syntax and skipping literal sequences in CPD - [Matt Hargett](https://github.com/matthargett) (@matthargett)
 * [#4116](https://github.com/pmd/pmd/pull/4116): \[core] Fix missing --file arg in TreeExport CLI example - [mohan-chinnappan-n](https://github.com/mohan-chinnappan-n) (@mohan-chinnappan-n)
+* [#4124](https://github.com/pmd/pmd/pull/4124) : \[doc] Fix typos in Java rule docs - [Piotrek Żygieło](https://github.com/pzygielo) (@pzygielo)
 * [#4131](https://github.com/pmd/pmd/pull/4131): \[doc] TooFewBranchesForASwitchStatement - Use "if-else" instead of "if-then" - [Suvashri](https://github.com/Suvashri) (@Suvashri)
-=======
-* [#4116](https://github.com/pmd/pmd/pull/4116): \[core] Fix missing --file arg in TreeExport CLI example - [@mohan-chinnappan-n](https://github.com/mohan-chinnappan-n)
-* [#4124](https://github.com/pmd/pmd/pull/4124) : \[doc] Fix typos in Java rule docs - [Piotrek Żygieło](https://github.com/pzygielo) (@pzygielo)
->>>>>>> cb85a01a
 
 {% endtocmaker %}
