---
title: PMD Release Notes
permalink: pmd_release_notes.html
keywords: changelog, release notes
---

## {{ site.pmd.date }} - {{ site.pmd.version }}

The PMD team is pleased to announce PMD {{ site.pmd.version }}.

This is a {{ site.pmd.release_type }} release.

{% tocmaker is_release_notes_processor %}

### New and noteworthy

<<<<<<< HEAD
#### Modified Rules

*   The Java rule {% rule "java/codestyle/LocalVariableCouldBeFinal" %} (`java-codestyle`) has a new
    property `ignoreForEachDecl`, which is by default disabled. The new property allows for ignoring
    non-final loop variables in a for-each statement.
=======
#### New Rules

*   The new Java rule {% rule "java/bestpractices/ForLoopVariableCount" %} (`java-bestpractices`) checks for
    the number of control variables in a for-loop. Having a lot of control variables makes it harder to understand
    what the loop does. The maximum allowed number of variables is by default 1 and can be configured by a
    property.
>>>>>>> 5dc07b31

### Fixed Issues

*   java-bestpractices
<<<<<<< HEAD
    *   [#658](https://github.com/pmd/pmd/issues/658): \[java] OneDeclarationPerLine: False positive for loops
*   java-codestyle
    *   [#1513](https://github.com/pmd/pmd/issues/1513): \[java] LocalVariableCouldBeFinal: allow excluding the variable in a for-each loop
*   java-errorprone
    *   [#1035](https://github.com/pmd/pmd/issues/1035): \[java] ReturnFromFinallyBlock: False positive on lambda expression in finally block
*   plsql
    *   [#1508](https://github.com/pmd/pmd/issues/1508): \[plsql] Parse Exception when using SELECT COUNT(*)
    *   [#1509](https://github.com/pmd/pmd/issues/1509): \[plsql] Parse Exception with OUTER/INNER Joins
    *   [#1511](https://github.com/pmd/pmd/issues/1511): \[plsql] Parse Exception with IS NOT NULL
=======
    *   [#1519](https://github.com/pmd/pmd/issues/1519): \[java] New rule: ForLoopVariableCount
>>>>>>> 5dc07b31

### API Changes

### External Contributions

<<<<<<< HEAD
*   [#1503](https://github.com/pmd/pmd/pull/1503): \[java] Fix for ReturnFromFinallyBlock false-positives - [RishabhDeep Singh](https://github.com/rishabhdeepsingh)
*   [#1514](https://github.com/pmd/pmd/pull/1514): \[java] LocalVariableCouldBeFinal: allow excluding the variable in a for-each loop - [Kris Scheibe](https://github.com/kris-scheibe)
*   [#1516](https://github.com/pmd/pmd/pull/1516): \[java] OneDeclarationPerLine: Don't report multiple variables in a for statement. - [Kris Scheibe](https://github.com/kris-scheibe)
*   [#1521](https://github.com/pmd/pmd/pull/1521): \[java] Upgrade to ASM7 for JDK 11 support - [Mark Pritchard](https://github.com/markpritchard)
=======
*   [#1520](https://github.com/pmd/pmd/pull/1520): \[java] New rule: ForLoopVariableCount: check the number of control variables in a for loop - [Kris Scheibe](https://github.com/kris-scheibe)
>>>>>>> 5dc07b31

{% endtocmaker %}
<|MERGE_RESOLUTION|>--- conflicted
+++ resolved
@@ -14,26 +14,24 @@
 
 ### New and noteworthy
 
-<<<<<<< HEAD
-#### Modified Rules
-
-*   The Java rule {% rule "java/codestyle/LocalVariableCouldBeFinal" %} (`java-codestyle`) has a new
-    property `ignoreForEachDecl`, which is by default disabled. The new property allows for ignoring
-    non-final loop variables in a for-each statement.
-=======
 #### New Rules
 
 *   The new Java rule {% rule "java/bestpractices/ForLoopVariableCount" %} (`java-bestpractices`) checks for
     the number of control variables in a for-loop. Having a lot of control variables makes it harder to understand
     what the loop does. The maximum allowed number of variables is by default 1 and can be configured by a
     property.
->>>>>>> 5dc07b31
+
+#### Modified Rules
+
+*   The Java rule {% rule "java/codestyle/LocalVariableCouldBeFinal" %} (`java-codestyle`) has a new
+    property `ignoreForEachDecl`, which is by default disabled. The new property allows for ignoring
+    non-final loop variables in a for-each statement.
 
 ### Fixed Issues
 
 *   java-bestpractices
-<<<<<<< HEAD
     *   [#658](https://github.com/pmd/pmd/issues/658): \[java] OneDeclarationPerLine: False positive for loops
+    *   [#1519](https://github.com/pmd/pmd/issues/1519): \[java] New rule: ForLoopVariableCount
 *   java-codestyle
     *   [#1513](https://github.com/pmd/pmd/issues/1513): \[java] LocalVariableCouldBeFinal: allow excluding the variable in a for-each loop
 *   java-errorprone
@@ -42,21 +40,15 @@
     *   [#1508](https://github.com/pmd/pmd/issues/1508): \[plsql] Parse Exception when using SELECT COUNT(*)
     *   [#1509](https://github.com/pmd/pmd/issues/1509): \[plsql] Parse Exception with OUTER/INNER Joins
     *   [#1511](https://github.com/pmd/pmd/issues/1511): \[plsql] Parse Exception with IS NOT NULL
-=======
-    *   [#1519](https://github.com/pmd/pmd/issues/1519): \[java] New rule: ForLoopVariableCount
->>>>>>> 5dc07b31
 
 ### API Changes
 
 ### External Contributions
 
-<<<<<<< HEAD
 *   [#1503](https://github.com/pmd/pmd/pull/1503): \[java] Fix for ReturnFromFinallyBlock false-positives - [RishabhDeep Singh](https://github.com/rishabhdeepsingh)
 *   [#1514](https://github.com/pmd/pmd/pull/1514): \[java] LocalVariableCouldBeFinal: allow excluding the variable in a for-each loop - [Kris Scheibe](https://github.com/kris-scheibe)
 *   [#1516](https://github.com/pmd/pmd/pull/1516): \[java] OneDeclarationPerLine: Don't report multiple variables in a for statement. - [Kris Scheibe](https://github.com/kris-scheibe)
+*   [#1520](https://github.com/pmd/pmd/pull/1520): \[java] New rule: ForLoopVariableCount: check the number of control variables in a for loop - [Kris Scheibe](https://github.com/kris-scheibe)
 *   [#1521](https://github.com/pmd/pmd/pull/1521): \[java] Upgrade to ASM7 for JDK 11 support - [Mark Pritchard](https://github.com/markpritchard)
-=======
-*   [#1520](https://github.com/pmd/pmd/pull/1520): \[java] New rule: ForLoopVariableCount: check the number of control variables in a for loop - [Kris Scheibe](https://github.com/kris-scheibe)
->>>>>>> 5dc07b31
 
 {% endtocmaker %}
