---
title: PMD Release Notes
permalink: pmd_release_notes.html
keywords: changelog, release notes
---

## {{ site.pmd.date }} - {{ site.pmd.version }}

The PMD team is pleased to announce PMD {{ site.pmd.version }}.

This is a {{ site.pmd.release_type }} release.

{% tocmaker is_release_notes_processor %}

### New and noteworthy

<<<<<<< HEAD
#### Java 20 Support

This release of PMD brings support for Java 20. There are no new standard language features.

PMD supports [JEP 433: Pattern Matching for switch (Fourth Preview)](https://openjdk.org/jeps/433) and
[JEP 432: Record Patterns (Second Preview)](https://openjdk.org/jeps/432) as preview language features.

In order to analyze a project with PMD that uses these language features,
you'll need to enable it via the environment variable `PMD_JAVA_OPTS` and select the new language
version `20-preview`:

    export PMD_JAVA_OPTS=--enable-preview
    ./run.sh pmd --use-version java-20-preview ...
=======
#### PMD 7 Development

This release is the last planned release of PMD 6. The first version 6.0.0 was released in December 2017.
Over the course of more than 5 years we published almost every month a new minor version of PMD 6
with new features and improvements.

Already in November 2018 we started in parallel the development of the next major version 7.0.0,
and we are now in the process of finalizing the scope of the major version. We want to release a couple of
release candidates before publishing the final version 7.0.0.

We plan to release 7.0.0-rc1 soon. You can see the progress in [PMD 7 Tracking Issue #3898](https://github.com/pmd/pmd/issues/3898).
>>>>>>> 794263c4

#### T-SQL support
Thanks to the contribution from [Paul Guyot](https://github.com/pguyot) PMD now has CPD support
for T-SQL (Transact-SQL).

Being based on a proper Antlr grammar, CPD can:

* ignore comments
* honor [comment-based suppressions](pmd_userdocs_cpd.html#suppression)

### Fixed Issues
* core
  * [#4395](https://github.com/pmd/pmd/issues/4395): \[core] Support environment variable CLASSPATH with pmd.bat under Windows
* java
  * [#4333](https://github.com/pmd/pmd/issues/4333): \[java] Support JDK 20
* java-errorprone
  * [#4393](https://github.com/pmd/pmd/issues/4393): \[java] MissingStaticMethodInNonInstantiatableClass false-positive for Lombok's @UtilityClass for classes with non-private fields

### API Changes

#### Go
* The LanguageModule of Go, that only supports CPD execution, has been deprecated. This language
  is not fully supported by PMD, so having a language module does not make sense. The functionality of CPD is
  not affected by this change. The following class has been deprecated and will be removed with PMD 7.0.0:
  * {% jdoc go::lang.go.GoLanguageModule %}

#### Java
* Support for Java 18 preview language features have been removed. The version "18-preview" is no longer available.
* The experimental class `net.sourceforge.pmd.lang.java.ast.ASTGuardedPattern` has been removed.

### External Contributions
* [#4384](https://github.com/pmd/pmd/pull/4384): \[swift] Add more swift 5.x support (#unavailable mainly) - [Richard B.](https://github.com/kenji21) (@kenji21)
* [#4390](https://github.com/pmd/pmd/pull/4390): Add support for T-SQL using Antlr4 lexer - [Paul Guyot](https://github.com/pguyot) (@pguyot)
* [#4392](https://github.com/pmd/pmd/pull/4392): \[java] Fix #4393 MissingStaticMethodInNonInstantiatableClass: Fix false-positive for field-only class - [Dawid Ciok](https://github.com/dawiddc) (@dawiddc)

{% endtocmaker %}
<|MERGE_RESOLUTION|>--- conflicted
+++ resolved
@@ -14,9 +14,18 @@
 
 ### New and noteworthy
 
-<<<<<<< HEAD
+#### PMD 7 Development
+This release is the last planned release of PMD 6. The first version 6.0.0 was released in December 2017.
+Over the course of more than 5 years we published almost every month a new minor version of PMD 6
+with new features and improvements.
+
+Already in November 2018 we started in parallel the development of the next major version 7.0.0,
+and we are now in the process of finalizing the scope of the major version. We want to release a couple of
+release candidates before publishing the final version 7.0.0.
+
+We plan to release 7.0.0-rc1 soon. You can see the progress in [PMD 7 Tracking Issue #3898](https://github.com/pmd/pmd/issues/3898).
+
 #### Java 20 Support
-
 This release of PMD brings support for Java 20. There are no new standard language features.
 
 PMD supports [JEP 433: Pattern Matching for switch (Fourth Preview)](https://openjdk.org/jeps/433) and
@@ -28,19 +37,6 @@
 
     export PMD_JAVA_OPTS=--enable-preview
     ./run.sh pmd --use-version java-20-preview ...
-=======
-#### PMD 7 Development
-
-This release is the last planned release of PMD 6. The first version 6.0.0 was released in December 2017.
-Over the course of more than 5 years we published almost every month a new minor version of PMD 6
-with new features and improvements.
-
-Already in November 2018 we started in parallel the development of the next major version 7.0.0,
-and we are now in the process of finalizing the scope of the major version. We want to release a couple of
-release candidates before publishing the final version 7.0.0.
-
-We plan to release 7.0.0-rc1 soon. You can see the progress in [PMD 7 Tracking Issue #3898](https://github.com/pmd/pmd/issues/3898).
->>>>>>> 794263c4
 
 #### T-SQL support
 Thanks to the contribution from [Paul Guyot](https://github.com/pguyot) PMD now has CPD support
