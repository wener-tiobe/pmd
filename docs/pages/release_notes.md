--- conflicted
+++ resolved
@@ -28,9 +28,10 @@
 
 ### Fixed Issues
 
-<<<<<<< HEAD
 *   core
     *   [#1191](https://github.com/pmd/pmd/issues/1191): \[core] Test Framework: Sort violations by line/column
+*   java-bestpractices
+    *   [#1267](https://github.com/pmd/pmd/pull/1267): \[java] MissingOverrideRule: Avoid NoClassDefFoundError with incomplete classpath
 *   java-codestyle
     *   [#1255](https://github.com/pmd/pmd/issues/1255): \[java] UnnecessaryFullyQualifiedName false positive: static method on shadowed implicitly imported class
 *   java-errorprone
@@ -39,10 +40,6 @@
     *   [#1276](https://github.com/pmd/pmd/issues/1276): \[jsp] add support for jspf and tag extensions
 *   plsql
     *   [#681](https://github.com/pmd/pmd/issues/681): \[plsql] Parse error with Cursor For Loop
-=======
-*   java-bestpractices
-    *   [#1267](https://github.com/pmd/pmd/pull/1267): \[java] MissingOverrideRule: Avoid NoClassDefFoundError with incomplete classpath
->>>>>>> 4b72a66e
 
 ### API Changes
 
