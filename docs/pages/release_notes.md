--- conflicted
+++ resolved
@@ -82,16 +82,14 @@
     on comments for the field `serialPersistentFields` are not required anymore. You can change the property
     to restore the old behavior.
 
-<<<<<<< HEAD
-*   The Java rule {% rule "java/codestyle/CommentDefaultAccessModifier" %} (`java-codestyle`) now reports also
-    missing comments for top-level classes and annotations, that are package-private.
-=======
 *   The Java rule {% rule "java/errorprone/ProperLogger" %} (`java-errorprone`) has two new properties
     to configure the logger class (e.g. "org.slf4j.Logger") and the logger name of the special case,
     when the logger is not static. The name of the static logger variable was already configurable.
     The new property "loggerClass" allows to use this rule for different logging frameworks.
     This rule covers all the cases of the now deprecated rule {% rule "java/errorprone/LoggerIsNotStaticFinal" %}.
->>>>>>> d482083d
+
+*   The Java rule {% rule "java/codestyle/CommentDefaultAccessModifier" %} (`java-codestyle`) now reports also
+    missing comments for top-level classes and annotations, that are package-private.
 
 #### Deprecated Rules
 
@@ -149,12 +147,9 @@
 
 ### External Contributions
 
-<<<<<<< HEAD
 *   [#1647](https://github.com/pmd/pmd/pull/1647): \[java] Rule to detect overly verbose array initialization - [Victor](https://github.com/IDoCodingStuffs)
+*   [#1762](https://github.com/pmd/pmd/pull/1762): \[java] LoggerIsNotStaticFinal and ProperLogger - make class-name configurable - [Ivo Šmíd](https://github.com/bedla)
 *   [#1798](https://github.com/pmd/pmd/pull/1798): \[java] Make CommentDefaultAccessModifier work for top-level classes - [Boris Petrov](https://github.com/boris-petrov)
-=======
-*   [#1762](https://github.com/pmd/pmd/pull/1762): \[java] LoggerIsNotStaticFinal and ProperLogger - make class-name configurable - [Ivo Šmíd](https://github.com/bedla)
->>>>>>> d482083d
 *   [#1799](https://github.com/pmd/pmd/pull/1799): \[java] MethodReturnsInternalArray does not work in inner classes - Fixed #1738 - [Srinivasan Venkatachalam](https://github.com/Srini1993)
 *   [#1802](https://github.com/pmd/pmd/pull/1802): \[python] \[cpd] Add support for Python 2 backticks - [Maikel Steneker](https://github.com/maikelsteneker)
 *   [#1803](https://github.com/pmd/pmd/pull/1803): \[dart] \[cpd] Dart escape sequences - [Maikel Steneker](https://github.com/maikelsteneker)
