---
title: PMD Release Notes
permalink: pmd_release_notes.html
keywords: changelog, release notes
---

## {{ site.pmd.date }} - {{ site.pmd.version }}

The PMD team is pleased to announce PMD {{ site.pmd.version }}.

This is a {{ site.pmd.release_type }} release.

{% tocmaker is_release_notes_processor %}

### New and noteworthy

### Fixed Issues
<<<<<<< HEAD
* apex-security
    * [#4146](https://github.com/pmd/pmd/issues/4146): \[apex] ApexCRUDViolation: Recognize User Mode in SOQL + DML
=======
* java-multithreading
    * [#4210](https://github.com/pmd/pmd/issues/4210): \[java] DoNotUseThreads report duplicate warnings
>>>>>>> 87c991f3

### API Changes

### External Contributions
* [#4244](https://github.com/pmd/pmd/pull/4244): \[apex] ApexCRUDViolation: user mode and system mode with test cases added - [Tarush Singh](https://github.com/Tarush-Singh35) (@Tarush-Singh35)

{% endtocmaker %}
<|MERGE_RESOLUTION|>--- conflicted
+++ resolved
@@ -15,13 +15,10 @@
 ### New and noteworthy
 
 ### Fixed Issues
-<<<<<<< HEAD
 * apex-security
     * [#4146](https://github.com/pmd/pmd/issues/4146): \[apex] ApexCRUDViolation: Recognize User Mode in SOQL + DML
-=======
 * java-multithreading
     * [#4210](https://github.com/pmd/pmd/issues/4210): \[java] DoNotUseThreads report duplicate warnings
->>>>>>> 87c991f3
 
 ### API Changes
 
