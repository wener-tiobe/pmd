--- conflicted
+++ resolved
@@ -25,13 +25,10 @@
     *   [#2610](https://github.com/pmd/pmd/pull/2610): \[apex] Support top-level enums in rules
 *   apex-bestpractices
     *   [#2626](https://github.com/pmd/pmd/issues/2626): \[apex] UnusedLocalVariable - false positive on case insensitivity allowed in Apex
-<<<<<<< HEAD
 *   apex-performance
     *   [#2598](https://github.com/pmd/pmd/issues/2598): \[apex] AvoidSoqlInLoops false positive for SOQL with in For-Loop
-=======
 *   apex-security
     *   [#2620](https://github.com/pmd/pmd/issues/2620): \[visualforce] False positive on VfUnescapeEl with new Message Channel feature
->>>>>>> d5a3ffe3
 *   core
     *   [#710](https://github.com/pmd/pmd/issues/710): \[core] Review used dependencies
     *   [#2594](https://github.com/pmd/pmd/issues/2594): \[core] Update exec-maven-plugin and align it in all project
