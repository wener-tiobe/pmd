--- conflicted
+++ resolved
@@ -37,14 +37,11 @@
     * [#4189](https://github.com/pmd/pmd/issues/4189): \[java] AbstractClassWithoutAnyMethod should consider lombok's @<!-- -->AllArgsConstructor
     * [#4200](https://github.com/pmd/pmd/issues/4200): \[java] ClassWithOnlyPrivateConstructorsShouldBeFinal should consider lombok's @<!-- -->Value
 * java-errorprone
-<<<<<<< HEAD
+    * [#4172](https://github.com/pmd/pmd/issues/4172): \[java] InvalidLogMessageFormat false positive on externally formatted strings
     * [#4174](https://github.com/pmd/pmd/issues/4174): \[java] MissingStaticMethodInNonInstantiatableClass does not consider nested builder class
     * [#4185](https://github.com/pmd/pmd/issues/4185): \[java] InvalidLogMessageFormat rule produces a NPE
 * java-performance
     * [#4183](https://github.com/pmd/pmd/issues/4183): \[java] AvoidArrayLoops regression: from false negative to false positive with final variables
-=======
-    * [#4172](https://github.com/pmd/pmd/issues/4172): \[java] InvalidLogMessageFormat false positive on externally formatted strings
->>>>>>> 69ccb693
 
 ### API Changes
 
