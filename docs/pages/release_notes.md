---
title: PMD Release Notes
permalink: pmd_release_notes.html
keywords: changelog, release notes
---

{% if is_release_notes_processor %}
{% capture baseurl %}https://docs.pmd-code.org/pmd-doc-{{ site.pmd.version }}/{% endcapture %}
{% else %}
{% assign baseurl = "" %}
{% endif %}

## {{ site.pmd.date }} - {{ site.pmd.version }}

We're excited to bring you the next major version of PMD!

Since this is a big release, we provide here only a concise version of the release notes. We prepared a separate
page with the full [Detailed Release Notes for PMD 7.0.0]({{ baseurl }}pmd_release_notes_pmd7.html).

<div style="border: 1px solid; border-radius: .25rem; padding: .75rem 1.25rem;" role="alert">
<strong>ℹ️ Release Candidates</strong>
<p>PMD 7.0.0 is finally almost ready. In order to gather feedback, we are going to ship a couple of release candidates.
These are officially available on GitHub and Maven Central and can be used as usual (e.g. as a dependency).
We encourage you to try out the new features, but keep in mind that we may introduce API breaking changes between
the release candidates. It should be stable enough if you don't use custom rules.</p>

<p>We have still some tasks planned for the next release candidates.
You can see the progress in <a href="https://github.com/pmd/pmd/issues/3898">PMD 7 Tracking Issue #3898</a>.</p>

<p>If you find any problem or difficulty while updating from PMD 6, please provide feedback via our
<a href="https://github.com/pmd/pmd/issues/new/choose">issue tracker</a>. That way we can improve the experience
for all.</p>
</div>

{% tocmaker is_release_notes_processor %}

### Changes since 7.0.0-rc4

This section lists the most important changes from the last release candidate.
The remaining section describes the complete release notes for 7.0.0.

#### New and Noteworthy

#### Rule Changes

**New Rules**

* {% rule java/codestyle/UseExplicitTypes %} reports usages of `var` keyword, which was introduced with Java 10.

#### Fixed issues

* java-codestyle
<<<<<<< HEAD
  * [#4578](https://github.com/pmd/pmd/issues/4578): \[java] CommentDefaultAccessModifier comment needs to be before annotation if present
=======
  * [#2847](https://github.com/pmd/pmd/issues/2847): \[java] New Rule: Use Explicit Types
>>>>>>> 8aeb45d9

#### API Changes

#### External Contributions

### 🚀 Major Features and Enhancements

#### New official logo

The new official logo of PMD:

![New PMD Logo]({{ baseurl }}images/logo/pmd-logo-300px.png)

#### Revamped Java module

* Java grammar substantially refactored - more correct regarding the Java Language Specification (JLS)
* Built-in rules have been upgraded for the changed AST
* Rewritten type resolution framework and symbol table correctly implements the JLS
* AST exposes more semantic information (method calls, field accesses)

For more information, see the [Detailed Release Notes for PMD 7]({{ baseurl }}pmd_release_notes_pmd7.html#revamped-java).

Contributors: [Clément Fournier](https://github.com/oowekyala) (@oowekyala),
[Andreas Dangel](https://github.com/adangel) (@adangel),
[Juan Martín Sotuyo Dodero](https://github.com/jsotuyod) (@jsotuyod)

#### Revamped Command Line Interface

* unified and consistent Command Line Interface for both Linux/Unix and Windows across our different utilities
* single script `pmd` (`pmd.bat` for Windows) to launch the different utilities:
    * `pmd check` to run PMD rules and analyze a project
    * `pmd cpd` to run CPD (copy paste detector)
    * `pmd designer` to run the PMD Rule Designer
* progress bar support for `pmd check`
* shell completion

![Demo]({{ baseurl }}images/userdocs/pmd-demo.gif)

For more information, see the [Detailed Release Notes for PMD 7]({{ baseurl }}pmd_release_notes_pmd7.html).

Contributors: [Juan Martín Sotuyo Dodero](https://github.com/jsotuyod) (@jsotuyod)

#### Full Antlr support

* [Antlr](https://www.antlr.org/) based grammars can now be used to build full-fledged PMD rules.
* Previously, Antlr grammar could only be used for CPD
* New supported languages: Swift and Kotlin

For more information, see the [Detailed Release Notes for PMD 7]({{ baseurl }}pmd_release_notes_pmd7.html).

Contributors: [Lucas Soncini](https://github.com/lsoncini) (@lsoncini),
[Matías Fraga](https://github.com/matifraga) (@matifraga),
[Tomás De Lucca](https://github.com/tomidelucca) (@tomidelucca)

#### Updated PMD Designer

This PMD release ships a new version of the pmd-designer.
For the changes, see [PMD Designer Changelog](https://github.com/pmd/pmd-designer/releases/tag/7.0.0-rc1).

#### New CPD report format cpdhtml-v2.xslt

Thanks to @mohan-chinnappan-n a new CPD report format has been added which features a data table.
It uses an XSLT stylesheet to convert CPD's XML format into HTML.

See [the example report]({{ baseurl }}report-examples/cpdhtml-v2.html).

### 🎉 Language Related Changes

Note that this is just a concise listing of the highlight.
For more information on the languages, see the [Detailed Release Notes for PMD 7]({{ baseurl }}pmd_release_notes_pmd7.html).

#### New: Swift support

* use PMD to analyze Swift code with PMD rules
* initially 4 built-in rules

Contributors: [Lucas Soncini](https://github.com/lsoncini) (@lsoncini),
[Matías Fraga](https://github.com/matifraga) (@matifraga),
[Tomás De Lucca](https://github.com/tomidelucca) (@tomidelucca)

#### New: Kotlin support (experimental)

* use PMD to analyze Kotlin code with PMD rules
* Support for Kotlin 1.8 grammar
* initially 2 built-in rules

#### New: CPD support for TypeScript

Thanks to a contribution, CPD now supports the TypeScript language. It is shipped
with the rest of the JavaScript support in the module `pmd-javascript`.

Contributors: [Paul Guyot](https://github.com/pguyot) (@pguyot)

#### New: CPD support for Julia

Thanks to a contribution, CPD now supports the Julia language. It is shipped
in the new module `pmd-julia`.

Contributors: [Wener](https://github.com/wener-tiobe) (@wener-tiobe)

#### New: CPD support for Coco

Thanks to a contribution, CPD now supports Coco, a modern programming language
designed specifically for building event-driven software. It is shipped in the new
module `pmd-coco`.

Contributors: [Wener](https://github.com/wener-tiobe) (@wener-tiobe)

#### New: Java 21 Support

This release of PMD brings support for Java 21. There are the following new standard language features,
that are supported now:

* [JEP 440: Record Patterns](https://openjdk.org/jeps/440)
* [JEP 441: Pattern Matching for switch](https://openjdk.org/jeps/441)

PMD also supports the following preview language features:

* [JEP 430: String Templates (Preview)](https://openjdk.org/jeps/430)
* [JEP 443: Unnamed Patterns and Variables (Preview)](https://openjdk.org/jeps/443)
* [JEP 445: Unnamed Classes and Instance Main Methods (Preview)](https://openjdk.org/jeps/445)

In order to analyze a project with PMD that uses these language features,
you'll need to enable it via the environment variable `PMD_JAVA_OPTS` and select the new language
version `21-preview`:

    export PMD_JAVA_OPTS=--enable-preview
    pmd check --use-version java-21-preview ...

Note: Support for Java 19 preview language features have been removed. The version "19-preview" is no longer available.

#### Changed: JavaScript support

* latest version supports ES6 and also some new constructs (see [Rhino](https://github.com/mozilla/rhino)])
* comments are retained

#### Changed: Language versions

* more predefined language versions for each supported language
* can be used to limit rule execution for specific versions only with `minimumLanguageVersion` and
  `maximumLanguageVersion` attributes.

#### Changed: CPP can now ignore identifiers in sequences (CPD)

* new command line option for CPD: `--ignore-sequences`.
* This option is used for CPP only: with the already existing option `--ignore-literal-sequences`, only
  literals were ignored. The new option additional ignores identifiers as well in sequences.
* See [PR #4470](https://github.com/pmd/pmd/pull/4470) for details.

#### Changed: Apex Jorje Updated

With the new version of Apex Jorje, the new language constructs like User Mode Database Operations
can be parsed now. PMD should now be able to parse Apex code up to version 59.0 (Winter '23).

#### Changed: Rule properties

* The old deprecated classes like `IntProperty` and `StringProperty` have been removed. Please use
  {% jdoc core::properties.PropertyFactory %} to create properties.
* All properties which accept multiple values now use a comma (`,`) as a delimiter. The previous default was a
  pipe character (`|`). The delimiter is not configurable anymore. If needed, the comma can be escaped
  with a backslash.
* The `min` and `max` attributes in property definitions in the XML are now optional and can appear separately
  or be omitted.

### 🌟 New and changed rules

#### New Rules

**Apex**
* {% rule apex/design/UnusedMethod %} finds unused methods in your code.

**Java**
* {% rule java/codestyle/UnnecessaryBoxing %} reports boxing and unboxing conversions that may be made implicit.
* {% rule java/codestyle/UseExplicitTypes %} reports usages of `var` keyword, which was introduced with Java 10.

**Kotlin**
* {% rule kotlin/bestpractices/FunctionNameTooShort %}
* {% rule kotlin/errorprone/OverrideBothEqualsAndHashcode %}

**Swift**
* {% rule swift/bestpractices/ProhibitedInterfaceBuilder %}
* {% rule swift/bestpractices/UnavailableFunction %}
* {% rule swift/errorprone/ForceCast %}
* {% rule swift/errorprone/ForceTry %}

#### Changed Rules

**General changes**

* All statistical rules (like ExcessiveClassLength, ExcessiveParameterList) have been simplified and unified.
  The properties `topscore` and `sigma` have been removed. The property `minimum` is still there, however the type is not
  a decimal number anymore but has been changed to an integer. This affects rules in the languages Apex, Java, PLSQL
  and Velocity Template Language (vm):
    * Apex: {% rule apex/design/ExcessiveClassLength %}, {% rule apex/design/ExcessiveParameterList %},
      {% rule apex/design/ExcessivePublicCount %}, {% rule apex/design/NcssConstructorCount %},
      {% rule apex/design/NcssMethodCount %}, {% rule apex/design/NcssTypeCount %}
    * Java: {% rule java/design/ExcessiveImports %}, {% rule java/design/ExcessiveParameterList %},
      {% rule java/design/ExcessivePublicCount %}, {% rule java/design/SwitchDensity %}
    * PLSQL: {% rule plsql/design/ExcessiveMethodLength %}, {% rule plsql/design/ExcessiveObjectLength %},
      {% rule plsql/design/ExcessivePackageBodyLength %}, {% rule plsql/design/ExcessivePackageSpecificationLength %},
      {% rule plsql/design/ExcessiveParameterList %}, {% rule plsql/design/ExcessiveTypeLength %},
      {% rule plsql/design/NcssMethodCount %}, {% rule plsql/design/NcssObjectCount %},
      {% rule plsql/design/NPathComplexity %}
    * VM: {% rule vm/design/ExcessiveTemplateLength %}

* The general property `violationSuppressXPath` which is available for all rules to
  [suppress warnings]({{ baseurl }}pmd_userdocs_suppressing_warnings.html) now uses XPath version 3.1 by default.
  This version of the XPath language is mostly identical to XPath 2.0. In PMD 6, XPath 1.0 has been used.
  If you upgrade from PMD 6, you need to verify your `violationSuppressXPath` properties.

**Apex General changes**

* The properties `cc_categories`, `cc_remediation_points_multiplier`, `cc_block_highlighting` have been removed
  from all rules. These properties have been deprecated since PMD 6.13.0.
  See [issue #1648](https://github.com/pmd/pmd/issues/1648) for more details.

**Java General changes**

* Violations reported on methods or classes previously reported the line range of the entire method
  or class. With PMD 7.0.0, the reported location is now just the identifier of the method or class.
  This affects various rules, e.g. {% rule java/design/CognitiveComplexity %}.

  The report location is controlled by the overrides of the method {% jdoc core::lang.ast.Node#getReportLocation() %}
  in different node types.

  See [issue #4439](https://github.com/pmd/pmd/issues/4439) and [issue #730](https://github.com/pmd/pmd/issues/730)
  for more details.

**Java Best Practices**

* {% rule java/bestpractices/ArrayIsStoredDirectly %}: Violations are now reported on the assignment and not
  anymore on the formal parameter. The reported line numbers will probably move.
* {% rule java/bestpractices/AvoidReassigningLoopVariables %}: This rule might not report anymore all
  reassignments of the control variable in for-loops when the property `forReassign` is set to `skip`.
  See [issue #4500](https://github.com/pmd/pmd/issues/4500) for more details.
* {% rule java/bestpractices/LooseCoupling %}: The rule has a new property to allow some types to be coupled
  to (`allowedTypes`).
* {% rule java/bestpractices/UnusedLocalVariable %}: This rule has some important false-negatives fixed
  and finds many more cases now. For details see issues [#2130](https://github.com/pmd/pmd/issues/2130),
  [#4516](https://github.com/pmd/pmd/issues/4516), and [#4517](https://github.com/pmd/pmd/issues/4517).

**Java Codestyle**

* {% rule java/codestyle/MethodNamingConventions %}: The property `checkNativeMethods` has been removed. The
  property was deprecated since PMD 6.3.0. Use the property `nativePattern` to control whether native methods
  should be considered or not.
* {% rule java/codestyle/ShortVariable %}: This rule now also reports short enum constant names.
* {% rule java/codestyle/UseDiamondOperator %}: The property `java7Compatibility` has been removed. The rule now
  handles Java 7 properly without a property.
* {% rule java/codestyle/UnnecessaryFullyQualifiedName %}: The rule has two new properties,
  to selectively disable reporting on static field and method qualifiers. The rule also has been improved
  to be more precise.
* {% rule java/codestyle/UselessParentheses %}: The rule has two new properties which control how strict
  the rule should be applied. With `ignoreClarifying` (default: true) parentheses that are strictly speaking
  not necessary are allowed, if they separate expressions of different precedence.
  The other property `ignoreBalancing` (default: true) is similar, in that it allows parentheses that help
  reading and understanding the expressions.

**Java Design**

* {% rule java/design/CyclomaticComplexity %}: The property `reportLevel` has been removed. The property was
  deprecated since PMD 6.0.0. The report level can now be configured separated for classes and methods using
  `classReportLevel` and `methodReportLevel` instead.
* {% rule java/design/ImmutableField %}: The property `ignoredAnnotations` has been removed. The property was
  deprecated since PMD 6.52.0.
* {% rule java/design/LawOfDemeter %}: The rule has a new property `trustRadius`. This defines the maximum degree
  of trusted data. The default of 1 is the most restrictive.
* {% rule java/design/NPathComplexity %}: The property `minimum` has been removed. It was deprecated since PMD 6.0.0.
  Use the property `reportLevel` instead.
* {% rule java/design/SingularField %}: The properties `checkInnerClasses` and `disallowNotAssignment` have been removed.
  The rule is now more precise and will check these cases properly.
* {% rule java/design/UseUtilityClass %}: The property `ignoredAnnotations` has been removed.

**Java Documentation**

* {% rule java/documentation/CommentContent %}: The properties `caseSensitive` and `disallowedTerms` are removed. The
  new property `forbiddenRegex` can be used now to define the disallowed terms with a single regular
  expression.
* {% rule java/documentation/CommentRequired %}:
    * Overridden methods are now detected even without the `@Override`
      annotation. This is relevant for the property `methodWithOverrideCommentRequirement`.
      See also [pull request #3757](https://github.com/pmd/pmd/pull/3757).
    * Elements in annotation types are now detected as well. This might lead to an increased number of violations
      for missing public method comments.
* {% rule java/documentation/CommentSize %}: When determining the line-length of a comment, the leading comment
  prefix markers (e.g. `*` or `//`) are ignored and don't add up to the line-length.
  See also [pull request #4369](https://github.com/pmd/pmd/pull/4369).

**Java Error Prone**

* {% rule java/errorprone/AvoidDuplicateLiterals %}: The property `exceptionfile` has been removed. The property was
  deprecated since PMD 6.10.0. Use the property `exceptionList` instead.
* {% rule java/errorprone/DontImportSun %}: `sun.misc.Signal` is not special-cased anymore.
* {% rule java/errorprone/EmptyCatchBlock %}: `CloneNotSupportedException` and `InterruptedException` are not
  special-cased anymore. Rename the exception parameter to `ignored` to ignore them.
* {% rule java/errorprone/ImplicitSwitchFallThrough %}: Violations are now reported on the case statements
  rather than on the switch statements. This is more accurate but might result in more violations now.

#### Removed Rules

Many rules, that were previously deprecated have been finally removed.
See [Detailed Release Notes for PMD 7]({{ baseurl }}pmd_release_notes_pmd7.html) for the complete list.

### 🚨 API

The API of PMD has been growing over the years and needed some cleanup. The goal is, to
have a clear separation between a well-defined API and the implementation, which is internal.
This should help us in future development.

Also, there are some improvement and changes in different areas. For the detailed description
of the changes listed here, see [Detailed Release Notes for PMD 7]({{ baseurl }}pmd_release_notes_pmd7.html).

* Miscellaneous smaller changes and cleanups
* XPath 3.1 support for XPath-based rules
* Node stream API for AST traversal
* Metrics framework
* Testing framework
* Language Lifecycle and Language Properties
* Rule Properties
* New Programmatic API for CPD

### 💥 Compatibility and migration notes

A detailed documentation of required changes are available in the
[Migration Guide for PMD 7]({{ baseurl }}pmd_userdocs_migrating_to_pmd7.html).

See also [Detailed Release Notes for PMD 7]({{ baseurl }}pmd_release_notes_pmd7.html).

### 🐛 Fixed Issues

* miscellaneous
    * [#881](https://github.com/pmd/pmd/issues/881):   \[all] Breaking API changes for 7.0.0
    * [#896](https://github.com/pmd/pmd/issues/896):   \[all] Use slf4j
    * [#1431](https://github.com/pmd/pmd/pull/1431):   \[ui] Remove old GUI applications (designerold, bgastviewer)
    * [#1451](https://github.com/pmd/pmd/issues/1451): \[core] RulesetFactoryCompatibility stores the whole ruleset file in memory as a string
    * [#2496](https://github.com/pmd/pmd/issues/2496): Update PMD 7 Logo on landing page
    * [#2497](https://github.com/pmd/pmd/issues/2497): PMD 7 Logo page
    * [#2498](https://github.com/pmd/pmd/issues/2498): Update PMD 7 Logo in documentation
    * [#3797](https://github.com/pmd/pmd/issues/3797): \[all] Use JUnit5
    * [#4462](https://github.com/pmd/pmd/issues/4462): Provide Software Bill of Materials (SBOM)
    * [#4460](https://github.com/pmd/pmd/pull/4460):   Fix assembly-plugin warnings
    * [#4582](https://github.com/pmd/pmd/issues/4582): \[dist] Download link broken
    * [#4691](https://github.com/pmd/pmd/issues/4691): \[CVEs] Critical and High CEVs reported on PMD and PMD dependencies
* ant
    * [#4080](https://github.com/pmd/pmd/issues/4080): \[ant] Split off Ant integration into a new submodule
* core
    * [#880](https://github.com/pmd/pmd/issues/880):   \[core] Make visitors generic
    * [#1204](https://github.com/pmd/pmd/issues/1204): \[core] Allow numeric properties in XML to be within an unbounded range
    * [#1622](https://github.com/pmd/pmd/pull/1622):   \[core] NodeStream API
    * [#1687](https://github.com/pmd/pmd/issues/1687): \[core] Deprecate and Remove XPath 1.0 support
    * [#1785](https://github.com/pmd/pmd/issues/1785): \[core] Allow abstract node types to be valid rulechain visits
    * [#1825](https://github.com/pmd/pmd/pull/1825):   \[core] Support NoAttribute for XPath
    * [#2038](https://github.com/pmd/pmd/issues/2038): \[core] Remove DCD
    * [#2218](https://github.com/pmd/pmd/issues/2218): \[core] `isFindBoundary` should not be an attribute
    * [#2234](https://github.com/pmd/pmd/issues/2234): \[core] Consolidate PMD CLI into a single command
    * [#2239](https://github.com/pmd/pmd/issues/2239): \[core] Merging Javacc build scripts
    * [#2500](https://github.com/pmd/pmd/issues/2500): \[core] Clarify API for ANTLR based languages
    * [#2518](https://github.com/pmd/pmd/issues/2518): \[core] Language properties
    * [#2602](https://github.com/pmd/pmd/issues/2602): \[core] Remove ParserOptions
    * [#2614](https://github.com/pmd/pmd/pull/2614):   \[core] Upgrade Saxon, add XPath 3.1, remove Jaxen
    * [#2696](https://github.com/pmd/pmd/pull/2696):   \[core] Remove DFA
    * [#2821](https://github.com/pmd/pmd/issues/2821): \[core] Rule processing error filenames are missing paths
    * [#2873](https://github.com/pmd/pmd/issues/2873): \[core] Utility classes in pmd 7
    * [#2885](https://github.com/pmd/pmd/issues/2885): \[core] Error recovery mode
    * [#3203](https://github.com/pmd/pmd/issues/3203): \[core] Replace RuleViolationFactory implementations with ViolationDecorator
    * [#3692](https://github.com/pmd/pmd/pull/3692):   \[core] Analysis listeners
    * [#3782](https://github.com/pmd/pmd/issues/3782): \[core] Language lifecycle
    * [#3815](https://github.com/pmd/pmd/issues/3815): \[core] Update Saxon HE to 10.7
    * [#3893](https://github.com/pmd/pmd/pull/3893):   \[core] Text documents
    * [#3902](https://github.com/pmd/pmd/issues/3902): \[core] Violation decorators
    * [#3918](https://github.com/pmd/pmd/issues/3918): \[core] Make LanguageRegistry non static
    * [#3919](https://github.com/pmd/pmd/issues/3919): \[core] Merge CPD and PMD language
    * [#3922](https://github.com/pmd/pmd/pull/3922):   \[core] Better error reporting for the ruleset parser
    * [#4035](https://github.com/pmd/pmd/issues/4035): \[core] ConcurrentModificationException in DefaultRuleViolationFactory
    * [#4120](https://github.com/pmd/pmd/issues/4120): \[core] Explicitly name all language versions
    * [#4204](https://github.com/pmd/pmd/issues/4204): \[core] Provide a CpdAnalysis class as a programmatic entry point into CPD
    * [#4301](https://github.com/pmd/pmd/issues/4301): \[core] Remove deprecated property concrete classes
    * [#4302](https://github.com/pmd/pmd/issues/4302): \[core] Migrate Property Framework API to Java 8
    * [#4323](https://github.com/pmd/pmd/issues/4323): \[core] Refactor CPD integration
    * [#4353](https://github.com/pmd/pmd/pull/4353):   \[core] Micro optimizations for Node API
    * [#4365](https://github.com/pmd/pmd/pull/4365):   \[core] Improve benchmarking
    * [#4397](https://github.com/pmd/pmd/pull/4397):   \[core] Refactor CPD
    * [#4420](https://github.com/pmd/pmd/pull/4420):   \[core] Remove PMD.EOL
    * [#4425](https://github.com/pmd/pmd/pull/4425):   \[core] Replace TextFile::pathId
    * [#4454](https://github.com/pmd/pmd/issues/4454): \[core] "Unknown option: '-min'" but is referenced in documentation
    * [#4611](https://github.com/pmd/pmd/pull/4611):   \[core] Fix loading language properties from env vars
    * [#4621](https://github.com/pmd/pmd/issues/4621): \[core] Make `ClasspathClassLoader::getResource` child first
* cli
    * [#2234](https://github.com/pmd/pmd/issues/2234): \[core] Consolidate PMD CLI into a single command
    * [#3828](https://github.com/pmd/pmd/issues/3828): \[core] Progress reporting
    * [#4079](https://github.com/pmd/pmd/issues/4079): \[cli] Split off CLI implementation into a pmd-cli submodule
    * [#4423](https://github.com/pmd/pmd/pull/4423):   \[cli] Fix NPE when only `--file-list` is specified
    * [#4482](https://github.com/pmd/pmd/issues/4482): \[cli] pmd.bat can only be executed once
    * [#4484](https://github.com/pmd/pmd/issues/4484): \[cli] ast-dump with no properties produce an NPE
* doc
    * [#2501](https://github.com/pmd/pmd/issues/2501): \[doc] Verify ANTLR Documentation
    * [#4294](https://github.com/pmd/pmd/issues/4294): \[doc] Migration Guide for upgrading PMD 6 ➡️ 7
    * [#4303](https://github.com/pmd/pmd/issues/4303): \[doc] Document new property framework
    * [#4438](https://github.com/pmd/pmd/issues/4438): \[doc] Documentation links in VS Code are outdated
    * [#4521](https://github.com/pmd/pmd/issues/4521): \[doc] Website is not mobile friendly
* testing
    * [#2435](https://github.com/pmd/pmd/issues/2435): \[test] Remove duplicated Dummy language module
    * [#4234](https://github.com/pmd/pmd/issues/4234): \[test] Tests that change the logging level do not work

Language specific fixes:

* apex
    * [#1937](https://github.com/pmd/pmd/issues/1937): \[apex] Apex should only have a single RootNode
    * [#1648](https://github.com/pmd/pmd/issues/1648): \[apex,vf] Remove CodeClimate dependency
    * [#1750](https://github.com/pmd/pmd/pull/1750):   \[apex] Remove apex statistical rules
    * [#2836](https://github.com/pmd/pmd/pull/2836):   \[apex] Remove Apex ProjectMirror
    * [#3973](https://github.com/pmd/pmd/issues/3973): \[apex] Update parser to support new 'as user' keywords (User Mode for Database Operations)
    * [#4427](https://github.com/pmd/pmd/issues/4427): \[apex] ApexBadCrypto test failing to detect inline code
    * [#4453](https://github.com/pmd/pmd/issues/4453): \[apex] \[7.0-rc1] Exception while initializing Apexlink (Index 34812 out of bounds for length 34812)
* apex-design
    * [#2667](https://github.com/pmd/pmd/issues/2667): \[apex] Integrate nawforce/ApexLink to build robust Unused rule
    * [#4509](https://github.com/pmd/pmd/issues/4509): \[apex] ExcessivePublicCount doesn't consider inner classes correctly
    * [#4596](https://github.com/pmd/pmd/issues/4596): \[apex] ExcessivePublicCount ignores properties
* apex-security
    * [#4646](https://github.com/pmd/pmd/issues/4646): \[apex] ApexSOQLInjection does not recognise SObjectType or SObjectField as safe variable types
* java
    * [#520](https://github.com/pmd/pmd/issues/520):   \[java] Allow `@SuppressWarnings` with constants instead of literals
    * [#864](https://github.com/pmd/pmd/issues/864):   \[java] Similar/duplicated implementations for determining FQCN
    * [#905](https://github.com/pmd/pmd/issues/905):   \[java] Add new node for anonymous class declaration
    * [#910](https://github.com/pmd/pmd/issues/910):   \[java] AST inconsistency between primitive and reference type arrays
    * [#997](https://github.com/pmd/pmd/issues/997):   \[java] Java8 parsing corner case with annotated array types
    * [#998](https://github.com/pmd/pmd/issues/998):   \[java] AST inconsistencies around FormalParameter
    * [#1019](https://github.com/pmd/pmd/issues/1019): \[java] Breaking Java Grammar changes for PMD 7.0.0
    * [#1124](https://github.com/pmd/pmd/issues/1124): \[java] ImmutableList implementation in the qname codebase
    * [#1128](https://github.com/pmd/pmd/issues/1128): \[java] Improve ASTLocalVariableDeclaration
    * [#1150](https://github.com/pmd/pmd/issues/1150): \[java] ClassOrInterfaceType AST improvements
    * [#1207](https://github.com/pmd/pmd/issues/1207): \[java] Resolve explicit types using FQCNs, without hitting the classloader
    * [#1367](https://github.com/pmd/pmd/issues/1367): \[java] Parsing error on annotated inner class
    * [#1661](https://github.com/pmd/pmd/issues/1661): \[java] About operator nodes
    * [#2366](https://github.com/pmd/pmd/pull/2366):   \[java] Remove qualified names
    * [#2819](https://github.com/pmd/pmd/issues/2819): \[java] GLB bugs in pmd 7
    * [#3642](https://github.com/pmd/pmd/issues/3642): \[java] Parse error on rare extra dimensions on method return type on annotation methods
    * [#3763](https://github.com/pmd/pmd/issues/3763): \[java] Ambiguous reference error in valid code
    * [#3749](https://github.com/pmd/pmd/issues/3749): \[java] Improve `isOverridden` in ASTMethodDeclaration
    * [#3750](https://github.com/pmd/pmd/issues/3750): \[java] Make symbol table support instanceof pattern bindings
    * [#3752](https://github.com/pmd/pmd/issues/3752): \[java] Expose annotations in symbol API
    * [#4237](https://github.com/pmd/pmd/pull/4237):   \[java] Cleanup handling of Java comments
    * [#4317](https://github.com/pmd/pmd/issues/4317): \[java] Some AST nodes should not be TypeNodes
    * [#4359](https://github.com/pmd/pmd/issues/4359): \[java] Type resolution fails with NPE when the scope is not a type declaration
    * [#4367](https://github.com/pmd/pmd/issues/4367): \[java] Move testrule TypeResTest into internal
    * [#4383](https://github.com/pmd/pmd/issues/4383): \[java] IllegalStateException: Object is not an array type!
    * [#4401](https://github.com/pmd/pmd/issues/4401): \[java] PMD 7 fails to build under Java 19
    * [#4405](https://github.com/pmd/pmd/issues/4405): \[java] Processing error with ArrayIndexOutOfBoundsException
    * [#4583](https://github.com/pmd/pmd/issues/4583): \[java] Support JDK 21 (LTS)
* java-bestpractices
    * [#342](https://github.com/pmd/pmd/issues/342):   \[java] AccessorMethodGeneration: Name clash with another public field not properly handled
    * [#755](https://github.com/pmd/pmd/issues/755):   \[java] AccessorClassGeneration false positive for private constructors
    * [#770](https://github.com/pmd/pmd/issues/770):   \[java] UnusedPrivateMethod yields false positive for counter-variant arguments
    * [#807](https://github.com/pmd/pmd/issues/807):   \[java] AccessorMethodGeneration false positive with overloads
    * [#833](https://github.com/pmd/pmd/issues/833):   \[java] ForLoopCanBeForeach should consider iterating on this
    * [#1189](https://github.com/pmd/pmd/issues/1189): \[java] UnusedPrivateMethod false positive from inner class via external class
    * [#1205](https://github.com/pmd/pmd/issues/1205): \[java] Improve ConstantsInInterface message to mention alternatives
    * [#1212](https://github.com/pmd/pmd/issues/1212): \[java] Don't raise JUnitTestContainsTooManyAsserts on JUnit 5's assertAll
    * [#1422](https://github.com/pmd/pmd/issues/1422): \[java] JUnitTestsShouldIncludeAssert false positive with inherited @<!-- -->Rule field
    * [#1455](https://github.com/pmd/pmd/issues/1455): \[java] JUnitTestsShouldIncludeAssert: False positives for assert methods named "check" and "verify"
    * [#1563](https://github.com/pmd/pmd/issues/1563): \[java] ForLoopCanBeForeach false positive with method call using index variable
    * [#1565](https://github.com/pmd/pmd/issues/1565): \[java] JUnitAssertionsShouldIncludeMessage false positive with AssertJ
    * [#1747](https://github.com/pmd/pmd/issues/1747): \[java] PreserveStackTrace false-positive
    * [#1969](https://github.com/pmd/pmd/issues/1969): \[java] MissingOverride false-positive triggered by package-private method overwritten in another package by extending class
    * [#1998](https://github.com/pmd/pmd/issues/1998): \[java] AccessorClassGeneration false-negative: subclass calls private constructor
    * [#2130](https://github.com/pmd/pmd/issues/2130): \[java] UnusedLocalVariable: false-negative with array
    * [#2147](https://github.com/pmd/pmd/issues/2147): \[java] JUnitTestsShouldIncludeAssert - false positives with lambdas and static methods
    * [#2464](https://github.com/pmd/pmd/issues/2464): \[java] LooseCoupling must ignore class literals: ArrayList.class
    * [#2542](https://github.com/pmd/pmd/issues/2542): \[java] UseCollectionIsEmpty can not detect the case `foo.bar().size()`
    * [#2650](https://github.com/pmd/pmd/issues/2650): \[java] UseTryWithResources false positive when AutoCloseable helper used
    * [#2796](https://github.com/pmd/pmd/issues/2796): \[java] UnusedAssignment false positive with call chains
    * [#2797](https://github.com/pmd/pmd/issues/2797): \[java] MissingOverride long-standing issues
    * [#2806](https://github.com/pmd/pmd/issues/2806): \[java] SwitchStmtsShouldHaveDefault false-positive with Java 14 switch non-fallthrough branches
    * [#2822](https://github.com/pmd/pmd/issues/2822): \[java] LooseCoupling rule: Extend to cover user defined implementations and interfaces
    * [#2843](https://github.com/pmd/pmd/pull/2843):   \[java] Fix UnusedAssignment FP with field accesses
    * [#2882](https://github.com/pmd/pmd/issues/2882): \[java] UseTryWithResources - false negative for explicit close
    * [#2883](https://github.com/pmd/pmd/issues/2883): \[java] JUnitAssertionsShouldIncludeMessage false positive with method call
    * [#2890](https://github.com/pmd/pmd/issues/2890): \[java] UnusedPrivateMethod false positive with generics
    * [#2946](https://github.com/pmd/pmd/issues/2946): \[java] SwitchStmtsShouldHaveDefault false positive on enum inside enums
    * [#3672](https://github.com/pmd/pmd/pull/3672):   \[java] LooseCoupling - fix false positive with generics
    * [#3675](https://github.com/pmd/pmd/pull/3675):   \[java] MissingOverride - fix false positive with mixing type vars
    * [#3858](https://github.com/pmd/pmd/issues/3858): \[java] UseCollectionIsEmpty should infer local variable type from method invocation
    * [#4433](https://github.com/pmd/pmd/issues/4433): \[java] \[7.0-rc1] ReplaceHashtableWithMap on java.util.Properties
    * [#4492](https://github.com/pmd/pmd/issues/4492): \[java] GuardLogStatement gives false positive when argument is a Java method reference
    * [#4503](https://github.com/pmd/pmd/issues/4503): \[java] JUnitTestsShouldIncludeAssert: false negative with TestNG
    * [#4516](https://github.com/pmd/pmd/issues/4516): \[java] UnusedLocalVariable: false-negative with try-with-resources
    * [#4517](https://github.com/pmd/pmd/issues/4517): \[java] UnusedLocalVariable: false-negative with compound assignments
    * [#4518](https://github.com/pmd/pmd/issues/4518): \[java] UnusedLocalVariable: false-positive with multiple for-loop indices
    * [#4634](https://github.com/pmd/pmd/issues/4634): \[java] JUnit4TestShouldUseTestAnnotation false positive with TestNG
* java-codestyle
    * [#1208](https://github.com/pmd/pmd/issues/1208): \[java] PrematureDeclaration rule false-positive on variable declared to measure time
    * [#1429](https://github.com/pmd/pmd/issues/1429): \[java] PrematureDeclaration as result of method call (false positive)
    * [#1480](https://github.com/pmd/pmd/issues/1480): \[java] IdenticalCatchBranches false positive with return expressions
    * [#1673](https://github.com/pmd/pmd/issues/1673): \[java] UselessParentheses false positive with conditional operator
    * [#1790](https://github.com/pmd/pmd/issues/1790): \[java] UnnecessaryFullyQualifiedName false positive with enum constant
    * [#1918](https://github.com/pmd/pmd/issues/1918): \[java] UselessParentheses false positive with boolean operators
    * [#2134](https://github.com/pmd/pmd/issues/2134): \[java] PreserveStackTrace not handling `Throwable.addSuppressed(...)`
    * [#2299](https://github.com/pmd/pmd/issues/2299): \[java] UnnecessaryFullyQualifiedName false positive with similar package name
    * [#2391](https://github.com/pmd/pmd/issues/2391): \[java] UseDiamondOperator FP when expected type and constructed type have a different parameterization
    * [#2528](https://github.com/pmd/pmd/issues/2528): \[java] MethodNamingConventions - JUnit 5 method naming not support ParameterizedTest
    * [#2739](https://github.com/pmd/pmd/issues/2739): \[java] UselessParentheses false positive for string concatenation
    * [#2748](https://github.com/pmd/pmd/issues/2748): \[java] UnnecessaryCast false positive with unchecked cast
    * [#2847](https://github.com/pmd/pmd/issues/2847): \[java] New Rule: Use Explicit Types
    * [#2973](https://github.com/pmd/pmd/issues/2973): \[java] New rule: UnnecessaryBoxing
    * [#3195](https://github.com/pmd/pmd/pull/3195):   \[java] Improve rule UnnecessaryReturn to detect more cases
    * [#3218](https://github.com/pmd/pmd/pull/3218):   \[java] Generalize UnnecessaryCast to flag all unnecessary casts
    * [#3221](https://github.com/pmd/pmd/issues/3221): \[java] PrematureDeclaration false positive for unused variables
    * [#3238](https://github.com/pmd/pmd/issues/3238): \[java] Improve ExprContext, fix FNs of UnnecessaryCast
    * [#3500](https://github.com/pmd/pmd/pull/3500):   \[java] UnnecessaryBoxing - check for Integer.valueOf(String) calls
    * [#4268](https://github.com/pmd/pmd/issues/4268): \[java] CommentDefaultAccessModifier: false positive with TestNG annotations
    * [#4273](https://github.com/pmd/pmd/issues/4273): \[java] CommentDefaultAccessModifier ignoredAnnotations should include "org.junit.jupiter.api.extension.RegisterExtension" by default
    * [#4357](https://github.com/pmd/pmd/pull/4357):   \[java] Fix IllegalStateException in UseDiamondOperator rule
    * [#4432](https://github.com/pmd/pmd/issues/4432): \[java] \[7.0-rc1] UnnecessaryImport - Unused static import is being used
    * [#4455](https://github.com/pmd/pmd/issues/4455): \[java] FieldNamingConventions: false positive with lombok's @<!-- -->UtilityClass
    * [#4487](https://github.com/pmd/pmd/issues/4487): \[java] UnnecessaryConstructor: false-positive with @<!-- -->Inject and @<!-- -->Autowired
    * [#4511](https://github.com/pmd/pmd/issues/4511): \[java] LocalVariableCouldBeFinal shouldn't report unused variables
    * [#4512](https://github.com/pmd/pmd/issues/4512): \[java] MethodArgumentCouldBeFinal shouldn't report unused parameters
    * [#4557](https://github.com/pmd/pmd/issues/4557): \[java] UnnecessaryImport FP with static imports of overloaded methods
    * [#4578](https://github.com/pmd/pmd/issues/4578): \[java] CommentDefaultAccessModifier comment needs to be before annotation if present
* java-design
    * [#1014](https://github.com/pmd/pmd/issues/1014): \[java] LawOfDemeter: False positive with lambda expression
    * [#1605](https://github.com/pmd/pmd/issues/1605): \[java] LawOfDemeter: False positive for standard UTF-8 charset name
    * [#2160](https://github.com/pmd/pmd/issues/2160): \[java] Issues with Law of Demeter
    * [#2175](https://github.com/pmd/pmd/issues/2175): \[java] LawOfDemeter: False positive for chained methods with generic method call
    * [#2179](https://github.com/pmd/pmd/issues/2179): \[java] LawOfDemeter: False positive with static property access - should treat class-level property as global object, not dot-accessed property
    * [#2180](https://github.com/pmd/pmd/issues/2180): \[java] LawOfDemeter: False positive with Thread and ThreadLocalRandom
    * [#2182](https://github.com/pmd/pmd/issues/2182): \[java] LawOfDemeter: False positive with package-private access
    * [#2188](https://github.com/pmd/pmd/issues/2188): \[java] LawOfDemeter: False positive with fields assigned to local vars
    * [#2536](https://github.com/pmd/pmd/issues/2536): \[java] ClassWithOnlyPrivateConstructorsShouldBeFinal can't detect inner class
    * [#3668](https://github.com/pmd/pmd/pull/3668):   \[java] ClassWithOnlyPrivateConstructorsShouldBeFinal - fix FP with inner private classes
    * [#3754](https://github.com/pmd/pmd/issues/3754): \[java] SingularField false positive with read in while condition
    * [#3786](https://github.com/pmd/pmd/issues/3786): \[java] SimplifyBooleanReturns should consider operator precedence
    * [#3840](https://github.com/pmd/pmd/issues/3840): \[java] LawOfDemeter disallows method call on locally created object
    * [#4238](https://github.com/pmd/pmd/pull/4238):   \[java] Make LawOfDemeter not use the rulechain
    * [#4254](https://github.com/pmd/pmd/issues/4254): \[java] ImmutableField - false positive with Lombok @<!-- -->Setter
    * [#4434](https://github.com/pmd/pmd/issues/4434): \[java] \[7.0-rc1] ExceptionAsFlowControl when simply propagating
    * [#4456](https://github.com/pmd/pmd/issues/4456): \[java] FinalFieldCouldBeStatic: false positive with lombok's @<!-- -->UtilityClass
    * [#4477](https://github.com/pmd/pmd/issues/4477): \[java] SignatureDeclareThrowsException: false-positive with TestNG annotations
    * [#4490](https://github.com/pmd/pmd/issues/4490): \[java] ImmutableField - false negative with Lombok @<!-- -->Getter
    * [#4549](https://github.com/pmd/pmd/pull/4549):   \[java] Make LawOfDemeter results deterministic
* java-documentation
    * [#4369](https://github.com/pmd/pmd/pull/4369):   \[java] Improve CommentSize
    * [#4416](https://github.com/pmd/pmd/pull/4416):   \[java] Fix reported line number in CommentContentRule
* java-errorprone
    * [#659](https://github.com/pmd/pmd/issues/659):   \[java] MissingBreakInSwitch - last default case does not contain a break
    * [#1005](https://github.com/pmd/pmd/issues/1005): \[java] CloneMethodMustImplementCloneable triggers for interfaces
    * [#1669](https://github.com/pmd/pmd/issues/1669): \[java] NullAssignment - FP with ternay and null as constructor argument
    * [#1899](https://github.com/pmd/pmd/issues/1899): \[java] Recognize @<!-- -->SuppressWanings("fallthrough") for MissingBreakInSwitch
    * [#2320](https://github.com/pmd/pmd/issues/2320): \[java] NullAssignment - FP with ternary and null as method argument
    * [#2532](https://github.com/pmd/pmd/issues/2532): \[java] AvoidDecimalLiteralsInBigDecimalConstructor can not detect the case `new BigDecimal(Expression)`
    * [#2579](https://github.com/pmd/pmd/issues/2579): \[java] MissingBreakInSwitch detects the lack of break in the last case
    * [#2880](https://github.com/pmd/pmd/issues/2880): \[java] CompareObjectsWithEquals - false negative with type res
    * [#2893](https://github.com/pmd/pmd/issues/2893): \[java] Remove special cases from rule EmptyCatchBlock
    * [#2894](https://github.com/pmd/pmd/issues/2894): \[java] Improve MissingBreakInSwitch
    * [#3071](https://github.com/pmd/pmd/issues/3071): \[java] BrokenNullCheck FP with PMD 6.30.0
    * [#3087](https://github.com/pmd/pmd/issues/3087): \[java] UnnecessaryBooleanAssertion overlaps with SimplifiableTestAssertion
    * [#3100](https://github.com/pmd/pmd/issues/3100): \[java] UseCorrectExceptionLogging FP in 6.31.0
    * [#3173](https://github.com/pmd/pmd/issues/3173): \[java] UseProperClassLoader false positive
    * [#3351](https://github.com/pmd/pmd/issues/3351): \[java] ConstructorCallsOverridableMethod ignores abstract methods
    * [#3400](https://github.com/pmd/pmd/issues/3400): \[java] AvoidUsingOctalValues FN with underscores
    * [#3843](https://github.com/pmd/pmd/issues/3843): \[java] UseEqualsToCompareStrings should consider return type
    * [#4063](https://github.com/pmd/pmd/issues/4063): \[java] AvoidBranchingStatementAsLastInLoop: False-negative about try/finally block
    * [#4356](https://github.com/pmd/pmd/pull/4356):   \[java] Fix NPE in CloseResourceRule
    * [#4449](https://github.com/pmd/pmd/issues/4449): \[java] AvoidAccessibilityAlteration: Possible false positive in AvoidAccessibilityAlteration rule when using Lambda expression
    * [#4457](https://github.com/pmd/pmd/issues/4457): \[java] OverrideBothEqualsAndHashcode: false negative with anonymous classes
    * [#4493](https://github.com/pmd/pmd/issues/4493): \[java] MissingStaticMethodInNonInstantiatableClass: false-positive about @<!-- -->Inject
    * [#4505](https://github.com/pmd/pmd/issues/4505): \[java] ImplicitSwitchFallThrough NPE in PMD 7.0.0-rc1
    * [#4510](https://github.com/pmd/pmd/issues/4510): \[java] ConstructorCallsOverridableMethod: false positive with lombok's @<!-- -->Value
    * [#4513](https://github.com/pmd/pmd/issues/4513): \[java] UselessOperationOnImmutable various false negatives with String
    * [#4514](https://github.com/pmd/pmd/issues/4514): \[java] AvoidLiteralsInIfCondition false positive and negative for String literals when ignoreExpressions=true
    * [#4546](https://github.com/pmd/pmd/issues/4546): \[java] OverrideBothEqualsAndHashCode ignores records
* java-multithreading
    * [#2537](https://github.com/pmd/pmd/issues/2537): \[java] DontCallThreadRun can't detect the case that call run() in `this.run()`
    * [#2538](https://github.com/pmd/pmd/issues/2538): \[java] DontCallThreadRun can't detect the case that call run() in `foo.bar.run()`
    * [#2577](https://github.com/pmd/pmd/issues/2577): \[java] UseNotifyAllInsteadOfNotify falsely detect a special case with argument: `foo.notify(bar)`
    * [#4483](https://github.com/pmd/pmd/issues/4483): \[java] NonThreadSafeSingleton false positive with double-checked locking
* java-performance
    * [#1224](https://github.com/pmd/pmd/issues/1224): \[java] InefficientEmptyStringCheck false negative in anonymous class
    * [#2587](https://github.com/pmd/pmd/issues/2587): \[java] AvoidArrayLoops could also check for list copy through iterated List.add()
    * [#2712](https://github.com/pmd/pmd/issues/2712): \[java] SimplifyStartsWith false-positive with AssertJ
    * [#3486](https://github.com/pmd/pmd/pull/3486):   \[java] InsufficientStringBufferDeclaration: Fix NPE
    * [#3848](https://github.com/pmd/pmd/issues/3848): \[java] StringInstantiation: false negative when using method result
    * [#4070](https://github.com/pmd/pmd/issues/4070): \[java] A false positive about the rule RedundantFieldInitializer
    * [#4458](https://github.com/pmd/pmd/issues/4458): \[java] RedundantFieldInitializer: false positive with lombok's @<!-- -->Value
* kotlin
    * [#419](https://github.com/pmd/pmd/issues/419):   \[kotlin] Add support for Kotlin
    * [#4389](https://github.com/pmd/pmd/pull/4389):   \[kotlin] Update grammar to version 1.8
* swift
    * [#1877](https://github.com/pmd/pmd/pull/1877):   \[swift] Feature/swift rules
    * [#1882](https://github.com/pmd/pmd/pull/1882):   \[swift] UnavailableFunction Swift rule
* xml
    * [#1800](https://github.com/pmd/pmd/pull/1800):   \[xml] Unimplement org.w3c.dom.Node from the XmlNodeWrapper

### ✨ External Contributions

* [#1658](https://github.com/pmd/pmd/pull/1658): \[core] Node support for Antlr-based languages - [Matías Fraga](https://github.com/matifraga) (@matifraga)
* [#1698](https://github.com/pmd/pmd/pull/1698): \[core] [swift] Antlr Base Parser adapter and Swift Implementation - [Lucas Soncini](https://github.com/lsoncini) (@lsoncini)
* [#1774](https://github.com/pmd/pmd/pull/1774): \[core] Antlr visitor rules - [Lucas Soncini](https://github.com/lsoncini) (@lsoncini)
* [#1877](https://github.com/pmd/pmd/pull/1877): \[swift] Feature/swift rules - [Matías Fraga](https://github.com/matifraga) (@matifraga)
* [#1881](https://github.com/pmd/pmd/pull/1881): \[doc] Add ANTLR documentation - [Matías Fraga](https://github.com/matifraga) (@matifraga)
* [#1882](https://github.com/pmd/pmd/pull/1882): \[swift] UnavailableFunction Swift rule - [Tomás de Lucca](https://github.com/tomidelucca) (@tomidelucca)
* [#2830](https://github.com/pmd/pmd/pull/2830): \[apex] Apexlink POC - [Kevin Jones](https://github.com/nawforce) (@nawforce)
* [#3866](https://github.com/pmd/pmd/pull/3866): \[core] Add CLI Progress Bar - [@JerritEic](https://github.com/JerritEic) (@JerritEic)
* [#4402](https://github.com/pmd/pmd/pull/4402): \[javascript] CPD: add support for Typescript using antlr4 grammar - [Paul Guyot](https://github.com/pguyot) (@pguyot)
* [#4403](https://github.com/pmd/pmd/pull/4403): \[julia] CPD: Add support for Julia code duplication  - [Wener](https://github.com/wener-tiobe) (@wener-tiobe)
* [#4412](https://github.com/pmd/pmd/pull/4412): \[doc] Added new error msg to ConstantsInInterface - [David Ljunggren](https://github.com/dague1) (@dague1)
* [#4426](https://github.com/pmd/pmd/pull/4426): \[cpd] New XML to HTML XLST report format for PMD CPD - [mohan-chinnappan-n](https://github.com/mohan-chinnappan-n) (@mohan-chinnappan-n)
* [#4428](https://github.com/pmd/pmd/pull/4428): \[apex] ApexBadCrypto bug fix for #4427 - inline detection of hard coded values - [Steven Stearns](https://github.com/sfdcsteve) (@sfdcsteve)
* [#4431](https://github.com/pmd/pmd/pull/4431): \[coco] CPD: Coco support for code duplication detection - [Wener](https://github.com/wener-tiobe) (@wener-tiobe)
* [#4444](https://github.com/pmd/pmd/pull/4444): \[java] CommentDefaultAccessModifier - ignore org.junit.jupiter.api.extension.RegisterExtension by default - [Nirvik Patel](https://github.com/nirvikpatel) (@nirvikpatel)
* [#4450](https://github.com/pmd/pmd/pull/4450): \[java] Fix #4449 AvoidAccessibilityAlteration: Correctly handle Lambda expressions in PrivilegedAction scenarios - [Seren](https://github.com/mohui1999) (@mohui1999)
* [#4452](https://github.com/pmd/pmd/pull/4452): \[doc] Update PMD_APEX_ROOT_DIRECTORY documentation reference - [nwcm](https://github.com/nwcm) (@nwcm)
* [#4470](https://github.com/pmd/pmd/pull/4470): \[cpp] CPD: Added strings as literal and ignore identifiers in sequences - [Wener](https://github.com/wener-tiobe) (@wener-tiobe)
* [#4474](https://github.com/pmd/pmd/pull/4474): \[java] ImmutableField: False positive with lombok (fixes #4254) - [Pim van der Loos](https://github.com/PimvanderLoos) (@PimvanderLoos)
* [#4488](https://github.com/pmd/pmd/pull/4488): \[java] Fix #4477: A false-positive about SignatureDeclareThrowsException - [AnnaDev](https://github.com/LynnBroe) (@LynnBroe)
* [#4494](https://github.com/pmd/pmd/pull/4494): \[java] Fix #4487: A false-positive about UnnecessaryConstructor and @<!-- -->Inject and @<!-- -->Autowired - [AnnaDev](https://github.com/LynnBroe) (@LynnBroe)
* [#4495](https://github.com/pmd/pmd/pull/4495): \[java] Fix #4493: false-positive about MissingStaticMethodInNonInstantiatableClass and @<!-- -->Inject - [AnnaDev](https://github.com/LynnBroe) (@LynnBroe)
* [#4507](https://github.com/pmd/pmd/pull/4507): \[java] Fix #4503: A false negative about JUnitTestsShouldIncludeAssert and testng - [AnnaDev](https://github.com/LynnBroe) (@LynnBroe)
* [#4520](https://github.com/pmd/pmd/pull/4520): \[doc] Fix typo: missing closing quotation mark after CPD-END - [João Dinis Ferreira](https://github.com/joaodinissf) (@joaodinissf)
* [#4528](https://github.com/pmd/pmd/pull/4528): \[apex] Update to apexlink - [Kevin Jones](https://github.com/nawforce) (@nawforce)
* [#4533](https://github.com/pmd/pmd/pull/4533): \[java] Fix #4063: False-negative about try/catch block in Loop - [AnnaDev](https://github.com/LynnBroe) (@LynnBroe)
* [#4536](https://github.com/pmd/pmd/pull/4536): \[java] Fix #4268: CommentDefaultAccessModifier - false positive with TestNG's @<!-- -->Test annotation - [AnnaDev](https://github.com/LynnBroe) (@LynnBroe)
* [#4537](https://github.com/pmd/pmd/pull/4537): \[java] Fix #4455: A false positive about FieldNamingConventions and UtilityClass - [AnnaDev](https://github.com/LynnBroe) (@LynnBroe)
* [#4538](https://github.com/pmd/pmd/pull/4538): \[java] Fix #4456: A false positive about FinalFieldCouldBeStatic and UtilityClass - [AnnaDev](https://github.com/LynnBroe) (@LynnBroe)
* [#4540](https://github.com/pmd/pmd/pull/4540): \[java] Fix #4457: false negative about OverrideBothEqualsAndHashcode - [AnnaDev](https://github.com/LynnBroe) (@LynnBroe)
* [#4541](https://github.com/pmd/pmd/pull/4541): \[java] Fix #4458: A false positive about RedundantFieldInitializer and @<!-- -->Value - [AnnaDev](https://github.com/LynnBroe) (@LynnBroe)
* [#4542](https://github.com/pmd/pmd/pull/4542): \[java] Fix #4510: A false positive about ConstructorCallsOverridableMethod and @<!-- -->Value - [AnnaDev](https://github.com/LynnBroe) (@LynnBroe)
* [#4553](https://github.com/pmd/pmd/pull/4553): \[java] Fix #4492: GuardLogStatement gives false positive when argument is a Java method reference - [Anastasiia Koba](https://github.com/anastasiia-koba) (@anastasiia-koba)
* [#4637](https://github.com/pmd/pmd/pull/4637): \[java] fix #4634 - JUnit4TestShouldUseTestAnnotation false positive with TestNG - [Krystian Dabrowski](https://github.com/krdabrowski) (@krdabrowski)
* [#4649](https://github.com/pmd/pmd/pull/4649): \[apex] Add SObjectType and SObjectField to list of injectable SOQL variable types - [Richard Corfield](https://github.com/rcorfieldffdc) (@rcorfieldffdc)
* [#4651](https://github.com/pmd/pmd/pull/4651): \[doc] Add "Tencent Cloud Code Analysis" in Tools / Integrations - [yale](https://github.com/cyw3) (@cyw3)
* [#4664](https://github.com/pmd/pmd/pull/4664): \[cli] CPD: Fix NPE when only `--file-list` is specified - [Wener](https://github.com/wener-tiobe) (@wener-tiobe)
* [#4665](https://github.com/pmd/pmd/pull/4665): \[java] Doc: Fix references AutoClosable -> AutoCloseable - [Andrey Bozhko](https://github.com/AndreyBozhko) (@AndreyBozhko)

### 📈 Stats
* 5007 commits
* 658 closed tickets & PRs
* Days since last release: 122

{% endtocmaker %}<|MERGE_RESOLUTION|>--- conflicted
+++ resolved
@@ -50,11 +50,8 @@
 #### Fixed issues
 
 * java-codestyle
-<<<<<<< HEAD
+  * [#2847](https://github.com/pmd/pmd/issues/2847): \[java] New Rule: Use Explicit Types
   * [#4578](https://github.com/pmd/pmd/issues/4578): \[java] CommentDefaultAccessModifier comment needs to be before annotation if present
-=======
-  * [#2847](https://github.com/pmd/pmd/issues/2847): \[java] New Rule: Use Explicit Types
->>>>>>> 8aeb45d9
 
 #### API Changes
 
