---
title: PMD Release Notes
permalink: pmd_release_notes.html
keywords: changelog, release notes
---

## {{ site.pmd.date }} - {{ site.pmd.version }}

The PMD team is pleased to announce PMD {{ site.pmd.version }}.

This is a {{ site.pmd.release_type }} release.

{% tocmaker is_release_notes_processor %}

### New and noteworthy

#### CLI improvements

The PMD CLI now allows repeating the `--dir` (`-d`) and `--rulesets` (`-R`) options,
 as well as providing several space-separated arguments to either of them. For instance:
```shell
pmd -d src/main/java src/test/java -R rset1.xml -R rset2.xml
```
This also allows globs to be used on the CLI if your shell supports shell expansion.
For instance, the above can be written
```shell
pmd -d src/*/java -R rset*.xml
```
Please use theses new forms instead of using comma-separated lists as argument to these options.

#### C# Improvements

When executing CPD on C# sources, the option `--ignore-annotations` is now supported as well.
It ignores C# attributes when detecting duplicated code. This option can also be enabled via
the CPD GUI. See [#3974](https://github.com/pmd/pmd/pull/3974) for details.

### Fixed Issues
<<<<<<< HEAD

* cli
    * [#1445](https://github.com/pmd/pmd/issues/1445): \[core] Allow CLI to take globs as parameters
* cs (c#)
    * [#3974](https://github.com/pmd/pmd/pull/3974): \[cs] Add option to ignore C# attributes (annotations)
* go
    * [#2752](https://github.com/pmd/pmd/issues/2752): \[go] Error parsing unicode values
* html
    * [#3955](https://github.com/pmd/pmd/pull/3955): \[html] Improvements for handling text and comment nodes
* java
    * [#3423](https://github.com/pmd/pmd/issues/3423): \[java] Error processing identifiers with Unicode 
* java-bestpractices
    * [#3954](https://github.com/pmd/pmd/issues/3954): \[java] NPE in UseCollectionIsEmptyRule when .size() is called in a record
* java-design
    * [#3874](https://github.com/pmd/pmd/issues/3874): \[java] ImmutableField reports fields annotated with @Autowired (Spring) and @Mock (Mockito)
* java-performance
    * [#3379](https://github.com/pmd/pmd/issues/3379): \[java] UseArraysAsList must ignore primitive arrays
    * [#3965](https://github.com/pmd/pmd/issues/3965): \[java] UseArraysAsList false positive with non-trivial loops
=======
* core
  * [#3942](https://github.com/pmd/pmd/issues/3942): \[core] common-io path traversal vulnerability (CVE-2021-29425)
>>>>>>> c53a64c6
* javascript
    * [#2605](https://github.com/pmd/pmd/issues/2605): \[js] Support unicode characters
    * [#3948](https://github.com/pmd/pmd/issues/3948): \[js] Invalid operator error for method property in object literal
* python
    * [#2604](https://github.com/pmd/pmd/issues/2604): \[python] Support unicode identifiers

### API Changes

#### Deprecated API

- {% jdoc core::PMDConfiguration#getInputPaths() %} and
{% jdoc core::PMDConfiguration#setInputPaths(java.lang.String) %} are now deprecated.
A new set of methods have been added, which use lists and do not rely on comma splitting.

### External Contributions

* [#3961](https://github.com/pmd/pmd/pull/3961): \[java] Fix #3954 - NPE in UseCollectionIsEmptyRule with record - [@flyhard](https://github.com/flyhard)
* [#3964](https://github.com/pmd/pmd/pull/3964): \[java] Fix #3874 - ImmutableField: fix mockito/spring false positives - [@lukelukes](https://github.com/lukelukes)
* [#3974](https://github.com/pmd/pmd/pull/3974): \[cs] Add option to ignore C# attributes (annotations) - [@maikelsteneker](https://github.com/maikelsteneker)

{% endtocmaker %}
<|MERGE_RESOLUTION|>--- conflicted
+++ resolved
@@ -35,10 +35,11 @@
 the CPD GUI. See [#3974](https://github.com/pmd/pmd/pull/3974) for details.
 
 ### Fixed Issues
-<<<<<<< HEAD
 
 * cli
     * [#1445](https://github.com/pmd/pmd/issues/1445): \[core] Allow CLI to take globs as parameters
+* core
+    * [#3942](https://github.com/pmd/pmd/issues/3942): \[core] common-io path traversal vulnerability (CVE-2021-29425)
 * cs (c#)
     * [#3974](https://github.com/pmd/pmd/pull/3974): \[cs] Add option to ignore C# attributes (annotations)
 * go
@@ -54,10 +55,6 @@
 * java-performance
     * [#3379](https://github.com/pmd/pmd/issues/3379): \[java] UseArraysAsList must ignore primitive arrays
     * [#3965](https://github.com/pmd/pmd/issues/3965): \[java] UseArraysAsList false positive with non-trivial loops
-=======
-* core
-  * [#3942](https://github.com/pmd/pmd/issues/3942): \[core] common-io path traversal vulnerability (CVE-2021-29425)
->>>>>>> c53a64c6
 * javascript
     * [#2605](https://github.com/pmd/pmd/issues/2605): \[js] Support unicode characters
     * [#3948](https://github.com/pmd/pmd/issues/3948): \[js] Invalid operator error for method property in object literal
