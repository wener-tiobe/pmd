--- conflicted
+++ resolved
@@ -16,20 +16,17 @@
 
 ### Fixed Issues
 
-<<<<<<< HEAD
 *   core
     *   [#3424](https://github.com/pmd/pmd/issues/3424): \[core] Migrate CLI to using GNU-style long options
     *   [#3425](https://github.com/pmd/pmd/issues/3425): \[core] Add a `--version` CLI option
     *   [#3635](https://github.com/pmd/pmd/issues/3635): \[ci] Update sample projects for regression tester
-*   java-performance
-    *   [#3491](https://github.com/pmd/pmd/issues/3491): \[java] UselessStringValueOf: False positive when `valueOf(char [], int, int)` is used
-=======
 *   java-bestpractices
     *   [#3613](https://github.com/pmd/pmd/issues/3613): \[java] ArrayIsStoredDirectly doesn't consider nested classes
     *   [#3614](https://github.com/pmd/pmd/issues/3614): \[java] JUnitTestsShouldIncludeAssert doesn't consider nested classes
 *   java-errorprone
     *   [#3624](https://github.com/pmd/pmd/issues/3624): \[java] TestClassWithoutTestCases reports wrong classes in a file
->>>>>>> ce15c11b
+*   java-performance
+    *   [#3491](https://github.com/pmd/pmd/issues/3491): \[java] UselessStringValueOf: False positive when `valueOf(char [], int, int)` is used
 
 ### API Changes
 
