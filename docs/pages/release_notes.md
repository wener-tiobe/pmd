--- conflicted
+++ resolved
@@ -26,28 +26,20 @@
 
 ### Fixed Issues
 
-<<<<<<< HEAD
-
 *   apex-errorprone
     *   [#3321](https://github.com/pmd/pmd/issues/3321): \[apex] New rule to detect inaccessible AuraEnabled getters (summer '21 security update)
+*   java-codestyle
+    *   [#3317](https://github.com/pmd/pmd/pull/3317): \[java] Update UnnecessaryImport to recognize usage of imported types in javadoc's `@exception` tag
 *   java-errorprone
     *   [#3304](https://github.com/pmd/pmd/issues/3304): \[java] NPE in MoreThanOneLoggerRule on a java 16 record
-
-=======
-*   java-codestyle
-    *   [#3317](https://github.com/pmd/pmd/pull/3317): \[java] Update UnnecessaryImport to recognize usage of imported types in javadoc's `@exception` tag
->>>>>>> 5425e425
 
 ### API Changes
 
 ### External Contributions
 
-<<<<<<< HEAD
 *   [#3306](https://github.com/pmd/pmd/pull/3306): \[java] More than one logger rule test null pointer exception - [Arnaud Jeansen](https://github.com/ajeans)
+*   [#3317](https://github.com/pmd/pmd/pull/3317): \[java] Update UnnecessaryImport to recognize usage of imported types in javadoc's `@exception` tag - [Piotrek Żygieło](https://github.com/pzygielo)
 *   [#3320](https://github.com/pmd/pmd/pull/3320): \[java] Fix incorrect increment for "else if" branch in Cognitive Complexity docs - [Denis Borovikov](https://github.com/borovikovd)
 *   [#3322](https://github.com/pmd/pmd/pull/3322): \[apex] added rule to detect inaccessible AuraEnabled getters - [Philippe Ozil](https://github.com/pozil)
-=======
-*   [#3317](https://github.com/pmd/pmd/pull/3317): \[java] Update UnnecessaryImport to recognize usage of imported types in javadoc's `@exception` tag - [Piotrek Żygieło](https://github.com/pzygielo)
->>>>>>> 5425e425
 
 {% endtocmaker %}
