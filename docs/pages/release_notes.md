---
title: PMD Release Notes
permalink: pmd_release_notes.html
keywords: changelog, release notes
---

## {{ site.pmd.date }} - {{ site.pmd.version }}

The PMD team is pleased to announce PMD {{ site.pmd.version }}.

This is a {{ site.pmd.release_type }} release.

{% tocmaker is_release_notes_processor %}

### New and noteworthy

#### Modified Rules

*   The Apex rule {% rule "apex/codestyle/MethodNamingConventions" %} (apex-codestyle) has a new
    property `skipTestMethodUnderscores`, which is by default disabled. The new property allows for ignoring
    all test methods, either using the `testMethod` modifier or simply annotating them `@isTest`.

### Fixed Issues

*   java-bestpractices
    *   [#808](https://github.com/pmd/pmd/issues/808): \[java] AccessorMethodGeneration false positives with compile time constants
    *   [#1555](https://github.com/pmd/pmd/issues/1555): \[java] UnusedImports false positive for method parameter type in @see Javadoc
*   java-codestyle
    *   [#1543](https://github.com/pmd/pmd/issues/1543): \[java] LinguisticNaming should ignore overriden methods
    *   [#1547](https://github.com/pmd/pmd/issues/1547): \[java] AtLeastOneConstructorRule: false-positive with lombok.AllArgsConstructor
    *   [#1624](https://github.com/pmd/pmd/issues/1624): \[java] UseDiamondOperator false positive with var initializer
*   java-design
    *   [#1641](https://github.com/pmd/pmd/issues/1641): \[java] False-positive with Lombok and inner classes
*   java-errorprone
    *   [#780](https://github.com/pmd/pmd/issues/780): \[java] BeanMembersShouldSerializeRule does not recognize lombok accessors
*   java-multithreading
    *   [#1633](https://github.com/pmd/pmd/issues/1633): \[java] UnsynchronizedStaticFormatter reports commons lang FastDateFormat
*   java-performance
    *   [#1632](https://github.com/pmd/pmd/issues/1632): \[java] ConsecutiveLiteralAppends false positive over catch
*   plsql
<<<<<<< HEAD
    *   [#1587](https://github.com/pmd/pmd/issues/1587): \[plsql] Parse Exception with EXISTS
    *   [#1589](https://github.com/pmd/pmd/issues/1589): \[plsql] ParseException with subqueries in WHERE clause
=======
    *   [#1590](https://github.com/pmd/pmd/issues/1590): \[plsql] ParseException when using hierarchical query clause
>>>>>>> c03910fb

### API Changes

### External Contributions

*   [#1623](https://github.com/pmd/pmd/pull/1623): \[java] Fix lombok.AllArgsConstructor support - [Bobby Wertman](https://github.com/CasualSuperman)
*   [#1625](https://github.com/pmd/pmd/pull/1625): \[java] UnusedImports false positive for method parameter type in @see Javadoc - [Shubham](https://github.com/Shubham-2k17)
*   [#1628](https://github.com/pmd/pmd/pull/1628): \[java] LinguisticNaming should ignore overriden methods - [Shubham](https://github.com/Shubham-2k17)
*   [#1634](https://github.com/pmd/pmd/pull/1634): \[java] BeanMembersShouldSerializeRule does not recognize lombok accessors - [Shubham](https://github.com/Shubham-2k17)
*   [#1635](https://github.com/pmd/pmd/pull/1635): \[java] UnsynchronizedStaticFormatter reports commons lang FastDateFormat - [Shubham](https://github.com/Shubham-2k17)
*   [#1637](https://github.com/pmd/pmd/pull/1637): \[java] Compile time constants initialized by literals avoided by AccessorMethodGenerationRule - [Shubham](https://github.com/Shubham-2k17)
*   [#1640](https://github.com/pmd/pmd/pull/1640): \[java] Update instead of override classHasLombokAnnotation flag - [Phokham Nonava](https://github.com/fluxroot)
*   [#1644](https://github.com/pmd/pmd/pull/1644): \[apex] Add property to allow apex test methods to contain underscores - [Tom](https://github.com/tomdaly)
*   [#1645](https://github.com/pmd/pmd/pull/1645): \[java] ConsecutiveLiteralAppends false positive - [Shubham](https://github.com/Shubham-2k17)
*   [#1646](https://github.com/pmd/pmd/pull/1646): \[java] UseDiamondOperator doesn't work with var - [Shubham](https://github.com/Shubham-2k17)

{% endtocmaker %}
<|MERGE_RESOLUTION|>--- conflicted
+++ resolved
@@ -38,12 +38,9 @@
 *   java-performance
     *   [#1632](https://github.com/pmd/pmd/issues/1632): \[java] ConsecutiveLiteralAppends false positive over catch
 *   plsql
-<<<<<<< HEAD
     *   [#1587](https://github.com/pmd/pmd/issues/1587): \[plsql] Parse Exception with EXISTS
     *   [#1589](https://github.com/pmd/pmd/issues/1589): \[plsql] ParseException with subqueries in WHERE clause
-=======
     *   [#1590](https://github.com/pmd/pmd/issues/1590): \[plsql] ParseException when using hierarchical query clause
->>>>>>> c03910fb
 
 ### API Changes
 
