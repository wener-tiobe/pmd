--- conflicted
+++ resolved
@@ -17,13 +17,10 @@
 ### Fixed Issues
 
 *   core
-<<<<<<< HEAD
     *   [#3593](https://github.com/pmd/pmd/issues/3593): \[core] Ant task fails with Java17
-=======
     *   [#3635](https://github.com/pmd/pmd/issues/3635): \[ci] Update sample projects for regression tester
 *   java-performance
     *   [#3491](https://github.com/pmd/pmd/issues/3491): \[java] UselessStringValueOf: False positive when `valueOf(char [], int, int)` is used
->>>>>>> 47938e67
 
 ### API Changes
 
