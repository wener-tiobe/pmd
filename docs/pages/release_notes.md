---
title: PMD Release Notes
permalink: pmd_release_notes.html
keywords: changelog, release notes
---

## {{ site.pmd.date }} - {{ site.pmd.version }}

The PMD team is pleased to announce PMD {{ site.pmd.version }}.

This is a {{ site.pmd.release_type }} release.

{% tocmaker is_release_notes_processor %}

### New and noteworthy

#### PMD adopts Contributor Code of Conduct

To facilitate healthy and constructive community behavior PMD adopts
[Contributor Convenant](https://www.contributor-covenant.org/) as its code of
conduct.

Please note that this project is released with a Contributor Code of Conduct.
By participating in this project you agree to abide by its terms.

You can find the code of conduct in the file [code_of_conduct.md](https://github.com/pmd/pmd/blob/master/code_of_conduct.md)
in our repository.

#### Performance improvements for XPath 2.0 rules

XPath rules written with XPath 2.0 now support conversion to a rulechain rule, which
improves their performance. The rulechain is a mechanism that allows several rules
to be executed in a single tree traversal. Conversion to the rulechain is possible if
your XPath expression looks like `//someNode/... | //someOtherNode/...  | ...`, that
is, a union of one or more path expressions that start with `//`. Instead of traversing
the whole tree once per path expression (and per rule), a single traversal executes all
rules in your ruleset as needed.

This conversion is performed automatically and cannot be disabled. *The conversion should
not change the result of your rules*, if it does, please report a bug at https://github.com/pmd/pmd/issues

Note that XPath 1.0 support, the default XPath version, is deprecated since PMD 6.22.0.
**We highly recommend that you upgrade your rules to XPath 2.0**. Please refer to the [migration guide](https://pmd.github.io/latest/pmd_userdocs_extending_writing_xpath_rules.html#migrating-from-10-to-20).

#### New Rules

*   The new Apex rule {% rule "apex/codestyle/FieldDeclarationsShouldBeAtStart" %} (`apex-codestyle`)
    helps to ensure that field declarations are always at the beginning of a class.

*   The new Apex rule {% rule "apex/bestpractices/UnusedLocalVariable" %} (`apex-bestpractices`) detects unused
    local variables.

### Fixed Issues

*   apex-design
    *   [#2358](https://github.com/pmd/pmd/issues/2358): \[apex] Invalid Apex in Cognitive Complexity tests
*   apex-security
    *   [#2210](https://github.com/pmd/pmd/issues/2210): \[apex] ApexCRUDViolation: Support WITH SECURITY_ENFORCED
    *   [#2399](https://github.com/pmd/pmd/issues/2399): \[apex] ApexCRUDViolation: false positive with security enforced with line break
*   core
    *   [#2019](https://github.com/pmd/pmd/issues/2019): \[core] Insufficient deprecation warnings for XPath attributes
    *   [#2357](https://github.com/pmd/pmd/issues/2357): Add code of conduct: Contributor Covenant
*   doc
    *   [#2355](https://github.com/pmd/pmd/issues/2355): \[doc] Improve documentation about incremental analysis
    *   [#2356](https://github.com/pmd/pmd/issues/2356): \[doc] Add missing doc about pmd.github.io
    *   [#2413](https://github.com/pmd/pmd/issues/2413): \[doc] Improve documentation about the available renderers (PMD/CPD)
*   java
    *   [#2378](https://github.com/pmd/pmd/issues/2378): \[java] AbstractJUnitRule has bad performance on large code bases
*   java-bestpractices
    *   [#2398](https://github.com/pmd/pmd/issues/2398): \[java] AbstractClassWithoutAbstractMethod false negative with inner abstract classes
*   java-codestyle
    *   [#1164](https://github.com/pmd/pmd/issues/1164): \[java] ClassNamingConventions suggests to add Util for class containing only static constants
    *   [#1723](https://github.com/pmd/pmd/issues/1723): \[java] UseDiamondOperator false-positive inside lambda
*   java-design
    *   [#2390](https://github.com/pmd/pmd/issues/2390): \[java] AbstractClassWithoutAnyMethod: missing violation for nested classes
*   java-errorprone
    *   [#2402](https://github.com/pmd/pmd/issues/2402): \[java] CloseResource possible false positive with Primitive Streams
*   java-multithreading
    *   [#2313](https://github.com/pmd/pmd/issues/2313): \[java] Documenation for DoNotUseThreads is outdated
*   javascript-errorprone
    *   [#384](https://github.com/pmd/pmd/issues/384): \[javascript] Trailing commas not detected on French default locale

### API Changes

#### Deprecated APIs

##### Internal API

Those APIs are not intended to be used by clients, and will be hidden or removed with PMD 7.0.0.
You can identify them with the `@InternalApi` annotation. You'll also get a deprecation warning.

*   {% jdoc core::lang.rule.xpath.AbstractXPathRuleQuery %}
*   {% jdoc core::lang.rule.xpath.JaxenXPathRuleQuery %}
*   {% jdoc core::lang.rule.xpath.SaxonXPathRuleQuery %}
*   {% jdoc core::lang.rule.xpath.XPathRuleQuery %}

##### In ASTs

As part of the changes we'd like to do to AST classes for 7.0.0, we would like to
hide some methods and constructors that rule writers should not have access to.
<<<<<<< HEAD
The following usages are now deprecated in the **Javascript**, **Visualforce** and **PLSQL** ASTs:
=======
The following usages are now deprecated in the **Apex**, **Visualforce** and **PLSQL** ASTs:
>>>>>>> 99341599

*   Manual instantiation of nodes. **Constructors of node classes are deprecated** and
    marked {% jdoc core::annotation.InternalApi %}. Nodes should only be obtained from the parser,
    which for rules, means that they never need to instantiate node themselves.
    Those constructors will be made package private with 7.0.0.
*   **Subclassing of abstract node classes, or usage of their type**. The base classes are internal API
    and will be hidden in version 7.0.0. You should not couple your code to them.
    *   In the meantime you should use interfaces like {% jdoc visualforce::lang.vf.ast.VfNode %} or
        {% jdoc core::lang.ast.Node %}, or the other published interfaces in this package,
        to refer to nodes generically.
    *   Concrete node classes will **be made final** with 7.0.0.
*   Setters found in any node class or interface. **Rules should consider the AST immutable**.
    We will make those setters package private with 7.0.0.
*   The implementation classes of {% jdoc core::lang.Parser %} (eg {% jdoc visualforce::lang.vf.VfParser %}) are deprecated and should not be used directly.
    Use {% jdoc !!core::lang.LanguageVersionHandler#getParser(ParserOptions) %} instead.
*   The implementation classes of {% jdoc core::lang.TokenManager %} (eg {% jdoc visualforce::lang.vf.VfTokenManager %}) are deprecated and should not be used outside of our implementation.
    **This also affects CPD-only modules**.

These deprecations are added to the following language modules in this release.
Please look at the package documentation to find out the full list of deprecations.
<<<<<<< HEAD
* Javascript: **{% jdoc_package javascript::lang.ecmascript.ast %}**
=======
* Apex: **{% jdoc_package apex::lang.apex.ast %}**
>>>>>>> 99341599
* Visualforce: **{% jdoc_package visualforce::lang.vf.ast %}**
* PL/SQL: **{% jdoc_package plsql::lang.plsql.ast %}**

These deprecations have already been rolled out in a previous version for the
following languages:
* Java: {% jdoc_package java::lang.java.ast %}
* Java Server Pages: {% jdoc_package jsp::lang.jsp.ast %}
* Velocity Template Language: {% jdoc_package vm::lang.vm.ast %}

Outside of these packages, these changes also concern the following TokenManager
implementations, and their corresponding Parser if it exists (in the same package):

*   {% jdoc cpp::lang.cpp.CppTokenManager %}
*   {% jdoc java::lang.java.JavaTokenManager %}
*   {% jdoc javascript::lang.ecmascript5.Ecmascript5TokenManager %}
*   {% jdoc jsp::lang.jsp.JspTokenManager %}
*   {% jdoc matlab::lang.matlab.MatlabTokenManager %}
*   {% jdoc modelica::lang.modelica.ModelicaTokenManager %}
*   {% jdoc objectivec::lang.objectivec.ObjectiveCTokenManager %}
*   {% jdoc plsql::lang.plsql.PLSQLTokenManager %}
*   {% jdoc python::lang.python.PythonTokenManager %}
*   {% jdoc visualforce::lang.vf.VfTokenManager %}
*   {% jdoc vm::lang.vm.VmTokenManager %}


In the **Java AST** the following attributes are deprecated and will issue a warning when used in XPath rules:

*   {% jdoc !!java::lang.java.ast.ASTAdditiveExpression#getImage() %} - use `getOperator()` instead
*   {% jdoc !!java::lang.java.ast.ASTVariableDeclaratorId#getImage() %} - use `getName()` instead
*   {% jdoc !!java::lang.java.ast.ASTVariableDeclaratorId#getVariableName() %} - use `getName()` instead

##### For removal

*   {% jdoc !!core::lang.Parser#getTokenManager(java.lang.String,java.io.Reader) %}
*   {% jdoc !!core::lang.TokenManager#setFileName(java.lang.String) %}
*   {% jdoc !!core::lang.ast.AbstractTokenManager#setFileName(java.lang.String) %}
*   {% jdoc !!core::lang.ast.AbstractTokenManager#getFileName(java.lang.String) %}
*   {% jdoc !!core::cpd.token.AntlrToken#getType() %} - use `getKind()` instead.
*   {% jdoc core::lang.rule.ImmutableLanguage %}
*   {% jdoc core::lang.rule.MockRule %}
*   {% jdoc !!java::lang.java.ast.ASTRecordDeclaration#getComponentList() %}
*   Multiple fields, constructors and methods in {% jdoc core::lang.rule.XPathRule %}. See javadoc for details.

### External Contributions

*   [#2312](https://github.com/pmd/pmd/pull/2312): \[apex] Update ApexCRUDViolation Rule - [Joshua S Arquilevich](https://github.com/jarquile)
*   [#2314](https://github.com/pmd/pmd/pull/2314): \[doc] maven integration - Add version to plugin - [Pham Hai Trung](https://github.com/gpbp)
*   [#2353](https://github.com/pmd/pmd/pull/2353): \[plsql] xmlforest with optional AS - [Piotr Szymanski](https://github.com/szyman23)
*   [#2383](https://github.com/pmd/pmd/pull/2383): \[apex] Fix invalid apex in documentation - [Gwilym Kuiper](https://github.com/gwilymatgearset)
*   [#2395](https://github.com/pmd/pmd/pull/2395): \[apex] New Rule: Unused local variables - [Gwilym Kuiper](https://github.com/gwilymatgearset)
*   [#2396](https://github.com/pmd/pmd/pull/2396): \[apex] New rule: field declarations should be at start - [Gwilym Kuiper](https://github.com/gwilymatgearset)
*   [#2397](https://github.com/pmd/pmd/pull/2397): \[apex] fixed WITH SECURITY_ENFORCED regex to recognise line break characters - [Kieran Black](https://github.com/kieranlblack)
*   [#2401](https://github.com/pmd/pmd/pull/2401): \[doc] Update DoNotUseThreads rule documentation - [Saikat Sengupta](https://github.com/s4ik4t)
*   [#2403](https://github.com/pmd/pmd/pull/2403): \[java] #2402 fix false-positives on Primitive Streams - [Bernd Farka](https://github.com/BerndFarkaDyna)
*   [#2409](https://github.com/pmd/pmd/pull/2409): \[java] ClassNamingConventions suggests to add Util for class containing only static constants, fixes #1164 - [Binu R J](https://github.com/binu-r)
*   [#2411](https://github.com/pmd/pmd/pull/2411): \[java] Fix UseAssertEqualsInsteadOfAssertTrue Example - [Moritz Scheve](https://github.com/Blightbuster)
*   [#2423](https://github.com/pmd/pmd/pull/2423): \[core] Fix Checkstyle OperatorWrap in AbstractTokenizer - [Harsh Kukreja](https://github.com/harsh-kukreja)

{% endtocmaker %}
<|MERGE_RESOLUTION|>--- conflicted
+++ resolved
@@ -98,11 +98,7 @@
 
 As part of the changes we'd like to do to AST classes for 7.0.0, we would like to
 hide some methods and constructors that rule writers should not have access to.
-<<<<<<< HEAD
-The following usages are now deprecated in the **Javascript**, **Visualforce** and **PLSQL** ASTs:
-=======
-The following usages are now deprecated in the **Apex**, **Visualforce** and **PLSQL** ASTs:
->>>>>>> 99341599
+The following usages are now deprecated in the **Apex**, **Javascript**, **PL/SQL** and **Visualforce** ASTs:
 
 *   Manual instantiation of nodes. **Constructors of node classes are deprecated** and
     marked {% jdoc core::annotation.InternalApi %}. Nodes should only be obtained from the parser,
@@ -123,13 +119,10 @@
 
 These deprecations are added to the following language modules in this release.
 Please look at the package documentation to find out the full list of deprecations.
-<<<<<<< HEAD
+* Apex: **{% jdoc_package apex::lang.apex.ast %}**
 * Javascript: **{% jdoc_package javascript::lang.ecmascript.ast %}**
-=======
-* Apex: **{% jdoc_package apex::lang.apex.ast %}**
->>>>>>> 99341599
+* PL/SQL: **{% jdoc_package plsql::lang.plsql.ast %}**
 * Visualforce: **{% jdoc_package visualforce::lang.vf.ast %}**
-* PL/SQL: **{% jdoc_package plsql::lang.plsql.ast %}**
 
 These deprecations have already been rolled out in a previous version for the
 following languages:
