--- conflicted
+++ resolved
@@ -39,23 +39,19 @@
     that declare unchecked exceptions in their `throws` clause. This forces the caller to handle the exception,
     even though it is a runtime exception.
 
-<<<<<<< HEAD
 *   The new Java rule {% rule "java/errorprone/DetachedTestCase" %} (`java-errorprone`) searches for public
     methods in test classes, which are not annotated with `@Test`. These methods might be test cases where
     the annotation has been forgotten. Because of that those test cases are never executed.
-=======
+
+*   The new Java rule {% rule "java/bestpractices/WhileLoopWithLiteralBoolean" %} (`java-bestpractices`) finds
+    Do-While-Loops and While-Loops that can be simplified since they use simply `true` or `false` as their
+    loop condition.
+
 *   The new Apex rule {% rule "apex/bestpractices/ApexAssertionsShouldIncludeMessage" %} (`apex-bestpractices`)
     searches for assertions in unit tests and checks, whether they use a message argument.
 
 *   The new Apex rule {% rule "apex/bestpractices/ApexUnitTestMethodShouldHaveIsTestAnnotation" %} (`apex-bestpractices`)
     searches for methods in test classes, which are missing the `@IsTest` annotation.
-
-#### Modified Rules
->>>>>>> 53d12370
-
-*   The new Java rule {% rule "java/bestpractices/WhileLoopWithLiteralBoolean" %} (`java-bestpractices`) finds
-    Do-While-Loops and While-Loops that can be simplified since they use simply `true` or `false` as their
-    loop condition.
 
 ### Fixed Issues
 
@@ -78,28 +74,12 @@
 
 ### External Contributions
 
-<<<<<<< HEAD
+*   [#1694](https://github.com/pmd/pmd/pull/1694): \[apex] New rules for test method and assert statements - [triandicAnt](https://github.com/triandicAnt)
 *   [#1697](https://github.com/pmd/pmd/pull/1697): \[doc] Update CPD documentation - [Matías Fraga](https://github.com/matifraga)
 *   [#1704](https://github.com/pmd/pmd/pull/1704): \[java] Added AvoidUncheckedExceptionsInSignatures Rule - [Bhanu Prakash Pamidi](https://github.com/pamidi99)
 *   [#1706](https://github.com/pmd/pmd/pull/1706): \[java] Add DetachedTestCase rule - [David Burström](https://github.com/davidburstromspotify)
 *   [#1709](https://github.com/pmd/pmd/pull/1709): \[java] Detect while loops with literal booleans conditions - [David Burström](https://github.com/davidburstromspotify)
 *   [#1717](https://github.com/pmd/pmd/pull/1717): \[java] Fix false positive in useTryWithResources when using a custom close method with multiple arguments - [Rishabh Jain](https://github.com/jainrish)
 *   [#1724](https://github.com/pmd/pmd/pull/1724): \[doc] Correct property override example - [Felix W. Dekker](https://github.com/FWDekker)
-=======
-*   [#1623](https://github.com/pmd/pmd/pull/1623): \[java] Fix lombok.AllArgsConstructor support - [Bobby Wertman](https://github.com/CasualSuperman)
-*   [#1625](https://github.com/pmd/pmd/pull/1625): \[java] UnusedImports false positive for method parameter type in @see Javadoc - [Shubham](https://github.com/Shubham-2k17)
-*   [#1628](https://github.com/pmd/pmd/pull/1628): \[java] LinguisticNaming should ignore overriden methods - [Shubham](https://github.com/Shubham-2k17)
-*   [#1634](https://github.com/pmd/pmd/pull/1634): \[java] BeanMembersShouldSerializeRule does not recognize lombok accessors - [Shubham](https://github.com/Shubham-2k17)
-*   [#1635](https://github.com/pmd/pmd/pull/1635): \[java] UnsynchronizedStaticFormatter reports commons lang FastDateFormat - [Shubham](https://github.com/Shubham-2k17)
-*   [#1637](https://github.com/pmd/pmd/pull/1637): \[java] Compile time constants initialized by literals avoided by AccessorMethodGenerationRule - [Shubham](https://github.com/Shubham-2k17)
-*   [#1640](https://github.com/pmd/pmd/pull/1640): \[java] Update instead of override classHasLombokAnnotation flag - [Phokham Nonava](https://github.com/fluxroot)
-*   [#1644](https://github.com/pmd/pmd/pull/1644): \[apex] Add property to allow apex test methods to contain underscores - [Tom](https://github.com/tomdaly)
-*   [#1645](https://github.com/pmd/pmd/pull/1645): \[java] ConsecutiveLiteralAppends false positive - [Shubham](https://github.com/Shubham-2k17)
-*   [#1646](https://github.com/pmd/pmd/pull/1646): \[java] UseDiamondOperator doesn't work with var - [Shubham](https://github.com/Shubham-2k17)
-*   [#1654](https://github.com/pmd/pmd/pull/1654): \[core] Antlr token filter - [Tomi De Lucca](https://github.com/tomidelucca)
-*   [#1655](https://github.com/pmd/pmd/pull/1655): \[kotlin] Kotlin tokenizer refactor - [Lucas Soncini](https://github.com/lsoncini)
-*   [#1686](https://github.com/pmd/pmd/pull/1686): \[doc] Replaced wrong escaping with ">" - [Himanshu Pandey](https://github.com/hpandeycodeit)
-*   [#1694](https://github.com/pmd/pmd/pull/1694): \[apex] New rules for test method and assert statements - [triandicAnt](https://github.com/triandicAnt)
->>>>>>> 53d12370
 
 {% endtocmaker %}
