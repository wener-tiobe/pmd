---
title: PMD Release Notes
permalink: pmd_release_notes.html
keywords: changelog, release notes
---

## {{ site.pmd.date }} - {{ site.pmd.version }}

The PMD team is pleased to announce PMD {{ site.pmd.version }}.

This is a {{ site.pmd.release_type }} release.

{% tocmaker is_release_notes_processor %}

### New and noteworthy

<<<<<<< HEAD
#### Java 15 Support

This release of PMD brings support for Java 15. PMD can parse [Text Blocks](https://openjdk.java.net/jeps/378)
which have been promoted to be a standard language feature of Java.

PMD also supports [Pattern Matching for instanceof](https://openjdk.java.net/jeps/375),
[Records](https://openjdk.java.net/jeps/384), and [Sealed Classes](https://openjdk.java.net/jeps/360).

Note: The Pattern Matching for instanceof, Records, and Sealed Classes are all preview language features of OpenJDK 15
and are not enabled by default. In order to
analyze a project with PMD that uses these language features, you'll need to enable it via the environment
variable `PMD_JAVA_OPTS` and select the new language version `15-preview`:

    export PMD_JAVA_OPTS=--enable-preview
    ./run.sh pmd -language java -version 15-preview ...

Note: Support for Java 13 preview language features have been removed. The version "13-preview" is no longer available.
=======
#### Changes in how tab characters are handled

In the past, tab characters in source files has been handled differently in different languages by PMD.
For instance in Java, tab characters had a width of 8 columns, while C# used only 1 column. Visualforce instead
used 4 columns.

This has been unified now so that tab characters are consistently now always 1 column wide.

This however might be a **incompatible** change, if you're using the properties "BeginColumn" or "EndColumn"
additionally to "BeginLine" and "EndLine" of a Token/AST node in order to highlight
where a rule violation occurred in the source file. If you have logic there that deals with tab characters,
you most likely can remove this logic now, since tab characters are now just "normal" characters
in terms of string processing.

See also [[all] Ensure PMD/CPD uses tab width of 1 for tabs consistently #2656](https://github.com/pmd/pmd/pull/2656).
>>>>>>> 1982d0d3

#### New Rules

*   The new Java rule {% rule "java/bestpractices/AvoidReassigningCatchVariables" %} (`java-bestpractices`) finds
    cases where the variable of the caught exception is reassigned. This practice is surprising and prevents
    further evolution of the code like multi-catch.

#### Modified Rules

*   The Java rule {% rule "java/errorprone/CloseResource" %} (`java-errorprone`) has a new property
    `closeNotInFinally`. With this property set to `true` the rule will also find calls to close a
    resource, which are not in a finally-block of a try-statement. If a resource is not closed within a
    finally block, it might not be closed at all in case of exceptions.
    
    As this new detection would yield many new violations, it is disabled by default. It might be
    enabled in a later version of PMD.

#### Deprecated Rules

*   The Java rule {% rule "java/errorprone/DataflowAnomalyAnalysis" %} (`java-errorprone`)
    is deprecated in favour of {% rule "java/bestpractices/UnusedAssignment" %} (`java-bestpractices`),
    which was introduced in PMD 6.26.0.

### Fixed Issues

*   core
    *   [#724](https://github.com/pmd/pmd/issues/724): \[core] Avoid parsing rulesets multiple times
    *   [#1962](https://github.com/pmd/pmd/issues/1962): \[core] Simplify Report API
    *   [#2653](https://github.com/pmd/pmd/issues/2653): \[lang-test] Upgrade kotlintest to Kotest
    *   [#2656](https://github.com/pmd/pmd/pull/2656): \[all] Ensure PMD/CPD uses tab width of 1 for tabs consistently
    *   [#2690](https://github.com/pmd/pmd/pull/2690): \[core] Fix java7 compatibility
*   java
    *   [#2646](https://github.com/pmd/pmd/issues/2646): \[java] Support JDK 15
*   java-bestpractices
    *   [#2471](https://github.com/pmd/pmd/issues/2471): \[java] New Rule: AvoidReassigningCatchVariables
    *   [#2663](https://github.com/pmd/pmd/issues/2663): \[java] NoClassDefFoundError on upgrade from 6.25.0 to 6.26.0
    *   [#2668](https://github.com/pmd/pmd/issues/2668): \[java] UnusedAssignment false positives
    *   [#2673](https://github.com/pmd/pmd/issues/2673): \[java] UnusedPrivateField and SingularField false positive with lombok annotation EqualsAndHashCode
    *   [#2684](https://github.com/pmd/pmd/issues/2684): \[java] UnusedAssignment FP in try/catch
    *   [#2686](https://github.com/pmd/pmd/issues/2686): \[java] UnusedAssignment must not flag abstract method parameters in interfaces and abstract classes
*   java-design
    *   [#2461](https://github.com/pmd/pmd/issues/2461): \[java] ExcessiveParameterListRule must ignore a private constructor
*   java-errorprone
    *   [#2410](https://github.com/pmd/pmd/issues/2410): \[java] ProperCloneImplementation not valid for final class
    *   [#2431](https://github.com/pmd/pmd/issues/2431): \[java] InvalidLogMessageFormatRule throws IndexOutOfBoundsException when only logging exception message
    *   [#2439](https://github.com/pmd/pmd/issues/2439): \[java] AvoidCatchingThrowable can not detect the case: catch (java.lang.Throwable t)
    *   [#2470](https://github.com/pmd/pmd/issues/2470): \[java] CloseResource false positive when resource included in return value
    *   [#2531](https://github.com/pmd/pmd/issues/2531): \[java] UnnecessaryCaseChange can not detect the case like: foo.equals(bar.toLowerCase())
    *   [#2647](https://github.com/pmd/pmd/issues/2647): \[java] Deprecate rule DataFlowAnomalyAnalysis
*   java-performance
    *   [#2441](https://github.com/pmd/pmd/issues/2441): \[java] RedundantFieldInitializer can not detect a special case for char initialize: `char foo = '\0';`
    *   [#2530](https://github.com/pmd/pmd/issues/2530): \[java] StringToString can not detect the case: getStringMethod().toString()

### API Changes

*   XML rule definition in rulesets: In PMD 7, the `language` attribute will be required on all `rule`
    elements that declare a new rule. Some base rule classes set the language implicitly in their
    constructor, and so this is not required in all cases for the rule to work. But this
    behavior will be discontinued in PMD 7, so missing `language` attributes are now
    reported as a forward compatibility warning.

#### Deprecated API

##### For removal

*   {% jdoc !!core::Rule#getParserOptions() %}
*   {% jdoc !!core::lang.Parser#getParserOptions() %}
*   {% jdoc !!core::lang.AbstractParser %}
*   {% jdoc !!core::RuleContext#removeAttribute(java.lang.String) %}
*   {% jdoc !!core::RuleContext#getAttribute(java.lang.String) %}
*   {% jdoc !!core::RuleContext#setAttribute(java.lang.String, java.lang.Object) %}
*   {% jdoc apex::lang.apex.ApexParserOptions %}
*   {% jdoc !!java::lang.java.ast.ASTThrowStatement#getFirstClassOrInterfaceTypeImage() %}
*   {% jdoc javascript::lang.ecmascript.EcmascriptParserOptions %}
*   {% jdoc javascript::lang.ecmascript.rule.EcmascriptXPathRule %}
*   {% jdoc xml::lang.xml.XmlParserOptions %}
*   {% jdoc xml::lang.xml.rule.XmlXPathRule %}
*   Properties of {% jdoc xml::lang.xml.rule.AbstractXmlRule %}

*   {% jdoc !!core::Report.ReadableDuration %}
*   Many methods of {% jdoc !!core::Report %}. They are replaced by accessors
  that produce a List. For example, {% jdoc !a!core::Report#iterator() %} 
  (and implementing Iterable) and {% jdoc !a!core::Report#isEmpty() %} are both
  replaced by {% jdoc !a!core::Report#getViolations() %}.

*   The dataflow codebase is deprecated for removal in PMD 7. This
    includes all code in the following packages, and their subpackages:
    *   {% jdoc_package plsql::lang.plsql.dfa %}
    *   {% jdoc_package java::lang.java.dfa %}
    *   {% jdoc_package core::lang.dfa %}
    *   and the class {% jdoc plsql::lang.plsql.PLSQLDataFlowHandler %}

*   {% jdoc !!visualforce::lang.vf.VfSimpleCharStream %}

### External Contributions

*   [#2656](https://github.com/pmd/pmd/pull/2656): \[all] Ensure PMD/CPD uses tab width of 1 for tabs consistently - [Maikel Steneker](https://github.com/maikelsteneker)
*   [#2659](https://github.com/pmd/pmd/pull/2659): \[java] StringToString can not detect the case: getStringMethod().toString() - [Mykhailo Palahuta](https://github.com/Drofff)
*   [#2662](https://github.com/pmd/pmd/pull/2662): \[java] UnnecessaryCaseChange can not detect the case like: foo.equals(bar.toLowerCase()) - [Mykhailo Palahuta](https://github.com/Drofff)
*   [#2671](https://github.com/pmd/pmd/pull/2671): \[java] CloseResource false positive when resource included in return value - [Mykhailo Palahuta](https://github.com/Drofff)
*   [#2674](https://github.com/pmd/pmd/pull/2674): \[java] add lombok.EqualsAndHashCode in AbstractLombokAwareRule - [berkam](https://github.com/berkam)
*   [#2677](https://github.com/pmd/pmd/pull/2677): \[java] RedundantFieldInitializer can not detect a special case for char initialize: `char foo = '\0';` - [Mykhailo Palahuta](https://github.com/Drofff)
*   [#2678](https://github.com/pmd/pmd/pull/2678): \[java] AvoidCatchingThrowable can not detect the case: catch (java.lang.Throwable t) - [Mykhailo Palahuta](https://github.com/Drofff)
*   [#2679](https://github.com/pmd/pmd/pull/2679): \[java] InvalidLogMessageFormatRule throws IndexOutOfBoundsException when only logging exception message - [Mykhailo Palahuta](https://github.com/Drofff)
*   [#2682](https://github.com/pmd/pmd/pull/2682): \[java] New Rule: AvoidReassigningCatchVariables - [Mykhailo Palahuta](https://github.com/Drofff)
*   [#2697](https://github.com/pmd/pmd/pull/2697): \[java] ExcessiveParameterListRule must ignore a private constructor - [Mykhailo Palahuta](https://github.com/Drofff)
*   [#2699](https://github.com/pmd/pmd/pull/2699): \[java] ProperCloneImplementation not valid for final class - [Mykhailo Palahuta](https://github.com/Drofff)
*   [#2700](https://github.com/pmd/pmd/pull/2700): \[java] Fix OnlyOneReturn code example - [Jan-Lukas Else](https://github.com/jlelse)


{% endtocmaker %}
<|MERGE_RESOLUTION|>--- conflicted
+++ resolved
@@ -14,7 +14,6 @@
 
 ### New and noteworthy
 
-<<<<<<< HEAD
 #### Java 15 Support
 
 This release of PMD brings support for Java 15. PMD can parse [Text Blocks](https://openjdk.java.net/jeps/378)
@@ -32,7 +31,7 @@
     ./run.sh pmd -language java -version 15-preview ...
 
 Note: Support for Java 13 preview language features have been removed. The version "13-preview" is no longer available.
-=======
+
 #### Changes in how tab characters are handled
 
 In the past, tab characters in source files has been handled differently in different languages by PMD.
@@ -48,7 +47,6 @@
 in terms of string processing.
 
 See also [[all] Ensure PMD/CPD uses tab width of 1 for tabs consistently #2656](https://github.com/pmd/pmd/pull/2656).
->>>>>>> 1982d0d3
 
 #### New Rules
 
