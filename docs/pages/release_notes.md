---
title: PMD Release Notes
permalink: pmd_release_notes.html
keywords: changelog, release notes
---

## {{ site.pmd.date }} - {{ site.pmd.version }}

The PMD team is pleased to announce PMD {{ site.pmd.version }}.

This is a {{ site.pmd.release_type }} release.

{% tocmaker is_release_notes_processor %}

### New and noteworthy

#### New Rules
* The new Apex rule {% rule apex/bestpractices/ApexUnitTestClassShouldHaveRunAs %} ensures that unit tests
  use [System.runAs()](https://developer.salesforce.com/docs/atlas.en-us.apexcode.meta/apexcode/apex_testing_tools_runas.htm)
  at least once. This makes the tests more robust, and independent from the user running it.

```xml
<rule ref="category/apex/bestpractices.xml/ApexUnitTestClassShouldHaveRunAs"/>
```

The rule is part of the quickstart.xml ruleset.

#### Modified Rules

* The Java rule {% rule java/errorprone/TestClassWithoutTestCases %} has a new property `testClassPattern`. This is
  used to detect empty test classes by name. Previously this rule could only detect empty JUnit3 test cases
  properly. To switch back to the old behavior, this property can be set to an empty value which disables the
  test class detection by pattern.

### Fixed Issues
* apex
    * [#4149](https://github.com/pmd/pmd/issues/4149): \[apex] New rule: ApexUnitTestClassShouldHaveRunAs
* doc
    * [#4144](https://github.com/pmd/pmd/pull/4144): \[doc] Update docs to reflect supported languages
    * [#4163](https://github.com/pmd/pmd/issues/4163): \[doc] Broken links on page "Architecture Decisions"
* java-codestyle
    * [#4139](https://github.com/pmd/pmd/issues/4139): \[java] UnnecessaryFullyQualifiedName FP when the same simple class name exists in the current package
* java-documentation
    * [#4141](https://github.com/pmd/pmd/issues/4141): \[java] UncommentedEmptyConstructor FP when constructor annotated with @<!-- -->Autowired
<<<<<<< HEAD
* java-performance
    * [#1167](https://github.com/pmd/pmd/issues/1167): \[java] AvoidArrayLoops false positive on double assignment
    * [#2080](https://github.com/pmd/pmd/issues/2080): \[java] StringToString rule false-positive with field access
    * [#2692](https://github.com/pmd/pmd/issues/2692): \[java] \[doc] AvoidArrayLoops flags copy assignment in same array as sub-optimal
    * [#3437](https://github.com/pmd/pmd/issues/3437): \[java] StringToString doesn't trigger on Bar.class.getSimpleName().toString()
    * [#3681](https://github.com/pmd/pmd/issues/3681): \[java] StringToString doesn't trigger on string literals
    * [#3847](https://github.com/pmd/pmd/issues/3847): \[java] AvoidArrayLoops should consider final variables
    * [#3977](https://github.com/pmd/pmd/issues/3977): \[java] StringToString false-positive with local method name confusion
    * [#4091](https://github.com/pmd/pmd/issues/4091): \[java] AvoidArrayLoops false negative with do-while loops
    * [#4148](https://github.com/pmd/pmd/issues/4148): \[java] UseArrayListInsteadOfVector ignores Vector when other classes are imported
* java-errorprone
    * [#929](https://github.com/pmd/pmd/issues/929): \[java] Inconsistent results with TestClassWithoutTestCases
    * [#2636](https://github.com/pmd/pmd/issues/2636): \[java] TestClassWithoutTestCases false positive with JUnit5 ParameterizedTest
=======
* javascript
    * [#4165](https://github.com/pmd/pmd/issues/4165): \[javascript] InaccurateNumericLiteral underscore separator notation false positive
>>>>>>> c7acac7f

### API Changes

### External Contributions
* [#4142](https://github.com/pmd/pmd/pull/4142): \[java] fix #4141 Update UncommentedEmptyConstructor - ignore @<!-- -->Autowired annotations - [Lynn](https://github.com/LynnBroe) (@LynnBroe)
* [#4147](https://github.com/pmd/pmd/pull/4147): \[java] Added support for Do-While for AvoidArrayLoops - [Yasar Shaikh](https://github.com/yasarshaikh) (@yasarshaikh)
* [#4150](https://github.com/pmd/pmd/pull/4150): \[apex] New rule ApexUnitTestClassShouldHaveRunAs #4149 - [Thomas Prouvot](https://github.com/tprouvot) (@tprouvot)

{% endtocmaker %}
<|MERGE_RESOLUTION|>--- conflicted
+++ resolved
@@ -42,7 +42,6 @@
     * [#4139](https://github.com/pmd/pmd/issues/4139): \[java] UnnecessaryFullyQualifiedName FP when the same simple class name exists in the current package
 * java-documentation
     * [#4141](https://github.com/pmd/pmd/issues/4141): \[java] UncommentedEmptyConstructor FP when constructor annotated with @<!-- -->Autowired
-<<<<<<< HEAD
 * java-performance
     * [#1167](https://github.com/pmd/pmd/issues/1167): \[java] AvoidArrayLoops false positive on double assignment
     * [#2080](https://github.com/pmd/pmd/issues/2080): \[java] StringToString rule false-positive with field access
@@ -56,10 +55,8 @@
 * java-errorprone
     * [#929](https://github.com/pmd/pmd/issues/929): \[java] Inconsistent results with TestClassWithoutTestCases
     * [#2636](https://github.com/pmd/pmd/issues/2636): \[java] TestClassWithoutTestCases false positive with JUnit5 ParameterizedTest
-=======
 * javascript
     * [#4165](https://github.com/pmd/pmd/issues/4165): \[javascript] InaccurateNumericLiteral underscore separator notation false positive
->>>>>>> c7acac7f
 
 ### API Changes
 
