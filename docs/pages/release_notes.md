---
title: PMD Release Notes
permalink: pmd_release_notes.html
keywords: changelog, release notes
---

## {{ site.pmd.date }} - {{ site.pmd.version }}

The PMD team is pleased to announce PMD {{ site.pmd.version }}.

This is a {{ site.pmd.release_type }} release.

{% tocmaker is_release_notes_processor %}

### New and noteworthy

### Fixed Issues

*   doc
    *   [#3230](https://github.com/pmd/pmd/issues/3230): \[doc] Remove "Edit me" button for language index pages
*   java-codestyle
    *   [#2655](https://github.com/pmd/pmd/issues/2655): \[java] UnnecessaryImport false positive for on-demand imports
<<<<<<< HEAD
    *   [#3266](https://github.com/pmd/pmd/pull/3266): \[java] LocalVariableCouldBeFinal: false negatives with interfaces, anon classes
=======
    *   [#3265](https://github.com/pmd/pmd/pull/3265): \[java] MethodArgumentCouldBeFinal: false negatives with interfaces and inner classes
>>>>>>> d3c1dbeb

### API Changes

### External Contributions

{% endtocmaker %}
<|MERGE_RESOLUTION|>--- conflicted
+++ resolved
@@ -20,11 +20,8 @@
     *   [#3230](https://github.com/pmd/pmd/issues/3230): \[doc] Remove "Edit me" button for language index pages
 *   java-codestyle
     *   [#2655](https://github.com/pmd/pmd/issues/2655): \[java] UnnecessaryImport false positive for on-demand imports
-<<<<<<< HEAD
+    *   [#3265](https://github.com/pmd/pmd/pull/3265): \[java] MethodArgumentCouldBeFinal: false negatives with interfaces and inner classes
     *   [#3266](https://github.com/pmd/pmd/pull/3266): \[java] LocalVariableCouldBeFinal: false negatives with interfaces, anon classes
-=======
-    *   [#3265](https://github.com/pmd/pmd/pull/3265): \[java] MethodArgumentCouldBeFinal: false negatives with interfaces and inner classes
->>>>>>> d3c1dbeb
 
 ### API Changes
 
