--- conflicted
+++ resolved
@@ -16,22 +16,18 @@
 
 ### Fixed Issues
 
-<<<<<<< HEAD
-*   java-bestpractices
-    *   [#3144](https://github.com/pmd/pmd/issues/3144): \[java] GuardLogStatement can have more detailed example
-    *   [#3155](https://github.com/pmd/pmd/pull/3155): \[java] GuardLogStatement: False negative with unguarded method call
-=======
 *   java
     *   [#3117](https://github.com/pmd/pmd/issues/3117): \[java] Infinite loop when parsing invalid code nested in lambdas
     *   [#3145](https://github.com/pmd/pmd/issues/3145): \[java] Parse exception when using "record" as variable name
 *   java-bestpractices
+    *   [#3144](https://github.com/pmd/pmd/issues/3144): \[java] GuardLogStatement can have more detailed example
+    *   [#3155](https://github.com/pmd/pmd/pull/3155): \[java] GuardLogStatement: False negative with unguarded method call
     *   [#3160](https://github.com/pmd/pmd/issues/3160): \[java] MethodReturnsInternalArray does not consider static final fields and fields initialized with empty array
 *   java-errorprone
     *   [#3146](https://github.com/pmd/pmd/issues/3146): \[java] InvalidLogMessageFormat detection failing when String.format used
 *   java-performance
     *   [#2427](https://github.com/pmd/pmd/issues/2427): \[java] ConsecutiveLiteralAppend false-positive with builder inside lambda
     *   [#3152](https://github.com/pmd/pmd/issues/3152): \[java] ConsecutiveLiteralAppends and InsufficientStringBufferDeclaration: FP with switch expressions
->>>>>>> f1284b91
 
 ### API Changes
 
