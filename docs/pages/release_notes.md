---
title: PMD Release Notes
permalink: pmd_release_notes.html
keywords: changelog, release notes
---

## {{ site.pmd.date }} - {{ site.pmd.version }}

The PMD team is pleased to announce PMD {{ site.pmd.version }}.

This is a {{ site.pmd.release_type }} release.

{% tocmaker is_release_notes_processor %}

### New and noteworthy

#### Scala cross compilation

Up until now the PMD Scala module has been compiled against scala 2.13 only by default.
However, this makes it impossible to use pmd as a library in scala projects,
that use scala 2.12, e.g. in sbt plugins. Therefore PMD now provides cross compiled pmd-scala
modules for both versions: **scala 2.12** and **scala 2.13**.

The new modules have new maven artifactIds. The old artifactId `net.sourceforge.pmd:pmd-scala:{{ site.pmd.version }}`
is still available, but is deprecated from now on. It has been demoted to be just a delegation to the new
`pmd-scala_2.13` module and will be removed eventually.

The coordinates for the new modules are:

```
<dependency>
    <groupId>net.sourceforge.pmd</groupId>
    <artifactId>pmd-scala_2.12</artifactId>
    <version>{{ site.pmd.version }}</version>
</dependency>

<dependency>
    <groupId>net.sourceforge.pmd</groupId>
    <artifactId>pmd-scala_2.13</artifactId>
    <version>{{ site.pmd.version }}</version>
</dependency>
```

The command line version of PMD continues to use **scala 2.13**.

#### New Rules

*   The new Java Rule {% rule "java/codestyle/UnnecessaryCast" %} (`java-codestyle`)
    finds casts that are unnecessary while accessing collection elements.


#### Modified rules

*   The Java rule {% rule "java/codestyle/UseDiamondOperator" %} (`java-codestyle`) now by default
    finds unnecessary usages of type parameters, which are nested, involve wildcards and are used
    within a ternary operator. These usages are usually only unnecessary with Java8 and later, when
    the type inference in Java has been improved.
    
    In order to avoid false positives when checking Java7 only code, the rule has the new property
    `java7Compatibility`, which is disabled by default. Settings this to "true" retains
    the old rule behaviour.


### Fixed Issues

<<<<<<< HEAD
*   apex-bestpractices
    *   [#2554](https://github.com/pmd/pmd/issues/2554): \[apex] Exception applying rule UnusedLocalVariable on trigger
*   c#
    *   [#2551](https://github.com/pmd/pmd/issues/2551): \[c#] CPD suppression with comments doesn't work
*   java-codestyle
    *   [#2545](https://github.com/pmd/pmd/issues/2545): \[java] UseDiamondOperator false negatives
    *   [#2573](https://github.com/pmd/pmd/pull/2573): \[java] DefaultPackage: Allow package default JUnit 5 Test methods
*   java-design
    *   [#2563](https://github.com/pmd/pmd/pull/2563): \[java] UselessOverridingMethod false negative with already public methods
*   scala
    *   [#2547](https://github.com/pmd/pmd/pull/2547): \[scala] Add cross compilation for scala 2.12 and 2.13

=======
*   java-errorprone
    *   [#2544](https://github.com/pmd/pmd/issues/2544): \[java] UseProperClassLoader can not detect the case with method call on intermediate variable
>>>>>>> b21f3efc

### API Changes

*   The maven module `net.sourceforge.pmd:pmd-scala` is deprecated. Use `net.sourceforge.pmd:pmd-scala_2.13`
    or `net.sourceforge.pmd:pmd-scala_2.12` instead.
    
#### Deprecated APIs

*   {% jdoc apex::lang.apex.ast.ASTAnnotation#suppresses(core::Rule) %}


### External Contributions

*   [#2349](https://github.com/pmd/pmd/pull/2349): \[java] Optimize UnusedPrivateMethodRule - [shilko2013](https://github.com/shilko2013)
*   [#2547](https://github.com/pmd/pmd/pull/2547): \[scala] Add cross compilation for scala 2.12 and 2.13 - [João Ferreira](https://github.com/jtjeferreira)
*   [#2567](https://github.com/pmd/pmd/pull/2567): \[c#] Fix CPD suppression with comments doesn't work - [Lixon Lookose](https://github.com/LixonLookose)
*   [#2573](https://github.com/pmd/pmd/pull/2573): \[java] DefaultPackage: Allow package default JUnit 5 Test methods - [Craig Andrews](https://github.com/candrews)

{% endtocmaker %}
<|MERGE_RESOLUTION|>--- conflicted
+++ resolved
@@ -63,7 +63,6 @@
 
 ### Fixed Issues
 
-<<<<<<< HEAD
 *   apex-bestpractices
     *   [#2554](https://github.com/pmd/pmd/issues/2554): \[apex] Exception applying rule UnusedLocalVariable on trigger
 *   c#
@@ -73,13 +72,11 @@
     *   [#2573](https://github.com/pmd/pmd/pull/2573): \[java] DefaultPackage: Allow package default JUnit 5 Test methods
 *   java-design
     *   [#2563](https://github.com/pmd/pmd/pull/2563): \[java] UselessOverridingMethod false negative with already public methods
+*   java-errorprone
+    *   [#2544](https://github.com/pmd/pmd/issues/2544): \[java] UseProperClassLoader can not detect the case with method call on intermediate variable
 *   scala
     *   [#2547](https://github.com/pmd/pmd/pull/2547): \[scala] Add cross compilation for scala 2.12 and 2.13
 
-=======
-*   java-errorprone
-    *   [#2544](https://github.com/pmd/pmd/issues/2544): \[java] UseProperClassLoader can not detect the case with method call on intermediate variable
->>>>>>> b21f3efc
 
 ### API Changes
 
