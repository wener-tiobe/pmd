---
title: PMD Release Notes
permalink: pmd_release_notes.html
keywords: changelog, release notes
---

## {{ site.pmd.date }} - {{ site.pmd.version }}

The PMD team is pleased to announce PMD {{ site.pmd.version }}.

This is a {{ site.pmd.release_type }} release.

{% tocmaker is_release_notes_processor %}

### New and noteworthy

#### Modified rules

*   The Apex rule {% rule "apex/documentation/ApexDoc" %} has a new property `reportProperty`.
    If set to `false` (default is `true` if unspecified) doesn't report missing ApexDoc comments on properties.
    It allows you to enforce ApexDoc comments for classes and methods without requiring them for properties.

### Fixed Issues

<<<<<<< HEAD
*   java-errorprone
    *   [#3644](https://github.com/pmd/pmd/issues/3644): \[java] InvalidLogMessageFormat: false positives with logstash structured logging
=======
*   java-bestpractices
    *   [#3209](https://github.com/pmd/pmd/issues/3209): \[java] UnusedPrivateMethod false positive with static method and cast expression
    *   [#3468](https://github.com/pmd/pmd/issues/3468): \[java] UnusedPrivateMethod false positive when outer class calls private static method on inner class
*   java-performance
    *   [#3492](https://github.com/pmd/pmd/issues/3492): \[java] UselessStringValueOf: False positive when there is no initial String to append to
>>>>>>> b3faa22b

### API Changes

### External Contributions

*   [#3631](https://github.com/pmd/pmd/pull/3631): \[java] Fixed False positive for UselessStringValueOf when there is no initial String to append to - [John Armgardt](https://github.com/johnra2)
*   [#3683](https://github.com/pmd/pmd/pull/3683): \[java] Fixed 3468 UnusedPrivateMethod false positive when outer class calls private static method on inner class - [John Armgardt](https://github.com/johnra2)
*   [#3688](https://github.com/pmd/pmd/pull/3688): \[java] Bump log4j to 2.16.0 - [Sergey Nuyanzin](https://github.com/snuyanzin)
*   [#3693](https://github.com/pmd/pmd/pull/3693): \[apex] ApexDoc: Add reportProperty property - [Steve Babula](https://github.com/babula)
*   [#3713](https://github.com/pmd/pmd/pull/3713): \[java] Enhance UnnecessaryModifier to support records - [Vincent Galloy](https://github.com/vgalloy)

{% endtocmaker %}
<|MERGE_RESOLUTION|>--- conflicted
+++ resolved
@@ -22,16 +22,13 @@
 
 ### Fixed Issues
 
-<<<<<<< HEAD
-*   java-errorprone
-    *   [#3644](https://github.com/pmd/pmd/issues/3644): \[java] InvalidLogMessageFormat: false positives with logstash structured logging
-=======
 *   java-bestpractices
     *   [#3209](https://github.com/pmd/pmd/issues/3209): \[java] UnusedPrivateMethod false positive with static method and cast expression
     *   [#3468](https://github.com/pmd/pmd/issues/3468): \[java] UnusedPrivateMethod false positive when outer class calls private static method on inner class
+*   java-errorprone
+    *   [#3644](https://github.com/pmd/pmd/issues/3644): \[java] InvalidLogMessageFormat: false positives with logstash structured logging
 *   java-performance
     *   [#3492](https://github.com/pmd/pmd/issues/3492): \[java] UselessStringValueOf: False positive when there is no initial String to append to
->>>>>>> b3faa22b
 
 ### API Changes
 
