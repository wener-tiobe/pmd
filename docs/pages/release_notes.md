--- conflicted
+++ resolved
@@ -36,12 +36,9 @@
 
 *   apex
     *   [#2210](https://github.com/pmd/pmd/issues/2210): \[apex] ApexCRUDViolation: Support WITH SECURITY_ENFORCED
-<<<<<<< HEAD
     *   [#2358](https://github.com/pmd/pmd/issues/2358): \[apex] Invalid Apex in Cognitive Complexity tests
-=======
 *   java-design
     *   [#2390](https://github.com/pmd/pmd/issues/2390): \[java] AbstractClassWithoutAnyMethod: missing violation for nested classes
->>>>>>> 961e2b22
 
 ### API Changes
 
