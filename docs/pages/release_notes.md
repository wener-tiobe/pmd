---
title: PMD Release Notes
permalink: pmd_release_notes.html
keywords: changelog, release notes
---

## {{ site.pmd.date }} - {{ site.pmd.version }}

The PMD team is pleased to announce PMD {{ site.pmd.version }}.

This is a {{ site.pmd.release_type }} release.

{% tocmaker is_release_notes_processor %}

### New and noteworthy

### Fixed Issues

<<<<<<< HEAD
=======
*   apex
    *   [#3307](https://github.com/pmd/pmd/issues/3307): \[apex] Avoid debug statements since it impact performance
    *   [#3321](https://github.com/pmd/pmd/issues/3321): \[apex] New rule to detect inaccessible AuraEnabled getters (summer '21 security update)
    *   [#3329](https://github.com/pmd/pmd/issues/3329): \[apex] ApexCRUDViolation doesn't report SOQL for loops
*   core
    *   [#3323](https://github.com/pmd/pmd/pull/3323): \[core] Adds fullDescription and tags in SARIF report
*   java-codestyle
    *   [#3317](https://github.com/pmd/pmd/pull/3317): \[java] Update UnnecessaryImport to recognize usage of imported types in javadoc's `@exception` tag
*   java-errorprone
    *   [#2895](https://github.com/pmd/pmd/issues/2895): \[java] Improve BadComparison and rename to ComparisonWithNaN
    *   [#3304](https://github.com/pmd/pmd/issues/3304): \[java] NPE in MoreThanOneLoggerRule on a java 16 record

>>>>>>> 94a16e3c
### API Changes

### External Contributions

<<<<<<< HEAD
=======
*   [#3276](https://github.com/pmd/pmd/pull/3276): \[apex] Update ApexCRUDViolation and OperationWithLimitsInLoop docs - [Jonathan Wiesel](https://github.com/jonathanwiesel)
*   [#3306](https://github.com/pmd/pmd/pull/3306): \[java] More than one logger rule test null pointer exception - [Arnaud Jeansen](https://github.com/ajeans)
*   [#3317](https://github.com/pmd/pmd/pull/3317): \[java] Update UnnecessaryImport to recognize usage of imported types in javadoc's `@exception` tag - [Piotrek Żygieło](https://github.com/pzygielo)
*   [#3319](https://github.com/pmd/pmd/pull/3319): \[apex] New AvoidDebugStatements rule to mitigate performance impact - [Jonathan Wiesel](https://github.com/jonathanwiesel)
*   [#3320](https://github.com/pmd/pmd/pull/3320): \[java] Fix incorrect increment for "else if" branch in Cognitive Complexity docs - [Denis Borovikov](https://github.com/borovikovd)
*   [#3322](https://github.com/pmd/pmd/pull/3322): \[apex] added rule to detect inaccessible AuraEnabled getters - [Philippe Ozil](https://github.com/pozil)
*   [#3323](https://github.com/pmd/pmd/pull/3323): \[core] Adds fullDescription and tags in SARIF report - [Clint Chester](https://github.com/Clint-Chester)
*   [#3367](https://github.com/pmd/pmd/pull/3367): \[apex] Check SOQL CRUD on for loops - [Jonathan Wiesel](https://github.com/jonathanwiesel)

>>>>>>> 94a16e3c
{% endtocmaker %}
<|MERGE_RESOLUTION|>--- conflicted
+++ resolved
@@ -16,35 +16,13 @@
 
 ### Fixed Issues
 
-<<<<<<< HEAD
-=======
 *   apex
-    *   [#3307](https://github.com/pmd/pmd/issues/3307): \[apex] Avoid debug statements since it impact performance
-    *   [#3321](https://github.com/pmd/pmd/issues/3321): \[apex] New rule to detect inaccessible AuraEnabled getters (summer '21 security update)
     *   [#3329](https://github.com/pmd/pmd/issues/3329): \[apex] ApexCRUDViolation doesn't report SOQL for loops
-*   core
-    *   [#3323](https://github.com/pmd/pmd/pull/3323): \[core] Adds fullDescription and tags in SARIF report
-*   java-codestyle
-    *   [#3317](https://github.com/pmd/pmd/pull/3317): \[java] Update UnnecessaryImport to recognize usage of imported types in javadoc's `@exception` tag
-*   java-errorprone
-    *   [#2895](https://github.com/pmd/pmd/issues/2895): \[java] Improve BadComparison and rename to ComparisonWithNaN
-    *   [#3304](https://github.com/pmd/pmd/issues/3304): \[java] NPE in MoreThanOneLoggerRule on a java 16 record
 
->>>>>>> 94a16e3c
 ### API Changes
 
 ### External Contributions
 
-<<<<<<< HEAD
-=======
-*   [#3276](https://github.com/pmd/pmd/pull/3276): \[apex] Update ApexCRUDViolation and OperationWithLimitsInLoop docs - [Jonathan Wiesel](https://github.com/jonathanwiesel)
-*   [#3306](https://github.com/pmd/pmd/pull/3306): \[java] More than one logger rule test null pointer exception - [Arnaud Jeansen](https://github.com/ajeans)
-*   [#3317](https://github.com/pmd/pmd/pull/3317): \[java] Update UnnecessaryImport to recognize usage of imported types in javadoc's `@exception` tag - [Piotrek Żygieło](https://github.com/pzygielo)
-*   [#3319](https://github.com/pmd/pmd/pull/3319): \[apex] New AvoidDebugStatements rule to mitigate performance impact - [Jonathan Wiesel](https://github.com/jonathanwiesel)
-*   [#3320](https://github.com/pmd/pmd/pull/3320): \[java] Fix incorrect increment for "else if" branch in Cognitive Complexity docs - [Denis Borovikov](https://github.com/borovikovd)
-*   [#3322](https://github.com/pmd/pmd/pull/3322): \[apex] added rule to detect inaccessible AuraEnabled getters - [Philippe Ozil](https://github.com/pozil)
-*   [#3323](https://github.com/pmd/pmd/pull/3323): \[core] Adds fullDescription and tags in SARIF report - [Clint Chester](https://github.com/Clint-Chester)
 *   [#3367](https://github.com/pmd/pmd/pull/3367): \[apex] Check SOQL CRUD on for loops - [Jonathan Wiesel](https://github.com/jonathanwiesel)
 
->>>>>>> 94a16e3c
 {% endtocmaker %}
