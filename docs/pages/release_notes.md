--- conflicted
+++ resolved
@@ -14,7 +14,15 @@
 
 ### New and noteworthy
 
-<<<<<<< HEAD
+#### New rules
+
+* The new Java rule {% rule java/design/InvalidJavaBean %} identifies beans, that don't follow the [JavaBeans API specification](https://download.oracle.com/otndocs/jcp/7224-javabeans-1.01-fr-spec-oth-JSpec/),
+  like beans with missing getters or setters.
+
+```xml
+<rule ref="category/java/design.xml/InvalidJavaBean"/>
+```
+
 #### Renamed rules
 
 * The Java rule {% rule java/errorprone/BeanMembersShouldSerialize %} has been renamed to
@@ -23,16 +31,6 @@
 
   The property `prefix` has been deprecated, since in a serializable class all fields have to be
   serializable regardless of the name.
-=======
-#### New rules
-
-* The new Java rule {% rule java/design/InvalidJavaBean %} identifies beans, that don't follow the [JavaBeans API specification](https://download.oracle.com/otndocs/jcp/7224-javabeans-1.01-fr-spec-oth-JSpec/),
-  like beans with missing getters or setters.
-
-```xml
-<rule ref="category/java/design.xml/InvalidJavaBean"/>
-```
->>>>>>> 8a0a1968
 
 #### Modified rules
 
@@ -53,12 +51,9 @@
     * [#2867](https://github.com/pmd/pmd/issues/2867): \[java] Separate pattern for test classes in ClassNamingConventions rule for Java
     * [#4201](https://github.com/pmd/pmd/issues/4201): \[java] CommentDefaultAccessModifier should consider lombok's @<!-- -->Value
 * java-design
-<<<<<<< HEAD
+    * [#4177](https://github.com/pmd/pmd/issues/4177): \[java] New Rule InvalidJavaBean
     * [#4188](https://github.com/pmd/pmd/issues/4188): \[java] ClassWithOnlyPrivateConstructorsShouldBeFinal false positive with Lombok's @<!-- -->NoArgsConstructor
     * [#4189](https://github.com/pmd/pmd/issues/4189): \[java] AbstractClassWithoutAnyMethod should consider lombok's @<!-- -->AllArgsConstructor
-=======
-    * [#4177](https://github.com/pmd/pmd/issues/4177): \[java] New Rule InvalidJavaBean
->>>>>>> 8a0a1968
     * [#4200](https://github.com/pmd/pmd/issues/4200): \[java] ClassWithOnlyPrivateConstructorsShouldBeFinal should consider lombok's @<!-- -->Value
 * java-errorprone
     * [#1668](https://github.com/pmd/pmd/issues/1668): \[java] BeanMembersShouldSerialize is extremely noisy
