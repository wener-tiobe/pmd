--- conflicted
+++ resolved
@@ -21,22 +21,16 @@
 
 ### Fixed Issues
 
-<<<<<<< HEAD
 *   apex-errorprone
     *   [#792](https://github.com/pmd/pmd/issues/792): \[apex] AvoidDirectAccessTriggerMap incorrectly detects array access in classes
+*   apex-security
+    *   [#788](https://github.com/pmd/pmd/issues/788): \[apex] Method chaining breaks ApexCRUDViolation
 *   java-design
     *    [#785](https://github.com/pmd/pmd/issues/785): \[java] NPE in DataClass rule
-=======
-*   apex-security
-    *   [#788](https://github.com/pmd/pmd/issues/788): \[apex] Method chaining breaks ApexCRUDViolation
->>>>>>> 3f478bc6
 
 ### API Changes
 
 ### External Contributions
 
-<<<<<<< HEAD
 *   [#796](https://github.com/pmd/pmd/pull/796): \[apex] AvoidDirectAccessTriggerMap incorrectly detects array access in classes - [Robert Sösemann](https://github.com/up2go-rsoesemann)
-=======
-*   [#799](https://github.com/pmd/pmd/pull/799): \[apex] Method chaining breaks ApexCRUDViolation - [Robert Sösemann](https://github.com/up2go-rsoesemann)
->>>>>>> 3f478bc6
+*   [#799](https://github.com/pmd/pmd/pull/799): \[apex] Method chaining breaks ApexCRUDViolation - [Robert Sösemann](https://github.com/up2go-rsoesemann)