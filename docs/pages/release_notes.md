---
title: PMD Release Notes
permalink: pmd_release_notes.html
keywords: changelog, release notes
---

## {{ site.pmd.date }} - {{ site.pmd.version }}

The PMD team is pleased to announce PMD {{ site.pmd.version }}.

This is a {{ site.pmd.release_type }} release.

{% tocmaker is_release_notes_processor %}

### New and noteworthy

### CPD Suppression for Antlr-based languages

[ITBA](https://www.itba.edu.ar/) students [Matías Fraga](https://github.com/matifraga),
[Tomi De Lucca](https://github.com/tomidelucca) and [Lucas Soncini](https://github.com/lsoncini)
keep working on bringing full Antlr support to PMD. For this release, they have implemented
token filtering in an equivalent way as we did for JavaCC languages, adding support for CPD
suppressions through `CPD-OFF` and `CPD-ON` comments for all Antlr-based languages.

This means, you can now ignore arbitrary blocks of code on:
* Go
* Kotlin
* Swift

Simply start the suppression with any comment (single or multiline) containing `CPD-OFF`,
and resume again with a comment containing `CPD-ON`.

More information is available in [the user documentation](pmd_userdocs_cpd.html#suppression).

#### PL/SQL Grammar improvements

*   In this release, many more parser bugs in our PL/SQL support have been fixed. This adds more complete
    support for UPDATE statements and subqueries and hierarchical queries in SELECT statements.
*   Support for analytic functions such as LISTAGG has been added.
*   Conditions in WHERE clauses support now REGEX_LIKE and multiset conditions.

#### New Rules

*   The new Java rule {% rule "java/bestpractices/UseTryWithResources" %) (`java-bestpractices`) searches
    for try-blocks, that could be changed to a try-with-resources statement. This statement ensures that
    each resource is closed at the end of the statement and is available since Java 7.

#### Modified Rules

*   The Apex rule {% rule "apex/codestyle/MethodNamingConventions" %} (apex-codestyle) has a new
    property `skipTestMethodUnderscores`, which is by default disabled. The new property allows for ignoring
    all test methods, either using the `testMethod` modifier or simply annotating them `@isTest`.

### Fixed Issues

*   all
<<<<<<< HEAD
    *   [#1559](https://github.com/pmd/pmd/issues/1559): \[core] CPD: Lexical error in file (no file name provided)
=======
    *   [#1196](https://github.com/pmd/pmd/issues/1196): \[core] CPD results not consistent between runs
    *   [#1462](https://github.com/pmd/pmd/issues/1462): \[core] Failed build on Windows with source zip archive
*   apex
    *   [#1542](https://github.com/pmd/pmd/pull/1542): \[apex] Include the documentation category
    *   [#1546](https://github.com/pmd/pmd/issues/1546): \[apex] PMD parsing exception for Apex classes using 'inherited sharing' keyword
    *   [#1568](https://github.com/pmd/pmd/pull/1568): \[apex] AST node attribute @Image not usable / always null in XPath rule / Designer
*   java
    *   [#1556](https://github.com/pmd/pmd/issues/1556): \[java] Default methods should not be considered abstract
    *   [#1578](https://github.com/pmd/pmd/issues/1578): \[java] Private field is detected as public inside nested classes in interfaces
>>>>>>> 17fe6694
*   java-bestpractices
    *   [#808](https://github.com/pmd/pmd/issues/808): \[java] AccessorMethodGeneration false positives with compile time constants
    *   [#1405](https://github.com/pmd/pmd/issues/1405): \[java] New Rule: UseTryWithResources - Replace close and IOUtils.closeQuietly with try-with-resources
    *   [#1555](https://github.com/pmd/pmd/issues/1555): \[java] UnusedImports false positive for method parameter type in @see Javadoc
*   java-codestyle
    *   [#1543](https://github.com/pmd/pmd/issues/1543): \[java] LinguisticNaming should ignore overriden methods
    *   [#1547](https://github.com/pmd/pmd/issues/1547): \[java] AtLeastOneConstructorRule: false-positive with lombok.AllArgsConstructor
    *   [#1624](https://github.com/pmd/pmd/issues/1624): \[java] UseDiamondOperator false positive with var initializer
*   java-design
    *   [#1641](https://github.com/pmd/pmd/issues/1641): \[java] False-positive with Lombok and inner classes
*   java-errorprone
    *   [#780](https://github.com/pmd/pmd/issues/780): \[java] BeanMembersShouldSerializeRule does not recognize lombok accessors
*   java-multithreading
    *   [#1633](https://github.com/pmd/pmd/issues/1633): \[java] UnsynchronizedStaticFormatter reports commons lang FastDateFormat
*   java-performance
    *   [#1632](https://github.com/pmd/pmd/issues/1632): \[java] ConsecutiveLiteralAppends false positive over catch
*   plsql
    *   [#1587](https://github.com/pmd/pmd/issues/1587): \[plsql] ParseException with EXISTS
    *   [#1589](https://github.com/pmd/pmd/issues/1589): \[plsql] ParseException with subqueries in WHERE clause
    *   [#1590](https://github.com/pmd/pmd/issues/1590): \[plsql] ParseException when using hierarchical query clause
    *   [#1656](https://github.com/pmd/pmd/issues/1656): \[plsql] ParseException with analytic functions, trim and subqueries

### API Changes

### External Contributions

*   [#1623](https://github.com/pmd/pmd/pull/1623): \[java] Fix lombok.AllArgsConstructor support - [Bobby Wertman](https://github.com/CasualSuperman)
*   [#1625](https://github.com/pmd/pmd/pull/1625): \[java] UnusedImports false positive for method parameter type in @see Javadoc - [Shubham](https://github.com/Shubham-2k17)
*   [#1628](https://github.com/pmd/pmd/pull/1628): \[java] LinguisticNaming should ignore overriden methods - [Shubham](https://github.com/Shubham-2k17)
*   [#1634](https://github.com/pmd/pmd/pull/1634): \[java] BeanMembersShouldSerializeRule does not recognize lombok accessors - [Shubham](https://github.com/Shubham-2k17)
*   [#1635](https://github.com/pmd/pmd/pull/1635): \[java] UnsynchronizedStaticFormatter reports commons lang FastDateFormat - [Shubham](https://github.com/Shubham-2k17)
*   [#1637](https://github.com/pmd/pmd/pull/1637): \[java] Compile time constants initialized by literals avoided by AccessorMethodGenerationRule - [Shubham](https://github.com/Shubham-2k17)
*   [#1640](https://github.com/pmd/pmd/pull/1640): \[java] Update instead of override classHasLombokAnnotation flag - [Phokham Nonava](https://github.com/fluxroot)
*   [#1644](https://github.com/pmd/pmd/pull/1644): \[apex] Add property to allow apex test methods to contain underscores - [Tom](https://github.com/tomdaly)
*   [#1645](https://github.com/pmd/pmd/pull/1645): \[java] ConsecutiveLiteralAppends false positive - [Shubham](https://github.com/Shubham-2k17)
*   [#1646](https://github.com/pmd/pmd/pull/1646): \[java] UseDiamondOperator doesn't work with var - [Shubham](https://github.com/Shubham-2k17)
*   [#1654](https://github.com/pmd/pmd/pull/1654): \[core] Antlr token filter - [Tomi De Lucca](https://github.com/tomidelucca)
*   [#1655](https://github.com/pmd/pmd/pull/1655): \[kotlin] Kotlin tokenizer refactor - [Lucas Soncini](https://github.com/lsoncini)

{% endtocmaker %}
<|MERGE_RESOLUTION|>--- conflicted
+++ resolved
@@ -54,19 +54,8 @@
 ### Fixed Issues
 
 *   all
-<<<<<<< HEAD
+    *   [#1462](https://github.com/pmd/pmd/issues/1462): \[core] Failed build on Windows with source zip archive
     *   [#1559](https://github.com/pmd/pmd/issues/1559): \[core] CPD: Lexical error in file (no file name provided)
-=======
-    *   [#1196](https://github.com/pmd/pmd/issues/1196): \[core] CPD results not consistent between runs
-    *   [#1462](https://github.com/pmd/pmd/issues/1462): \[core] Failed build on Windows with source zip archive
-*   apex
-    *   [#1542](https://github.com/pmd/pmd/pull/1542): \[apex] Include the documentation category
-    *   [#1546](https://github.com/pmd/pmd/issues/1546): \[apex] PMD parsing exception for Apex classes using 'inherited sharing' keyword
-    *   [#1568](https://github.com/pmd/pmd/pull/1568): \[apex] AST node attribute @Image not usable / always null in XPath rule / Designer
-*   java
-    *   [#1556](https://github.com/pmd/pmd/issues/1556): \[java] Default methods should not be considered abstract
-    *   [#1578](https://github.com/pmd/pmd/issues/1578): \[java] Private field is detected as public inside nested classes in interfaces
->>>>>>> 17fe6694
 *   java-bestpractices
     *   [#808](https://github.com/pmd/pmd/issues/808): \[java] AccessorMethodGeneration false positives with compile time constants
     *   [#1405](https://github.com/pmd/pmd/issues/1405): \[java] New Rule: UseTryWithResources - Replace close and IOUtils.closeQuietly with try-with-resources
