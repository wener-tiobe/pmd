---
title: PMD Release Notes
permalink: pmd_release_notes.html
keywords: changelog, release notes
---

## {{ site.pmd.date }} - {{ site.pmd.version }}

The PMD team is pleased to announce PMD {{ site.pmd.version }}.

This is a {{ site.pmd.release_type }} release.

{% tocmaker is_release_notes_processor %}

### New and noteworthy

#### CLI improvements

The PMD CLI now allows repeating the `--dir` (`-d`) and `--rulesets` (`-R`) options,
 as well as providing several space-separated arguments to either of them. For instance:
```shell
pmd -d src/main/java src/test/java -R rset1.xml -R rset2.xml
```
This also allows globs to be used on the CLI if your shell supports shell expansion.
For instance, the above can be written
```shell
pmd -d src/*/java -R rset*.xml
```
Please use theses new forms instead of using comma-separated lists as argument to these options.

#### C# Improvements

When executing CPD on C# sources, the option `--ignore-annotations` is now supported as well.
It ignores C# attributes when detecting duplicated code. This option can also be enabled via
the CPD GUI. See [#3974](https://github.com/pmd/pmd/pull/3974) for details.

### Fixed Issues

<<<<<<< HEAD
* cli
    * [#1445](https://github.com/pmd/pmd/issues/1445): \[core] Allow CLI to take globs as parameters
* cs (c#)
    * [#3974](https://github.com/pmd/pmd/pull/3974): \[cs] Add option to ignore C# attributes (annotations)
* go
    * [#2752](https://github.com/pmd/pmd/issues/2752): \[go] Error parsing unicode values
* html
    * [#3955](https://github.com/pmd/pmd/pull/3955): \[html] Improvements for handling text and comment nodes
* java
    * [#3423](https://github.com/pmd/pmd/issues/3423): \[java] Error processing identifiers with Unicode 
* java-bestpractices
    * [#3954](https://github.com/pmd/pmd/issues/3954): \[java] NPE in UseCollectionIsEmptyRule when .size() is called in a record
* java-design
    * [#3874](https://github.com/pmd/pmd/issues/3874): \[java] ImmutableField reports fields annotated with @Autowired (Spring) and @Mock (Mockito)
=======
* java-performance
  * [#3379](https://github.com/pmd/pmd/issues/3379): \[java] UseArraysAsList must ignore primitive arrays
  * [#3965](https://github.com/pmd/pmd/issues/3965): \[java] UseArraysAsList false positive with non-trivial loops
>>>>>>> e8935523
* javascript
    * [#2605](https://github.com/pmd/pmd/issues/2605): \[js] Support unicode characters
    * [#3948](https://github.com/pmd/pmd/issues/3948): \[js] Invalid operator error for method property in object literal
* python
    * [#2604](https://github.com/pmd/pmd/issues/2604): \[python] Support unicode identifiers

### API Changes

#### Deprecated API

- {% jdoc core::PMDConfiguration#getInputPaths() %} and
{% jdoc core::PMDConfiguration#setInputPaths(java.lang.String) %} are now deprecated.
A new set of methods have been added, which use lists and do not rely on comma splitting.

### External Contributions

* [#3961](https://github.com/pmd/pmd/pull/3961): \[java] Fix #3954 - NPE in UseCollectionIsEmptyRule with record - [@flyhard](https://github.com/flyhard)
* [#3964](https://github.com/pmd/pmd/pull/3964): \[java] Fix #3874 - ImmutableField: fix mockito/spring false positives - [@lukelukes](https://github.com/lukelukes)
* [#3974](https://github.com/pmd/pmd/pull/3974): \[cs] Add option to ignore C# attributes (annotations) - [@maikelsteneker](https://github.com/maikelsteneker)

{% endtocmaker %}
<|MERGE_RESOLUTION|>--- conflicted
+++ resolved
@@ -36,7 +36,6 @@
 
 ### Fixed Issues
 
-<<<<<<< HEAD
 * cli
     * [#1445](https://github.com/pmd/pmd/issues/1445): \[core] Allow CLI to take globs as parameters
 * cs (c#)
@@ -51,11 +50,9 @@
     * [#3954](https://github.com/pmd/pmd/issues/3954): \[java] NPE in UseCollectionIsEmptyRule when .size() is called in a record
 * java-design
     * [#3874](https://github.com/pmd/pmd/issues/3874): \[java] ImmutableField reports fields annotated with @Autowired (Spring) and @Mock (Mockito)
-=======
 * java-performance
-  * [#3379](https://github.com/pmd/pmd/issues/3379): \[java] UseArraysAsList must ignore primitive arrays
-  * [#3965](https://github.com/pmd/pmd/issues/3965): \[java] UseArraysAsList false positive with non-trivial loops
->>>>>>> e8935523
+    * [#3379](https://github.com/pmd/pmd/issues/3379): \[java] UseArraysAsList must ignore primitive arrays
+    * [#3965](https://github.com/pmd/pmd/issues/3965): \[java] UseArraysAsList false positive with non-trivial loops
 * javascript
     * [#2605](https://github.com/pmd/pmd/issues/2605): \[js] Support unicode characters
     * [#3948](https://github.com/pmd/pmd/issues/3948): \[js] Invalid operator error for method property in object literal
