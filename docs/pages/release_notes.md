---
title: PMD Release Notes
permalink: pmd_release_notes.html
keywords: changelog, release notes
---

## ????? - 6.1.0-SNAPSHOT

The PMD team is pleased to announce PMD 6.1.0-SNAPSHOT.

This is a bug fixing release.

### Table Of Contents

* [New and noteworthy](#new-and-noteworthy)
* [Fixed Issues](#fixed-issues)
* [API Changes](#api-changes)
* [External Contributions](#external-contributions)

### New and noteworthy

### Fixed Issues

<<<<<<< HEAD
*   apex-errorprone
    *   [#792](https://github.com/pmd/pmd/issues/792): \[apex] AvoidDirectAccessTriggerMap incorrectly detects array access in classes
=======
*   java-design
    *    [#785](https://github.com/pmd/pmd/issues/785): \[java] NPE in DataClass rule
>>>>>>> 0d33ba12

### API Changes

### External Contributions

*   [#796](https://github.com/pmd/pmd/pull/796): \[apex] AvoidDirectAccessTriggerMap incorrectly detects array access in classes - [Robert Sösemann](https://github.com/up2go-rsoesemann)<|MERGE_RESOLUTION|>--- conflicted
+++ resolved
@@ -21,13 +21,10 @@
 
 ### Fixed Issues
 
-<<<<<<< HEAD
 *   apex-errorprone
     *   [#792](https://github.com/pmd/pmd/issues/792): \[apex] AvoidDirectAccessTriggerMap incorrectly detects array access in classes
-=======
 *   java-design
     *    [#785](https://github.com/pmd/pmd/issues/785): \[java] NPE in DataClass rule
->>>>>>> 0d33ba12
 
 ### API Changes
 
