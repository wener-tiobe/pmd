--- conflicted
+++ resolved
@@ -25,12 +25,9 @@
     *   [#1215](https://github.com/pmd/pmd/issues/1215): \[doc] TOC links don't work?
 *   java-codestyle
     *   [#1211](https://github.com/pmd/pmd/issues/1211): \[java] CommentDefaultAccessModifier false positive with nested interfaces (regression from 6.4.0)
-<<<<<<< HEAD
+    *   [#1216](https://github.com/pmd/pmd/issues/1216): \[java] UnnecessaryFullyQualifiedName false positive for the same name method
 *   java-design
     *   [#1217](https://github.com/pmd/pmd/issues/1217): \[java] CyclomaticComplexityRule counts ?-operator twice
-=======
-    *   [#1216](https://github.com/pmd/pmd/issues/1216): \[java] UnnecessaryFullyQualifiedName false positive for the same name method
->>>>>>> 7821b3c8
 
 ### API Changes
 
