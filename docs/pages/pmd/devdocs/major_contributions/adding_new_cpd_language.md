---
title: How to add a new CPD language
short_title: Adding a new CPD language
tags: [devdocs, extending]
<<<<<<< HEAD
summary: How to add a new CPD language
last_updated: April 2023 (7.0.0)
=======
summary: How to add a new language module with CPD support.
last_updated: 2023-02-13 (7.0.0)
>>>>>>> 056b339e
permalink: pmd_devdocs_major_adding_new_cpd_language.html
author: Matías Fraga, Clément Fournier
---

## Adding support for a CPD language

CPD works generically on the tokens produced by a {% jdoc core::cpd.Tokenizer %}.
To add support for a new language, the crucial piece is writing a tokenizer that
splits the source file into the tokens specific to your language. Thankfully you
can use a stock [Antlr grammar](https://github.com/antlr/grammars-v4) or JavaCC
grammar to generate a lexer for you. If you cannot use a lexer generator, for
instance because you are wrapping a lexer from another library, it is still relatively
easy to implement the Tokenizer interface.

Use the following guide to set up a new language module that supports CPD.

1. Create a new Maven module for your language. You can take [the Golang module](https://github.com/pmd/pmd/tree/master/pmd-go/pom.xml) as an example.
   - Make sure to add your new module to the parent pom as `<module>` entry, so that it is built alongside the
     other languages.
   - Also add your new module to the dependencies list in "pmd-languages-deps/pom.xml", so that the new language
     is automatically available in the binary distribution (pmd-dist).

2. Implement a {% jdoc core::cpd.Tokenizer %}.
    - For Antlr grammars you can take the grammar from [antlr/grammars-v4](https://github.com/antlr/grammars-v4) and place it in `src/main/antlr4` followed by the package name of the language. You then need to call the appropriate ant wrapper to generate
    the lexer from the grammar. To do so, edit `pom.xml` (eg like [the Golang module](https://github.com/pmd/pmd/tree/master/pmd-go/pom.xml)).
      Once that is done, `mvn generate-sources` should generate the lexer sources for you.

      You can now implement a tokenizer, for instance by extending {% jdoc core::cpd.impl.AntlrTokenizer %}. The following reproduces the Go implementation:
    ```java
    // mind the package convention if you are going to make a PR
    package net.sourceforge.pmd.lang.go.cpd;

    public class GoTokenizer extends AntlrTokenizer {

        @Override
        protected Lexer getLexerForSource(CharStream charStream) {
            return new GolangLexer(charStream);
        }
    }
    ```
    
    - For JavaCC grammars, place your grammar in `etc/grammar` and edit the `pom.xml` like the [Python implementation](https://github.com/pmd/pmd/blob/master/pmd-python/pom.xml) does.
      You can then subclass {% jdoc core::cpd.impl.JavaCCTokenizer %} instead of AntlrTokenizer.
    - For any other scenario just implement the interface however you can. Look at the Scala or Apex module for existing implementations.

3. Create a {% jdoc core::lang.Language %} implementation, and make it implement {% jdoc core::cpd.CpdCapableLanguage %}.
If your language only supports CPD, then you can subclass {% jdoc core::lang.impl.CpdOnlyLanguageModuleBase %} to get going:
    
    ```java
    // mind the package convention if you are going to make a PR
    package net.sourceforge.pmd.lang.go;

    public class GoLanguageModule extends CpdOnlyLanguageModuleBase {
        
        // A public noarg constructor is required.
        public GoLanguageModule() {
            super(LanguageMetadata.withId("go").name("Go").extensions("go"));
        }

        @Override
        public Tokenizer createCpdTokenizer(LanguagePropertyBundle bundle) {
            // This method should return an instance of the tokenizer you created.
            return new GoTokenizer();
        }
    } 
    ```

   To make PMD find the language module at runtime, write the fully-qualified name of your language class into the file `src/main/resources/META-INF/services/net.sourceforge.pmd.lang.Language`.

   At this point the new language module should be available in {% jdoc core::lang.LanguageRegistry#CPD %} and usable by CPD like any other language.

4. Update the test that asserts the list of supported languages by updating the `SUPPORTED_LANGUAGES` constant in [BinaryDistributionIT](https://github.com/pmd/pmd/blob/master/pmd-dist/src/test/java/net/sourceforge/pmd/it/BinaryDistributionIT.java).

5. Add some tests for your tokenizer by following the [section below](#testing-your-implementation).

### Declaring tokenizer options

To make the tokenizer configurable, first define some property descriptors using
{% jdoc core::properties.PropertyFactory %}. Look at {% jdoc core::cpd.Tokenizer %}
for some predefined ones which you can reuse (prefer reusing property descriptors if you can).
You need to override {% jdoc core::Language#newPropertyBundle() %}
and call `definePropertyDescriptor` to register the descriptors.
After that you can access the values of the properties from the parameter
of {% jdoc core::cpd.CpdCapableLanguage#createCpdTokenizer(core::lang.LanguagePropertyBundle) %}.

To implement simple token filtering, you can use {% jdoc core::cpd.impl.BaseTokenFilter %}
as a base class, or another base class in {% jdoc_package core::cpd.impl %}.
Take a look at the [Kotlin token filter implementation](https://github.com/pmd/pmd/blob/master/pmd-kotlin/src/main/java/net/sourceforge/pmd/lang/kotlin/cpd/KotlinTokenizer.java), or the [Java one](https://github.com/pmd/pmd/blob/master/pmd-java/src/main/java/net/sourceforge/pmd/lang/java/cpd/JavaTokenizer.java).


### Testing your implementation

Add a Maven dependency on `pmd-lang-test` (scope `test`) in your `pom.xml`.
This contains utilities to test your tokenizer.

Create a test class extending from {% jdoc lang-test::cpd.test.CpdTextComparisonTest %}.
To add tests, you need to write regular JUnit `@Test`-annotated methods, and
call the method `doTest` with the name of the test file.

For example, for the Dart language:

```java
package net.sourceforge.pmd.lang.dart.cpd;

public class DartTokenizerTest extends CpdTextComparisonTest {

    /**********************************
      Implementation of the superclass
    ***********************************/


    public DartTokenizerTest() {
        super("dart", ".dart"); // the ID of the language, then the file extension used by test files
    }

    @Override
    protected String getResourcePrefix() {
        // "testdata" is the default value, you don't need to override.
        // This specifies that you should place the test files in
        // src/test/resources/net/sourceforge/pmd/lang/dart/cpd/testdata
        return "testdata";
    }

    /**************
      Test methods
    ***************/


    @Test  // don't forget the JUnit annotation
    public void testLiterals() {
        // This will look for a file named literals.dart
        // in the directory identified by getResourcePrefix,
        // tokenize it, then compare the result against a baseline
        // literals.txt file in the same directory

        // If the baseline file does not exist, it is created automatically
        doTest("literals");
    }

}
```<|MERGE_RESOLUTION|>--- conflicted
+++ resolved
@@ -2,13 +2,8 @@
 title: How to add a new CPD language
 short_title: Adding a new CPD language
 tags: [devdocs, extending]
-<<<<<<< HEAD
-summary: How to add a new CPD language
+summary: How to add a new language module with CPD support.
 last_updated: April 2023 (7.0.0)
-=======
-summary: How to add a new language module with CPD support.
-last_updated: 2023-02-13 (7.0.0)
->>>>>>> 056b339e
 permalink: pmd_devdocs_major_adding_new_cpd_language.html
 author: Matías Fraga, Clément Fournier
 ---
