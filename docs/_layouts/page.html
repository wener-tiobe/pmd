---
layout: default
---

<div class="post-header">
   <h1 class="post-title-main">{{ page.title }}</h1>
</div>

<div class="post-content">

   {% if page.summary %}
    <div class="summary">{{page.summary}}</div>
   {% endif %}

    {% unless page.toc == false %}
    {% include toc.html %}
    {% endunless %}


    {% if site.github_editme_path %}

        {% assign editmepath = page.path %}
        {% if page.editmepath %}
            {% assign editmepath = page.editmepath %}
        {% endif %}
<<<<<<< HEAD

    <a target="_blank" href="https://github.com/{{site.github_editme_path}}{{editmepath}}" class="btn btn-outline-secondary githubEditButton" role="button"><i class="fab fa-github fa-lg"></i> Edit me</a>
=======
        {% unless page.editmepath == false %}
        <a target="_blank" href="https://github.com/{{site.github_editme_path}}{{editmepath}}" class="btn btn-default githubEditButton" role="button"><i class="fa fa-github fa-lg"></i> Edit me</a>
        {% endunless %}
>>>>>>> f587b7f5

    {% endif %}

  {{content}}

    <div class="tags">
        {% if page.tags != null %}
        <b>Tags: </b>
        {% assign projectTags = site.data.tags.allowed-tags %}
        {% for tag in page.tags %}
        {% if projectTags contains tag %}
        <a href="{{ "tag_" | append: tag | append: ".html" }}" class="btn btn-outline-secondary navbar-btn cursorNorm" role="button">{{page.tagName}}{{tag}}</a>
        {% endif %}
        {% endfor %}
        {% endif %}
    </div>

</div>

{{site.data.alerts.hr_shaded}}

{% include footer.html %}<|MERGE_RESOLUTION|>--- conflicted
+++ resolved
@@ -23,14 +23,9 @@
         {% if page.editmepath %}
             {% assign editmepath = page.editmepath %}
         {% endif %}
-<<<<<<< HEAD
-
-    <a target="_blank" href="https://github.com/{{site.github_editme_path}}{{editmepath}}" class="btn btn-outline-secondary githubEditButton" role="button"><i class="fab fa-github fa-lg"></i> Edit me</a>
-=======
         {% unless page.editmepath == false %}
-        <a target="_blank" href="https://github.com/{{site.github_editme_path}}{{editmepath}}" class="btn btn-default githubEditButton" role="button"><i class="fa fa-github fa-lg"></i> Edit me</a>
+        <a target="_blank" href="https://github.com/{{site.github_editme_path}}{{editmepath}}" class="btn btn-outline-secondary githubEditButton" role="button"><i class="fab fa-github fa-lg"></i> Edit me</a>
         {% endunless %}
->>>>>>> f587b7f5
 
     {% endif %}
 
