--- conflicted
+++ resolved
@@ -1,16 +1,4 @@
 <footer>
-<<<<<<< HEAD
-            <div class="row">
-                <div class="col-lg-12 footer">
-                    <p class="float-right"><img src="{{ "images/logo/pmd-logo-70px.png" }}" alt="PMD logo"/></p>
-                    <p>
-                        &copy;{{ site.time | date: "%Y"  }} {{site.company_name}}. All rights reserved. <br />
-                        {% if page.last_updated %}<span>Page last updated:</span> {{page.last_updated}}<br/>{% endif %}
-                        Site last generated: {{ site.time | date: "%b %-d, %Y"  }}
-                    </p>
-                </div>
-            </div>
-=======
     {% if site.github_editme_path and page.editmepath != false %}
     <hr />
     <div>
@@ -39,5 +27,4 @@
             </p>
         </div>
     </div>
->>>>>>> 2c80e34e
 </footer>