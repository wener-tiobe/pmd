/**
 * BSD-style license; for more info see http://pmd.sourceforge.net/license.html
 */

package net.sourceforge.pmd.cpd;

import static org.junit.jupiter.api.Assertions.assertEquals;

import java.util.Properties;

<<<<<<< HEAD
import org.junit.jupiter.api.Disabled;
import org.junit.jupiter.api.Test;
=======
import org.junit.Test;
>>>>>>> f6176f37

import net.sourceforge.pmd.cpd.test.CpdTextComparisonTest;

class CPPTokenizerTest extends CpdTextComparisonTest {

    CPPTokenizerTest() {
        super(".cpp");
    }

    @Override
    protected String getResourcePrefix() {
        return "../lang/cpp/cpd/testdata";
    }

    @Override
    public Tokenizer newTokenizer(Properties props) {
        CPPTokenizer tok = new CPPTokenizer();
        tok.setProperties(props);
        return tok;
    }

    @Override
    public Properties defaultProperties() {
        return dontSkipBlocks();
    }

    @Test
    void testUTFwithBOM() {
        Tokenizer tokenizer = newTokenizer(dontSkipBlocks());
        Tokens tokens = tokenize(tokenizer, "\ufeffint start()\n{ int ret = 1;\nreturn ret;\n}\n");
        assertEquals(15, tokens.size());
    }

    @Test
    void testContinuation() {
        doTest("continuation");
    }

    @Test
    void testContinuationInIdent() {
        doTest("continuation_intra_token");
    }

    @Test
    void testContinuationBetweenTokens() {
        doTest("continuation_inter_token");
    }

    @Test
    void testUnicodeStringSupport() {
        doTest("unicodeStrings");
    }

    @Test
    void testIgnoreBetweenSpecialComments() {
        doTest("specialComments");
    }

    @Test
    void testMultiLineMacros() {
        doTest("multilineMacros");
    }

    @Test
    void testIdentifierValidChars() {
        doTest("identifierChars");
    }

    @Test
    void testWrongUnicodeInIdentifier() {
        expectTokenMgrError(" void main() { int ⚜ = __; }");
    }

    @Test
<<<<<<< HEAD
    @Disabled
    void testTokenizerWithSkipBlocks() {
=======
    public void testTokenizerWithSkipBlocks() {
>>>>>>> f6176f37
        doTest("simpleSkipBlocks", "_skipDefault", skipBlocks());
    }

    @Test
<<<<<<< HEAD
    @Disabled
    void testTokenizerWithSkipBlocksPattern() {
=======
    public void testTokenizerWithSkipBlocksPattern() {
>>>>>>> f6176f37
        doTest("simpleSkipBlocks", "_skipDebug", skipBlocks("#if debug|#endif"));
    }

    @Test
    void testTokenizerWithoutSkipBlocks() {
        doTest("simpleSkipBlocks", "_noSkip", dontSkipBlocks());
    }

    @Test
    void testAsm() {
        // ASM code containing the '@' character
        doTest("asm", "", dontSkipBlocks());
    }

    @Test
    void testPreprocessingDirectives() {
        doTest("preprocessorDirectives");
    }

    @Test
    void testLiterals() {
        doTest("literals");
    }

    @Test
    void testLexicalErrorFilename() {
        expectTokenMgrError(sourceText("issue-1559"), dontSkipBlocks());
    }


    @Test
    void testRawStringLiterals() {
        doTest("issue-1784");
    }

    @Test
    void testTabWidth() {
        doTest("tabWidth");
    }

    @Test
    void testLongListsOfNumbersAreNotIgnored() {
        doTest("listOfNumbers");
    }

    @Test
    void testLongListsOfNumbersAreIgnored() {
        doTest("listOfNumbers", "_ignored", skipLiteralSequences());
    }

    private static Properties skipBlocks(String skipPattern) {
        return properties(true, skipPattern, false);
    }

    private static Properties skipBlocks() {
        return skipBlocks(null);
    }

    private static Properties dontSkipBlocks() {
        return properties(false, null, false);
    }

    private static Properties skipLiteralSequences() {
        return properties(false, null, true);
    }

    private static Properties properties(boolean skipBlocks, String skipPattern, boolean skipLiteralSequences) {
        Properties properties = new Properties();
        properties.setProperty(Tokenizer.OPTION_SKIP_BLOCKS, Boolean.toString(skipBlocks));
        if (skipPattern != null) {
            properties.setProperty(Tokenizer.OPTION_SKIP_BLOCKS_PATTERN, skipPattern);
        }
        properties.setProperty(Tokenizer.OPTION_IGNORE_LITERAL_SEQUENCES, Boolean.toString(skipLiteralSequences));
        return properties;
    }
}<|MERGE_RESOLUTION|>--- conflicted
+++ resolved
@@ -8,12 +8,7 @@
 
 import java.util.Properties;
 
-<<<<<<< HEAD
-import org.junit.jupiter.api.Disabled;
 import org.junit.jupiter.api.Test;
-=======
-import org.junit.Test;
->>>>>>> f6176f37
 
 import net.sourceforge.pmd.cpd.test.CpdTextComparisonTest;
 
@@ -88,22 +83,12 @@
     }
 
     @Test
-<<<<<<< HEAD
-    @Disabled
     void testTokenizerWithSkipBlocks() {
-=======
-    public void testTokenizerWithSkipBlocks() {
->>>>>>> f6176f37
         doTest("simpleSkipBlocks", "_skipDefault", skipBlocks());
     }
 
     @Test
-<<<<<<< HEAD
-    @Disabled
     void testTokenizerWithSkipBlocksPattern() {
-=======
-    public void testTokenizerWithSkipBlocksPattern() {
->>>>>>> f6176f37
         doTest("simpleSkipBlocks", "_skipDebug", skipBlocks("#if debug|#endif"));
     }
 
