/**
 * BSD-style license; for more info see http://pmd.sourceforge.net/license.html
 */

package net.sourceforge.pmd.cpd;

import static org.junit.jupiter.api.Assertions.assertEquals;

import org.checkerframework.checker.nullness.qual.NonNull;
import org.junit.jupiter.api.Test;

import net.sourceforge.pmd.cpd.test.CpdTextComparisonTest;
import net.sourceforge.pmd.cpd.test.LanguagePropertyConfig;
import net.sourceforge.pmd.lang.cpp.CppLanguageModule;

class CPPTokenizerTest extends CpdTextComparisonTest {

    CPPTokenizerTest() {
        super(CppLanguageModule.getInstance(), ".cpp");
    }

    @Override
    protected String getResourcePrefix() {
        return "../lang/cpp/cpd/testdata";
    }

    @Override
    public @NonNull LanguagePropertyConfig defaultProperties() {
        return dontSkipBlocks();
    }

    @Test
    void testUTFwithBOM() {
        Tokenizer tokenizer = newTokenizer(dontSkipBlocks());
        Tokens tokens = tokenize(tokenizer, sourceCodeOf("\ufeffint start()\n{ int ret = 1;\nreturn ret;\n}\n"));
        assertEquals(15, tokens.size());
    }

    @Test
    void testContinuation() {
        doTest("continuation");
    }

    @Test
    void testContinuationInIdent() {
        doTest("continuation_intra_token");
    }

    @Test
    void testContinuationBetweenTokens() {
        doTest("continuation_inter_token");
    }

    @Test
    void testUnicodeStringSupport() {
        doTest("unicodeStrings");
    }

    @Test
    void testIgnoreBetweenSpecialComments() {
        doTest("specialComments");
    }

    @Test
    void testMultiLineMacros() {
        doTest("multilineMacros");
    }

    @Test
    void testIdentifierValidChars() {
        doTest("identifierChars");
    }

    @Test
    void testWrongUnicodeInIdentifier() {
        expectTokenMgrError(" void main() { int ⚜ = __; }");
    }

    @Test
    void testTokenizerWithSkipBlocks() {
        doTest("simpleSkipBlocks", "_skipDefault", skipBlocks());
    }

    @Test
    void testTokenizerWithSkipBlocksPattern() {
        doTest("simpleSkipBlocks", "_skipDebug", skipBlocks("#if debug|#endif"));
    }

    @Test
    void testTokenizerWithoutSkipBlocks() {
        doTest("simpleSkipBlocks", "_noSkip", dontSkipBlocks());
    }

    @Test
    void testAsm() {
        // ASM code containing the '@' character
        doTest("asm", "", dontSkipBlocks());
    }

    @Test
    void testPreprocessingDirectives() {
        doTest("preprocessorDirectives");
    }

    @Test
    void testLiterals() {
        doTest("literals");
    }

    @Test
    void testLexicalErrorFilename() {
        expectTokenMgrError(sourceText("issue-1559"), dontSkipBlocks());
    }


    @Test
    void testRawStringLiterals() {
        doTest("issue-1784");
    }

    @Test
    void testTabWidth() {
        doTest("tabWidth");
    }

    @Test
    void testLongListsOfNumbersAreNotIgnored() {
        doTest("listOfNumbers");
    }

    @Test
    void testLongListsOfNumbersAreIgnored() {
        doTest("listOfNumbers", "_ignored", skipLiteralSequences());
    }

<<<<<<< HEAD
    private static LanguagePropertyConfig skipBlocks(String skipPattern) {
        return properties(true, skipPattern, false);
=======
    @Test
    void testLongListsOfNumbersAndIdentifiersAreIgnored() {
        doTest("listOfNumbers", "_ignored_identifiers", skipIdentifierAndLiteralsSequences());
    }

    @Test
    void testLongListsOfIdentifiersAreIgnored() {
        doTest("listOfNumbers", "_ignored_identifiers", skipIdentifierSequences());
    }

    private static Properties skipBlocks(String skipPattern) {
        return properties(true, skipPattern, false, false);
>>>>>>> ffeb9ab6
    }

    private static LanguagePropertyConfig skipBlocks() {
        return skipBlocks(null);
    }

<<<<<<< HEAD
    private static LanguagePropertyConfig dontSkipBlocks() {
        return properties(false, null, false);
    }

    private static LanguagePropertyConfig skipLiteralSequences() {
        return properties(false, null, true);
    }

    private static LanguagePropertyConfig properties(boolean skipBlocks, String skipPattern, boolean skipLiteralSequences) {
        return properties -> {
            if (!skipBlocks) {
                properties.setProperty(CppLanguageModule.CPD_SKIP_BLOCKS, "");
            } else if (skipPattern != null) {
                properties.setProperty(CppLanguageModule.CPD_SKIP_BLOCKS, skipPattern);
            }
            properties.setProperty(Tokenizer.CPD_IGNORE_LITERAL_SEQUENCES, skipLiteralSequences);
        };
=======
    private static Properties dontSkipBlocks() {
        return properties(false, null, false, false);
    }

    private static Properties skipLiteralSequences() {
        return properties(false, null, true, false);
    }

    private static Properties skipIdentifierAndLiteralsSequences() {
        return properties(false, null, true, true);
    }

    private static Properties skipIdentifierSequences() {
        return properties(false, null, false, true);
    }

    private static Properties properties(boolean skipBlocks, String skipPattern, boolean skipLiteralSequences, boolean skipSequences) {
        Properties properties = new Properties();
        properties.setProperty(Tokenizer.OPTION_SKIP_BLOCKS, Boolean.toString(skipBlocks));
        if (skipPattern != null) {
            properties.setProperty(Tokenizer.OPTION_SKIP_BLOCKS_PATTERN, skipPattern);
        }
        properties.setProperty(Tokenizer.OPTION_IGNORE_LITERAL_SEQUENCES, Boolean.toString(skipLiteralSequences));
        properties.setProperty(Tokenizer.OPTION_IGNORE_IDENTIFIER_AND_LITERAL_SEQUENCES, Boolean.toString(skipSequences));
        return properties;
>>>>>>> ffeb9ab6
    }
}<|MERGE_RESOLUTION|>--- conflicted
+++ resolved
@@ -133,10 +133,6 @@
         doTest("listOfNumbers", "_ignored", skipLiteralSequences());
     }
 
-<<<<<<< HEAD
-    private static LanguagePropertyConfig skipBlocks(String skipPattern) {
-        return properties(true, skipPattern, false);
-=======
     @Test
     void testLongListsOfNumbersAndIdentifiersAreIgnored() {
         doTest("listOfNumbers", "_ignored_identifiers", skipIdentifierAndLiteralsSequences());
@@ -147,25 +143,31 @@
         doTest("listOfNumbers", "_ignored_identifiers", skipIdentifierSequences());
     }
 
-    private static Properties skipBlocks(String skipPattern) {
+    private static LanguagePropertyConfig skipBlocks(String skipPattern) {
         return properties(true, skipPattern, false, false);
->>>>>>> ffeb9ab6
     }
 
     private static LanguagePropertyConfig skipBlocks() {
         return skipBlocks(null);
     }
 
-<<<<<<< HEAD
     private static LanguagePropertyConfig dontSkipBlocks() {
-        return properties(false, null, false);
+        return properties(false, null, false, false);
     }
 
     private static LanguagePropertyConfig skipLiteralSequences() {
-        return properties(false, null, true);
+        return properties(false, null, true, false);
     }
 
-    private static LanguagePropertyConfig properties(boolean skipBlocks, String skipPattern, boolean skipLiteralSequences) {
+    private static LanguagePropertyConfig skipIdentifierAndLiteralsSequences() {
+        return properties(false, null, true, true);
+    }
+
+    private static LanguagePropertyConfig skipIdentifierSequences() {
+        return properties(false, null, false, true);
+    }
+
+    private static LanguagePropertyConfig properties(boolean skipBlocks, String skipPattern, boolean skipLiteralSequences, boolean skipSequences) {
         return properties -> {
             if (!skipBlocks) {
                 properties.setProperty(CppLanguageModule.CPD_SKIP_BLOCKS, "");
@@ -173,33 +175,7 @@
                 properties.setProperty(CppLanguageModule.CPD_SKIP_BLOCKS, skipPattern);
             }
             properties.setProperty(Tokenizer.CPD_IGNORE_LITERAL_SEQUENCES, skipLiteralSequences);
+            properties.setProperty(Tokenizer.CPD_IGNORE_LITERAL_AND_IDENTIFIER_SEQUENCES, skipSequences);
         };
-=======
-    private static Properties dontSkipBlocks() {
-        return properties(false, null, false, false);
-    }
-
-    private static Properties skipLiteralSequences() {
-        return properties(false, null, true, false);
-    }
-
-    private static Properties skipIdentifierAndLiteralsSequences() {
-        return properties(false, null, true, true);
-    }
-
-    private static Properties skipIdentifierSequences() {
-        return properties(false, null, false, true);
-    }
-
-    private static Properties properties(boolean skipBlocks, String skipPattern, boolean skipLiteralSequences, boolean skipSequences) {
-        Properties properties = new Properties();
-        properties.setProperty(Tokenizer.OPTION_SKIP_BLOCKS, Boolean.toString(skipBlocks));
-        if (skipPattern != null) {
-            properties.setProperty(Tokenizer.OPTION_SKIP_BLOCKS_PATTERN, skipPattern);
-        }
-        properties.setProperty(Tokenizer.OPTION_IGNORE_LITERAL_SEQUENCES, Boolean.toString(skipLiteralSequences));
-        properties.setProperty(Tokenizer.OPTION_IGNORE_IDENTIFIER_AND_LITERAL_SEQUENCES, Boolean.toString(skipSequences));
-        return properties;
->>>>>>> ffeb9ab6
     }
 }