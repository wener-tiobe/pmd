--- conflicted
+++ resolved
@@ -5,32 +5,18 @@
 package net.sourceforge.pmd.cpd;
 
 import org.antlr.v4.runtime.CharStream;
-<<<<<<< HEAD
-import org.antlr.v4.runtime.Lexer;
-
-=======
 
 import net.sourceforge.pmd.lang.AntlrTokenManager;
->>>>>>> 15bd8901
 import net.sourceforge.pmd.lang.swift.antlr4.SwiftLexer;
 
 /**
  * SwiftTokenizer
  */
-<<<<<<< HEAD
-
-public class SwiftTokenizer extends AntlrTokenizer {
-
-    @Override
-    protected Lexer getLexerForSource(final CharStream charStream) {
-        return new SwiftLexer(charStream);
-=======
 public class SwiftTokenizer extends AntlrTokenizer {
 
     @Override
     protected AntlrTokenManager getLexerForSource(final SourceCode sourceCode) {
         CharStream charStream = AntlrTokenizer.getCharStreamFromSourceCode(sourceCode);
         return new AntlrTokenManager(new SwiftLexer(charStream), sourceCode.getFileName());
->>>>>>> 15bd8901
     }
 }