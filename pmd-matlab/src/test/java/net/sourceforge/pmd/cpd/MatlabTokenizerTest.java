/**
 * BSD-style license; for more info see http://pmd.sourceforge.net/license.html
 */

package net.sourceforge.pmd.cpd;

import static org.junit.Assert.assertEquals;

import java.io.IOException;
import java.nio.charset.StandardCharsets;

import org.apache.commons.io.IOUtils;
import org.junit.Before;
import org.junit.Test;

import net.sourceforge.pmd.PMD;
import net.sourceforge.pmd.testframework.AbstractTokenizerTest;

public class MatlabTokenizerTest extends AbstractTokenizerTest {

    private static final String FILENAME = "sample-matlab.m";

    @Before
    @Override
    public void buildTokenizer() throws IOException {
        this.tokenizer = new MatlabTokenizer();
        this.sourceCode = new SourceCode(new SourceCode.StringCodeLoader(this.getSampleCode(), FILENAME));
    }

    @Override
    public String getSampleCode() throws IOException {
        return IOUtils.toString(MatlabTokenizer.class.getResourceAsStream(FILENAME), StandardCharsets.UTF_8);
    }

    @Test
    public void tokenizeTest() throws IOException {
        this.expectedTokenCount = 3925;
        super.tokenizeTest();
    }
    
    @Test
    public void testIgnoreBetweenSpecialComments() throws IOException {
        SourceCode sourceCode = new SourceCode(new SourceCode.StringCodeLoader("% CPD-OFF" + PMD.EOL
                + "function g = vec(op, y)" + PMD.EOL
                + "  opy = op(y);" + PMD.EOL
                + "  if ( any(size(opy) > 1) )" + PMD.EOL
                + "    g = @loopWrapperArray;" + PMD.EOL
                + "  end" + PMD.EOL
                + "  % CPD-ON" + PMD.EOL
                + "end"
        ));
        Tokens tokens = new Tokens();
        tokenizer.tokenize(sourceCode, tokens);
        assertEquals(2, tokens.size()); // 2 tokens: "end" + EOF
    }

    @Test
<<<<<<< HEAD
    public void testComments() throws IOException {
        SourceCode sourceCode = new SourceCode(new SourceCode.StringCodeLoader("classdef LC" + PMD.EOL
                + "    methods" + PMD.EOL
                + "        function [obj, c,t, s ] = Classification( obj,m,t, cm )%#codegen" + PMD.EOL
                + "        end" + PMD.EOL
                + "    end" + PMD.EOL
                + "end"));
        Tokens tokens = new Tokens();
        tokenizer.tokenize(sourceCode, tokens); // should not result in parse error
        assertEquals(28, tokens.size());
    }

    @Test
    public void testBlockComments() throws IOException {
        SourceCode sourceCode = new SourceCode(new SourceCode.StringCodeLoader("%{" + PMD.EOL
                + "  Name:     helloworld.m\n" + PMD.EOL
                + "  Purpose:  Say \"Hello World!\" in two different ways" + PMD.EOL
                + "%}" + PMD.EOL
                + PMD.EOL
                + "% Do it the good ol' fashioned way...command window" + PMD.EOL
                + "disp('Hello World!');\n" + PMD.EOL
                + "%" + PMD.EOL
                + "% Do it the new hip GUI way...with a message box" + PMD.EOL
                + "msgbox('Hello World!','Hello World!');"));
        Tokens tokens = new Tokens();
        tokenizer.tokenize(sourceCode, tokens); // should not result in parse error
        assertEquals(13, tokens.size());
    }

    public void testQuestionMark() throws IOException {
        SourceCode sourceCode = new SourceCode(new SourceCode.StringCodeLoader("classdef Class1" + PMD.EOL
                + "properties (SetAccess = ?Class2)"));
        Tokens tokens = new Tokens();
        tokenizer.tokenize(sourceCode, tokens);
        assertEquals(10, tokens.size());
=======
    public void testDoubleQuotedStrings() throws IOException {
        SourceCode sourceCode = new SourceCode(new SourceCode.StringCodeLoader(
                "error(\"This is a double-quoted string\");"));
        Tokens tokens = new Tokens();
        tokenizer.tokenize(sourceCode, tokens);
        assertEquals("\"This is a double-quoted string\"", tokens.getTokens().get(2).toString());
        assertEquals(6, tokens.size());
>>>>>>> 93050a2c
    }
}<|MERGE_RESOLUTION|>--- conflicted
+++ resolved
@@ -55,7 +55,6 @@
     }
 
     @Test
-<<<<<<< HEAD
     public void testComments() throws IOException {
         SourceCode sourceCode = new SourceCode(new SourceCode.StringCodeLoader("classdef LC" + PMD.EOL
                 + "    methods" + PMD.EOL
@@ -85,13 +84,16 @@
         assertEquals(13, tokens.size());
     }
 
+    @Test
     public void testQuestionMark() throws IOException {
         SourceCode sourceCode = new SourceCode(new SourceCode.StringCodeLoader("classdef Class1" + PMD.EOL
                 + "properties (SetAccess = ?Class2)"));
         Tokens tokens = new Tokens();
         tokenizer.tokenize(sourceCode, tokens);
         assertEquals(10, tokens.size());
-=======
+    }
+
+    @Test
     public void testDoubleQuotedStrings() throws IOException {
         SourceCode sourceCode = new SourceCode(new SourceCode.StringCodeLoader(
                 "error(\"This is a double-quoted string\");"));
@@ -99,6 +101,5 @@
         tokenizer.tokenize(sourceCode, tokens);
         assertEquals("\"This is a double-quoted string\"", tokens.getTokens().get(2).toString());
         assertEquals(6, tokens.size());
->>>>>>> 93050a2c
     }
 }