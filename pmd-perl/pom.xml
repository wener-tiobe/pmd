<?xml version="1.0" encoding="UTF-8"?>
<project xmlns="http://maven.apache.org/POM/4.0.0" xmlns:xsi="http://www.w3.org/2001/XMLSchema-instance" xsi:schemaLocation="http://maven.apache.org/POM/4.0.0 http://maven.apache.org/xsd/maven-4.0.0.xsd">
    <modelVersion>4.0.0</modelVersion>
    <artifactId>pmd-perl</artifactId>
    <name>PMD Perl</name>

    <parent>
        <groupId>net.sourceforge.pmd</groupId>
        <artifactId>pmd</artifactId>
<<<<<<< HEAD
        <version>7.0.0-SNAPSHOT</version>
=======
        <version>6.25.0-SNAPSHOT</version>
        <relativePath>../</relativePath>
>>>>>>> 56534002
    </parent>

    <build>
        <plugins>
            <plugin>
                <artifactId>maven-resources-plugin</artifactId>
                <configuration>
                    <useDefaultDelimiters>false</useDefaultDelimiters>
                    <delimiters>
                        <delimiter>${*}</delimiter>
                    </delimiters>
                </configuration>
            </plugin>
        </plugins>
    </build>
    <dependencies>
        <dependency>
            <groupId>net.sourceforge.pmd</groupId>
            <artifactId>pmd-core</artifactId>
        </dependency>

        <dependency>
            <groupId>net.sourceforge.pmd</groupId>
            <artifactId>pmd-test</artifactId>
            <scope>test</scope>
        </dependency>
    </dependencies>
</project><|MERGE_RESOLUTION|>--- conflicted
+++ resolved
@@ -7,12 +7,8 @@
     <parent>
         <groupId>net.sourceforge.pmd</groupId>
         <artifactId>pmd</artifactId>
-<<<<<<< HEAD
         <version>7.0.0-SNAPSHOT</version>
-=======
-        <version>6.25.0-SNAPSHOT</version>
         <relativePath>../</relativePath>
->>>>>>> 56534002
     </parent>
 
     <build>
