/**
 * BSD-style license; for more info see http://pmd.sourceforge.net/license.html
 */
package net.sourceforge.pmd.lang.plsql.symboltable;

import net.sourceforge.pmd.lang.ast.Node;
import net.sourceforge.pmd.lang.plsql.ast.ASTExpression;
import net.sourceforge.pmd.lang.plsql.ast.ASTName;
import net.sourceforge.pmd.lang.plsql.ast.ASTPrimaryExpression;
import net.sourceforge.pmd.lang.plsql.ast.PLSQLNode;
//import net.sourceforge.pmd.lang.plsql.ast.ASTAssignmentOperator;
//import net.sourceforge.pmd.lang.plsql.ast.ASTPostfixExpression;
//import net.sourceforge.pmd.lang.plsql.ast.ASTPreDecrementExpression;
//import net.sourceforge.pmd.lang.plsql.ast.ASTPreIncrementExpression;
//import net.sourceforge.pmd.lang.plsql.ast.ASTStatementExpression;

public class NameOccurrence {

    private PLSQLNode location;
    private String image;
    private NameOccurrence qualifiedName;

    private boolean isMethodOrConstructorInvocation;
    private int argumentCount;

    private final static String THIS = "this";
    private final static String SUPER = "super";

    private final static String THIS_DOT = "this.";
    private final static String SUPER_DOT = "super.";

<<<<<<< HEAD
    /**
     * As PLSQL is not normally case-sensitive, we will store the variable image
     * in its canonical form. 
     * @param location
     * @param image 
     */
    public NameOccurrence(SimpleNode location, String image) {
=======
    public NameOccurrence(PLSQLNode location, String image) {
>>>>>>> 1c2fbb4c
        this.location = location;
        this.image = SimpleNode.getCanonicalImage(image);
    }

    public void setIsMethodOrConstructorInvocation() {
        isMethodOrConstructorInvocation = true;
    }

    public void setArgumentCount(int count) {
        argumentCount = count;
    }

    public int getArgumentCount() {
        return argumentCount;
    }

    public boolean isMethodOrConstructorInvocation() {
        return isMethodOrConstructorInvocation;
    }

    public void setNameWhichThisQualifies(NameOccurrence qualifiedName) {
        this.qualifiedName = qualifiedName;
    }

    public NameOccurrence getNameForWhichThisIsAQualifier() {
        return qualifiedName;
    }

    public boolean isPartOfQualifiedName() {
        return qualifiedName != null;
    }

    public PLSQLNode getLocation() {
        return location;
    }

    public boolean isOnRightHandSide() {
	Node node = location.jjtGetParent().jjtGetParent().jjtGetParent();
        return node instanceof ASTExpression && node.jjtGetNumChildren() == 3;
    }


    public boolean isOnLeftHandSide() {
        // I detest this method with every atom of my being
	Node primaryExpression;
        if (location.jjtGetParent() instanceof ASTPrimaryExpression) {
            primaryExpression = location.jjtGetParent().jjtGetParent();
        } else if (location.jjtGetParent().jjtGetParent() instanceof ASTPrimaryExpression) {
            primaryExpression = location.jjtGetParent().jjtGetParent().jjtGetParent();
        } else {
            throw new RuntimeException("Found a NameOccurrence that didn't have an ASTPrimaryExpression as parent or grandparent. " 
                    + " Node = " +  location.getClass().getCanonicalName() 
                    + ", Parent = " +  location.jjtGetParent().getClass().getCanonicalName() 
                    + " and grandparent = " + location.jjtGetParent().jjtGetParent().getClass().getCanonicalName()
                    + " @ line = " + location.getBeginLine() + ", column = " + location.getBeginColumn()
                    );
        }

        /*
        if (isStandAlonePostfix(primaryExpression)) {
            return true;
        }
        */

        if (primaryExpression.jjtGetNumChildren() <= 1) {
            return false;
        }

        /*
        if (!(primaryExpression.jjtGetChild(1) instanceof ASTAssignmentOperator)) {
            return false;
        }
        */

        if (isPartOfQualifiedName() /* or is an array type */) {
            return false;
        }

        /*
        if (isCompoundAssignment(primaryExpression)) {
            return false;
        }
        */

        return true;
    }

    /*
    private boolean isCompoundAssignment(Node primaryExpression) {
        return ((ASTAssignmentOperator) primaryExpression.jjtGetChild(1)).isCompound();
    }

    private boolean isStandAlonePostfix(Node primaryExpression) {
        if (!(primaryExpression instanceof ASTPostfixExpression) || !(primaryExpression.jjtGetParent() instanceof ASTStatementExpression)) {
            return false;
        }

        ASTPrimaryPrefix pf = (ASTPrimaryPrefix) ((ASTPrimaryExpression) primaryExpression.jjtGetChild(0)).jjtGetChild(0);
        if (pf.usesThisModifier()) {
            return true;
        }

        return thirdChildHasDottedName(primaryExpression);
    }
    */

    private boolean thirdChildHasDottedName(Node primaryExpression) {
        Node thirdChild = primaryExpression.jjtGetChild(0).jjtGetChild(0).jjtGetChild(0);
        return thirdChild instanceof ASTName && ((ASTName) thirdChild).getImage().indexOf('.') == -1;
    }

    /**
     * Assert it the occurrence is a self assignment such as:
     * <code>
     * 		i += 3;
     * </code>
     *
     * @return true, if the occurrence is self-assignment, false, otherwise.
     */
    /*
    @SuppressWarnings("PMD.AvoidBranchingStatementAsLastInLoop")
    public boolean isSelfAssignment() {
        Node l = location;
        while (true) {
            Node p = l.jjtGetParent();
            Node gp = p.jjtGetParent();
            Node node = gp.jjtGetParent();
            if (node instanceof ASTPreDecrementExpression || node instanceof ASTPreIncrementExpression || node instanceof ASTPostfixExpression) {
                return true;
            }

            if (hasAssignmentOperator(gp)) {
                return isCompoundAssignment(gp);
            }

            if (hasAssignmentOperator(node)) {
                return isCompoundAssignment(node);
            }

            // deal with extra parenthesis: "(i)++"
            if (p instanceof ASTPrimaryPrefix && p.jjtGetNumChildren() == 1 &&
                    gp instanceof ASTPrimaryExpression && gp.jjtGetNumChildren() == 1&&
                    node instanceof ASTExpression && node.jjtGetNumChildren() == 1 &&
                    node.jjtGetParent() instanceof ASTPrimaryPrefix && node.jjtGetParent().jjtGetNumChildren() == 1) {
                l = node;
                continue;
            }

            // catch this.i++ or ++this.i
            return gp instanceof ASTPreDecrementExpression || gp instanceof ASTPreIncrementExpression || gp instanceof ASTPostfixExpression;
        }
    }
    */

    /*
    private boolean hasAssignmentOperator(Node node) {
        if (node instanceof ASTStatementExpression || node instanceof ASTExpression) {
            if (node.jjtGetNumChildren() >= 2 && node.jjtGetChild(1) instanceof ASTAssignmentOperator) {
                return true;
            }
        }
        return false;
    }
    */

    /**
     * Simply return true is the image is equal to keyword 'this' or 'super'.
     *
     * @return return true if image equal to 'this' or 'super'.
     */
    public boolean isThisOrSuper() {
        return image.equals(THIS) || image.equals(SUPER);
    }

    /**
     * Simply return if the image start with keyword 'this' or 'super'.
     *
     * @return true, if keyword is used, false otherwise.
     */
    /*
    public boolean useThisOrSuper() {
		Node node = location.jjtGetParent();
		if ( node instanceof ASTPrimaryExpression ) {
			ASTPrimaryExpression primaryExpression = (ASTPrimaryExpression)node;
			ASTPrimaryPrefix prefix = (ASTPrimaryPrefix) primaryExpression.jjtGetChild(0);
			if ( prefix != null ) {
			    return prefix.usesSuperModifier() || prefix.usesThisModifier();
			}
		}
    	return image.startsWith(THIS_DOT) || image.startsWith(SUPER_DOT);
    }
    */

    @Override
    public boolean equals(Object o) {
    	if (o instanceof NameOccurrence) {
    		NameOccurrence n = (NameOccurrence) o;
    		return n.getImage().equals(getImage());
    		}
    	return false;
    }

    @Override
    public int hashCode() {
        return getImage().hashCode();
    }

    public String getImage() {
        return image;
    }

    @Override
    public String toString() {
        return getImage() + ":" + location.getBeginLine() + ":" + location.getClass() + (this.isMethodOrConstructorInvocation() ? "(method call)" : "");
    }
}<|MERGE_RESOLUTION|>--- conflicted
+++ resolved
@@ -29,19 +29,9 @@
     private final static String THIS_DOT = "this.";
     private final static String SUPER_DOT = "super.";
 
-<<<<<<< HEAD
-    /**
-     * As PLSQL is not normally case-sensitive, we will store the variable image
-     * in its canonical form. 
-     * @param location
-     * @param image 
-     */
-    public NameOccurrence(SimpleNode location, String image) {
-=======
     public NameOccurrence(PLSQLNode location, String image) {
->>>>>>> 1c2fbb4c
         this.location = location;
-        this.image = SimpleNode.getCanonicalImage(image);
+        this.image = image;
     }
 
     public void setIsMethodOrConstructorInvocation() {
