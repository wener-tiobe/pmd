--- conflicted
+++ resolved
@@ -6,9 +6,6 @@
 
 def run_pmdtester
   Dir.chdir('..') do
-<<<<<<< HEAD
-    argv = ['-r', './pmd', '-b', "#{ENV['TRAVIS_BRANCH']}", '-p', 'HEAD', '-m', 'online', '-a', '--debug']
-=======
     argv = ['--local-git-repo', './pmd',
             '--base-branch', "#{ENV['TRAVIS_BRANCH']}",
             '--patch-branch', 'HEAD',
@@ -17,7 +14,6 @@
             '--auto-gen-config',
             # '--debug',
             ]
->>>>>>> ebc0dd16
     begin
       runner = PmdTester::Runner.new(argv)
       @new_errors, @removed_errors, @new_violations, @removed_violations, @new_configerrors, @removed_configerrors = runner.run
