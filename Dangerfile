require 'pmdtester'
require 'time'
require 'logger'
require 'fileutils'

@logger = Logger.new(STDOUT)

def get_args(base_branch)
  ['--local-git-repo', './pmd',
   '--list-of-project', './pmd/.ci/files/project-list.xml',
   '--base-branch', base_branch,
   '--patch-branch', 'HEAD',
   '--patch-config', './pmd/.ci/files/all-java.xml',
   '--mode', 'online',
   '--auto-gen-config',
   '--keep-reports',
   '--error-recovery',
   '--baseline-download-url', 'https://pmd-code.org/pmd-regression-tester/',
   # '--debug',
   ]
end

def run_pmdtester
  Dir.chdir('..') do
    begin
      @base_branch = ENV['PMD_CI_BRANCH']
      @logger.info "Run against PR base #{@base_branch}"
      @summary = PmdTester::Runner.new(get_args(@base_branch)).run

      unless Dir.exist?('target/reports/diff')
        message("No java rules are changed!", sticky: true)
        return
      end

      # move the generated report out of the way
      FileUtils.mv 'target/reports/diff', 'target/diff1'
      message1 = create_message

      # run against master branch (if the PR is not already against master)
      unless ENV['PMD_CI_BRANCH'] == 'master'
        @base_branch = 'master'
        @logger.info "Run against #{@base_branch}"
        @summary = PmdTester::Runner.new(get_args(@base_branch)).run

        # move the generated report out of the way
        FileUtils.mv 'target/reports/diff', 'target/diff2'
        message2 = create_message
      end

      report_url = upload_report

      if report_url
        message1 += "[Full report](#{report_url}/diff1/index.html)"
        # set value of sticky to true and the message is kept after new commits are submitted to the PR
        message(message1, sticky: true)

        if message2
          message2 += "[Full report](#{report_url}/diff2/index.html)"
          # set value of sticky to true and the message is kept after new commits are submitted to the PR
          message(message2, sticky: true)
        end
      end

    rescue StandardError => e
      warn("Running pmdtester failed, this message is mainly used to remind the maintainers of PMD.")
      @logger.error "Running pmdtester failed: #{e.inspect}"
    end
  end
end

def create_message
  "Compared to #{@base_branch}:\n"\
  "This changeset " \
  "changes #{@summary[:violations][:changed]} violations,\n" \
  "introduces #{@summary[:violations][:new]} new violations, " \
  "#{@summary[:errors][:new]} new errors and " \
  "#{@summary[:configerrors][:new]} new configuration errors,\n" \
  "removes #{@summary[:violations][:removed]} violations, "\
  "#{@summary[:errors][:removed]} errors and " \
  "#{@summary[:configerrors][:removed]} configuration errors.\n"
end

def upload_report
  Dir.chdir('target') do
    tar_filename = "pr-#{ENV['PMD_CI_PULL_REQUEST_NUMBER']}-diff-report-#{Time.now.strftime("%Y-%m-%dT%H-%M-%SZ")}.tar"

<<<<<<< HEAD
    `tar -cf #{tar_filename} diff1/ diff2/`
=======
    `tar czf #{tar_filename} diff/`
    tar_size = (10 * File.size(tar_filename) / 1024 / 1024)/10.0
    @logger.info "Uploading file #{tar_filename} (#{tar_size}mb) now..."
>>>>>>> d79c2d1a
    report_url = `curl -u #{ENV['PMD_CI_CHUNK_TOKEN']} -T #{tar_filename} https://chunk.io`
    if $?.success?
      report_url.chomp!
      @logger.info "Successfully uploaded #{tar_filename} to #{report_url}"
      report_url
    else
      @logger.error "Error while uploading #{tar_filename} to chunk.io: #{report_url}"
      warn("Uploading the diff report failed, this message is mainly used to remind the maintainers of PMD.")
      nil
    end
  end
end

# Perform regression testing
run_pmdtester

# vim: syntax=ruby<|MERGE_RESOLUTION|>--- conflicted
+++ resolved
@@ -84,13 +84,9 @@
   Dir.chdir('target') do
     tar_filename = "pr-#{ENV['PMD_CI_PULL_REQUEST_NUMBER']}-diff-report-#{Time.now.strftime("%Y-%m-%dT%H-%M-%SZ")}.tar"
 
-<<<<<<< HEAD
-    `tar -cf #{tar_filename} diff1/ diff2/`
-=======
-    `tar czf #{tar_filename} diff/`
+    `tar czf #{tar_filename} diff1/ diff2/`
     tar_size = (10 * File.size(tar_filename) / 1024 / 1024)/10.0
     @logger.info "Uploading file #{tar_filename} (#{tar_size}mb) now..."
->>>>>>> d79c2d1a
     report_url = `curl -u #{ENV['PMD_CI_CHUNK_TOKEN']} -T #{tar_filename} https://chunk.io`
     if $?.success?
       report_url.chomp!
