#!/usr/bin/env bash

MODULE="pmd-doc"
SCRIPT_INCLUDES="log.bash openjdk.bash"
# shellcheck source=inc/fetch_ci_scripts.bash
source "$(dirname "$0")/inc/fetch_ci_scripts.bash" && fetch_ci_scripts

#
# The functions here require the following environment variables:
# PMD_CI_BRANCH
#
# GITHUB_TOKEN
# PMD_CI_CHUNK_TOKEN

function regression_tester_setup_ci() {
<<<<<<< HEAD
    # note: building spring needs java8. This is setup already by build.sh

=======
>>>>>>> d1a6fccd
    gpg --batch --yes --decrypt --passphrase="GnxdjywUEPveyCD1RLiTd7t8CImnefYr" \
        --output .ci/files/public-env .ci/files/public-env.gpg
    # shellcheck disable=SC1091
    source .ci/files/public-env >/dev/null 2>&1
    rm .ci/files/public-env

    if hash "bundler" 2>/dev/null; then
        pmd_ci_log_debug "Bundler is already installed"
    else
        pmd_ci_log_info "Installing bundler..."
        gem install bundler
    fi

    rm -f .bundle/config
    bundle config set --local path vendor/bundle
    bundle config set --local with release_notes_preprocessing
    bundle install
}

#
# Generate a new baseline and upload it to pmd-code.org
#
function regression_tester_uploadBaseline() {
    local pmdcodeUrl="https://pmd-code.org/pmd-regression-tester/"
    local baseline_branch="${PMD_CI_BRANCH:-$PMD_CI_TAG}"
    pmd_ci_log_debug "${FUNCNAME[0]} branch=${baseline_branch}"

    pmd_ci_log_info "Generating and uploading baseline for pmdtester (${baseline_branch})..."
    pushd ..
    rm -f .bundle/config
    bundle config set --local gemfile pmd/Gemfile
    bundle exec pmdtester \
        --mode single \
        --local-git-repo ./pmd \
        --patch-branch "${baseline_branch}" \
        --patch-config ./pmd/.ci/files/all-java.xml \
        --list-of-project ./pmd/.ci/files/project-list.xml --html-flag \
        --error-recovery
    pushd target/reports || { echo "Directory 'target/reports' doesn't exist"; exit 1; }
    BRANCH_FILENAME="${baseline_branch/\//_}"
    zip -q -r "${BRANCH_FILENAME}-baseline.zip" "${BRANCH_FILENAME}/"
    # ssh-key for pmd-code.org is setup already by pmd_ci_setup_secrets_ssh
    scp "${BRANCH_FILENAME}-baseline.zip" pmd@pmd-code.org:/httpdocs/pmd-regression-tester/
    pmd_ci_log_success "Successfully uploaded ${BRANCH_FILENAME}-baseline.zip to ${pmdcodeUrl}"
    popd || exit 1
    popd || exit 1
}

#
# Execute danger, which executes pmd-regression-tester (via Dangerfile).
#
function regression_tester_executeDanger() {
    pmd_ci_log_debug "${FUNCNAME[0]}"

    # git clone initially only fetched with depth 2. Danger and regression tester
    # need more history, so we'll fetch more here
    # and create local branches as well (${PMD_CI_BRANCH} and pr-fetch)

    pmd_ci_log_info "Fetching 25 commits for ${PMD_CI_BRANCH} and pull/${PMD_CI_PULL_REQUEST_NUMBER}/head"
    git fetch --no-tags --depth=25 origin "${PMD_CI_BRANCH}:${PMD_CI_BRANCH}" "pull/${PMD_CI_PULL_REQUEST_NUMBER}/head:pr-fetch"

    # if the PR is older, base might have advanced more than 25 commits... fetch more, up to 150
    for i in $(seq 1 3); do
        if [ -z "$( git merge-base "${PMD_CI_BRANCH}" "pr-fetch" )" ]; then
            pmd_ci_log_info "No merge-base yet - fetching more commits... (try $i)"
            git fetch --no-tags --deepen=50 origin "${PMD_CI_BRANCH}:" "pull/${PMD_CI_PULL_REQUEST_NUMBER}/head:pr-fetch"
        fi
    done
    pmd_ci_log_info "Merge base is: $( git merge-base "${PMD_CI_BRANCH}" "pr-fetch" )"

    pmd_ci_log_info "Running danger on branch ${PMD_CI_BRANCH}"
    bundle exec danger --verbose
    pmd_ci_log_success "Executed danger successfully"
}<|MERGE_RESOLUTION|>--- conflicted
+++ resolved
@@ -13,11 +13,6 @@
 # PMD_CI_CHUNK_TOKEN
 
 function regression_tester_setup_ci() {
-<<<<<<< HEAD
-    # note: building spring needs java8. This is setup already by build.sh
-
-=======
->>>>>>> d1a6fccd
     gpg --batch --yes --decrypt --passphrase="GnxdjywUEPveyCD1RLiTd7t8CImnefYr" \
         --output .ci/files/public-env .ci/files/public-env.gpg
     # shellcheck disable=SC1091
