
#
# needs "inc/logger.inc"
#

#
# On azure, outgoing idle connection are dropped after 4 minutes.
# Usually, you can configure wagon with ttl. But these settings are
# ignored, as soon as dokka-maven-plugin is loaded.
# dokka-maven-plugin tries to load additional dependencies at runtime
# and injects a different http client, which is not configured correctly
# and thus maven fails if it tries to download later in the build process
# further dependencies.
#
# The workaround applied here is: first resolve all dependencies,
# then explicitly get dokka-maven-plugin and then resolve all plugins
# execpt for dokka-maven-plugin, as it does not play well with dependency-plugin.
#
function maven_dependencies_resolve() {
    dokka_version=$(./mvnw -q -Dexec.executable="echo" -Dexec.args='${dokka.version}' \
                      --non-recursive org.codehaus.mojo:exec-maven-plugin:3.0.0:exec)

    # build first the modules, that have dependencies between themselves
    # first build pmd-lang-test, pmd-test and pmd-core - used by all modules
    ./mvnw clean install -pl pmd-core,pmd-test,pmd-lang-test -DskipTests -Dpmd.skip=true \
           -B -Dcheckstyle.skip=true -Dmaven.javadoc.skip=true -Dmaven.source.skip=true
    # then build dependencies for pmd-visualforce needs: pmd-apex->pmd-apex-jorje+pmd-test+pmd-core
    ./mvnw clean install -pl pmd-core,pmd-test,pmd-lang-test,pmd-apex-jorje,pmd-apex -DskipTests -Dpmd.skip=true \
           -B -Dcheckstyle.skip=true -Dmaven.javadoc.skip=true -Dmaven.source.skip=true

    # the resolve most other projects. The excluded projects depend on other projects in the reactor, which is not
    # completely built yet, so these are excluded.
<<<<<<< HEAD
    ./mvnw dependency:resolve -pl '!pmd-dist,!pmd-doc,!pmd-scala'
=======
    ./mvnw dependency:resolve -pl '!pmd-dist,!pmd-java8,!pmd-doc,!pmd-scala'  -Dsilent -B
>>>>>>> 1d6195cc

    ./mvnw dependency:get -B -Dsilent \
           -DgroupId=org.jetbrains.dokka \
           -DartifactId=dokka-maven-plugin \
           -Dversion=${dokka_version} \
           -Dpackaging=jar \
           -DremoteRepositories=jcenter::default::https://jcenter.bintray.com/
    ./mvnw dependency:resolve-plugins -B -Dsilent -DexcludeGroupIds=org.jetbrains.dokka -Psign
}<|MERGE_RESOLUTION|>--- conflicted
+++ resolved
@@ -30,11 +30,7 @@
 
     # the resolve most other projects. The excluded projects depend on other projects in the reactor, which is not
     # completely built yet, so these are excluded.
-<<<<<<< HEAD
-    ./mvnw dependency:resolve -pl '!pmd-dist,!pmd-doc,!pmd-scala'
-=======
-    ./mvnw dependency:resolve -pl '!pmd-dist,!pmd-java8,!pmd-doc,!pmd-scala'  -Dsilent -B
->>>>>>> 1d6195cc
+    ./mvnw dependency:resolve -pl '!pmd-dist,!pmd-doc,!pmd-scala' -Dsilent -B
 
     ./mvnw dependency:get -B -Dsilent \
            -DgroupId=org.jetbrains.dokka \
