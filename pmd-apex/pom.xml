--- conflicted
+++ resolved
@@ -69,39 +69,6 @@
         </dependency>
 
 
-<<<<<<< HEAD
-    <dependency>
-      <groupId>org.hamcrest</groupId>
-      <artifactId>hamcrest</artifactId>
-      <scope>test</scope>
-    </dependency>
-    <dependency>
-      <groupId>junit</groupId>
-      <artifactId>junit</artifactId>
-      <scope>test</scope>
-    </dependency>
-    <dependency>
-      <groupId>com.github.stefanbirkner</groupId>
-      <artifactId>system-rules</artifactId>
-      <scope>test</scope>
-    </dependency>
-    <dependency>
-      <groupId>org.junit.vintage</groupId>
-      <artifactId>junit-vintage-engine</artifactId>
-      <scope>test</scope>
-    </dependency>
-    <dependency>
-      <groupId>net.sourceforge.pmd</groupId>
-      <artifactId>pmd-test</artifactId>
-      <scope>test</scope>
-    </dependency>
-    <dependency>
-      <groupId>net.sourceforge.pmd</groupId>
-      <artifactId>pmd-lang-test</artifactId>
-      <scope>test</scope>
-    </dependency>
-  </dependencies>
-=======
         <dependency>
             <groupId>org.hamcrest</groupId>
             <artifactId>hamcrest</artifactId>
@@ -128,31 +95,4 @@
             <scope>test</scope>
         </dependency>
     </dependencies>
-
-    <profiles>
-        <profile>
-            <id>designer</id>
-            <build>
-                <plugins>
-                    <plugin>
-                        <groupId>org.codehaus.mojo</groupId>
-                        <artifactId>exec-maven-plugin</artifactId>
-                        <version>1.4.0</version>
-                        <configuration>
-                            <mainClass>net.sourceforge.pmd.util.designer.Designer</mainClass>
-                            <includePluginDependencies>true</includePluginDependencies>
-                        </configuration>
-                        <dependencies>
-                            <dependency>
-                                <groupId>net.sourceforge.pmd</groupId>
-                                <artifactId>pmd-java</artifactId>
-                                <version>${project.version}</version>
-                            </dependency>
-                        </dependencies>
-                    </plugin>
-                </plugins>
-            </build>
-        </profile>
-    </profiles>
->>>>>>> fc3ee537
 </project>