<?xml version="1.0" encoding="UTF-8"?>
<ruleset xmlns="http://pmd.sourceforge.net/ruleset/2.0.0" xmlns:xsi="http://www.w3.org/2001/XMLSchema-instance" name="Default ruleset used by the CodeClimate Engine for Salesforce.com Apex" xsi:schemaLocation="http://pmd.sourceforge.net/ruleset/2.0.0 http://pmd.sourceforge.net/ruleset_2_0_0.xsd">
   <description>Default ruleset used by the Code Climate Engine for Salesforce.com Apex</description>

   <!-- COMPLEXITY -->
   <rule ref="category/apex/design.xml/ExcessiveClassLength" message="Avoid really long classes (lines of code)">
      <priority>3</priority>
      <properties>
         <property name="minimum" value="1000" />
         <!-- relevant for Code Climate output only -->
         <property name="cc_categories" value="Complexity" />
         <property name="cc_remediation_points_multiplier" value="150" />
         <property name="cc_block_highlighting" value="false" />
      </properties>
   </rule>
   <rule ref="category/apex/design.xml/ExcessiveParameterList" message="Avoid long parameter lists">
      <priority>3</priority>
      <properties>
         <property name="minimum" value="4" />
         <!-- relevant for Code Climate output only -->
         <property name="cc_categories" value="Complexity" />
         <property name="cc_remediation_points_multiplier" value="50" />
         <property name="cc_block_highlighting" value="false" />
      </properties>
   </rule>
   <rule ref="category/apex/design.xml/ExcessivePublicCount" message="This class has too many public methods and attributes">
      <priority>3</priority>
      <properties>
         <property name="minimum" value="25" />
         <!-- relevant for Code Climate output only -->
         <property name="cc_categories" value="Complexity" />
         <property name="cc_remediation_points_multiplier" value="150" />
         <property name="cc_block_highlighting" value="false" />
      </properties>
   </rule>
   <rule ref="category/apex/design.xml/NcssConstructorCount" message="The constructor has an NCSS line count of {0}">
      <priority>3</priority>
      <properties>
         <property name="minimum" value="20" />
         <!-- relevant for Code Climate output only -->
         <property name="cc_categories" value="Complexity" />
         <property name="cc_remediation_points_multiplier" value="50" />
         <property name="cc_block_highlighting" value="false" />
      </properties>
   </rule>
   <rule ref="category/apex/design.xml/NcssMethodCount" message="The method {0}() has an NCSS line count of {1}">
      <priority>3</priority>
      <properties>
         <property name="minimum" value="60" />
         <!-- relevant for Code Climate output only -->
         <property name="cc_categories" value="Complexity" />
         <property name="cc_remediation_points_multiplier" value="50" />
         <property name="cc_block_highlighting" value="false" />
      </properties>
   </rule>
   <rule ref="category/apex/design.xml/NcssTypeCount" message="The type has an NCSS line count of {0}">
      <priority>3</priority>
      <properties>
         <property name="minimum" value="700" />
         <!-- relevant for Code Climate output only -->
         <property name="cc_categories" value="Complexity" />
         <property name="cc_remediation_points_multiplier" value="250" />
         <property name="cc_block_highlighting" value="false" />
      </properties>
   </rule>
   <rule ref="category/apex/design.xml/StdCyclomaticComplexity" message="The {0} ''{1}'' has a Standard Cyclomatic Complexity of {2}.">
      <priority>3</priority>
      <properties>
         <property name="reportLevel" value="10" />
         <!-- relevant for Code Climate output only -->
         <property name="cc_categories" value="Complexity" />
         <property name="cc_remediation_points_multiplier" value="250" />
         <property name="cc_block_highlighting" value="false" />
      </properties>
   </rule>
   <rule ref="category/apex/design.xml/TooManyFields" message="Too many fields">
      <priority>3</priority>
      <properties>
         <property name="maxfields" value="20" />
         <!-- relevant for Code Climate output only -->
         <property name="cc_categories" value="Complexity" />
         <property name="cc_remediation_points_multiplier" value="200" />
         <property name="cc_block_highlighting" value="false" />
      </properties>
   </rule>
   <rule ref="category/apex/design.xml/AvoidDeeplyNestedIfStmts" message="Deeply nested if..else statements are hard to read">
      <priority>3</priority>
      <properties>
         <property name="problemDepth" value="4" />
         <!-- relevant for Code Climate output only -->
         <property name="cc_categories" value="Complexity" />
         <property name="cc_remediation_points_multiplier" value="200" />
         <property name="cc_block_highlighting" value="false" />
      </properties>
   </rule>
   <rule ref="category/apex/design.xml/CyclomaticComplexity">
      <priority>3</priority>
      <properties>
         <!-- relevant for Code Climate output only -->
         <property name="cc_categories" value="Complexity" />
         <property name="cc_remediation_points_multiplier" value="200" />
         <property name="cc_block_highlighting" value="false" />
      </properties>
   </rule>

   <!-- PERFORMANCE -->
   <rule ref="category/apex/performance.xml/AvoidSoqlInLoops" message="Avoid Soql queries inside loops">
      <priority>3</priority>
      <properties>
         <!-- relevant for Code Climate output only -->
         <property name="cc_categories" value="Performance" />
         <property name="cc_remediation_points_multiplier" value="150" />
         <property name="cc_block_highlighting" value="false" />
      </properties>
   </rule>
   <rule ref="category/apex/performance.xml/AvoidSoslInLoops" message="Avoid Sosl queries inside loops">
      <priority>3</priority>
      <properties>
         <!-- relevant for Code Climate output only -->
         <property name="cc_categories" value="Performance" />
         <property name="cc_remediation_points_multiplier" value="150" />
         <property name="cc_block_highlighting" value="false" />
      </properties>
   </rule>
   <rule ref="category/apex/performance.xml/AvoidDmlStatementsInLoops" message="Avoid DML Statements inside loops">
      <priority>3</priority>
      <properties>
         <!-- relevant for Code Climate output only -->
         <property name="cc_categories" value="Performance" />
         <property name="cc_remediation_points_multiplier" value="150" />
         <property name="cc_block_highlighting" value="false" />
      </properties>
   </rule>
   <rule ref="category/apex/errorprone.xml/AvoidDirectAccessTriggerMap" message="Avoid directly accessing Trigger.old and Trigger.new">
      <priority>3</priority>
      <properties>
         <!-- relevant for Code Climate output only -->
         <property name="cc_categories" value="Performance" />
         <property name="cc_remediation_points_multiplier" value="150" />
         <property name="cc_block_highlighting" value="false" />
      </properties>
   </rule>
   <rule ref="category/apex/bestpractices.xml/AvoidLogicInTrigger" message="Avoid logic in triggers">
      <priority>3</priority>
      <properties>
         <!-- relevant for Code Climate output only -->
         <property name="cc_categories" value="Style" />
         <property name="cc_remediation_points_multiplier" value="200" />
         <property name="cc_block_highlighting" value="false" />
      </properties>
   </rule>
   <rule ref="category/apex/bestpractices.xml/AvoidGlobalModifier" message="Avoid using global modifier">
      <priority>3</priority>
      <properties>
         <!-- relevant for Code Climate output only -->
         <property name="cc_categories" value="Style" />
         <property name="cc_remediation_points_multiplier" value="100" />
         <property name="cc_block_highlighting" value="false" />
      </properties>
   </rule>
   <rule ref="category/apex/errorprone.xml/AvoidNonExistentAnnotations">
      <properties>
         <!-- relevant for Code Climate output only -->
         <property name="cc_categories" value="Style" />
         <property name="cc_remediation_points_multiplier" value="100" />
         <property name="cc_block_highlighting" value="false" />
      </properties>
   </rule>
   <rule ref="category/apex/errorprone.xml/AvoidHardcodingId" message="Avoid hardcoding ID's">
      <priority>3</priority>
      <properties>
         <!-- relevant for Code Climate output only -->
         <property name="cc_categories" value="Security"/>
         <property name="cc_remediation_points_multiplier" value="20"/>
         <property name="cc_block_highlighting" value="false"/>
      </properties>
   </rule>

   <!-- NAMING -->
   <rule ref="category/apex/codestyle.xml/ClassNamingConventions" message="Class names should begin with an uppercase character">
      <priority>3</priority>
      <properties>
         <!-- relevant for Code Climate output only -->
         <property name="cc_categories" value="Style" />
         <property name="cc_remediation_points_multiplier" value="5" />
         <property name="cc_block_highlighting" value="false" />
      </properties>
   </rule>
   <rule ref="category/apex/codestyle.xml/MethodNamingConventions" message="Method name does not begin with a lower case character.">
      <priority>3</priority>
      <properties>
         <!-- relevant for Code Climate output only -->
         <property name="cc_categories" value="Style" />
         <property name="cc_remediation_points_multiplier" value="1" />
         <property name="cc_block_highlighting" value="false" />
      </properties>
   </rule>
   <rule ref="category/apex/errorprone.xml/MethodWithSameNameAsEnclosingClass" message="Classes should not have non-constructor methods with the same name as the class">
      <priority>3</priority>
      <properties>
         <!-- relevant for Code Climate output only -->
         <property name="cc_categories" value="Style" />
         <property name="cc_remediation_points_multiplier" value="50" />
         <property name="cc_block_highlighting" value="false" />
      </properties>
   </rule>
   <rule ref="category/apex/codestyle.xml/VariableNamingConventions" message="{0} variable {1} should begin with {2}">
      <priority>3</priority>
      <properties>
         <!-- relevant for Code Climate output only -->
         <property name="cc_categories" value="Style" />
         <property name="cc_remediation_points_multiplier" value="5" />
         <property name="cc_block_highlighting" value="false" />
      </properties>
   </rule>

   <!-- TESTS -->
   <rule ref="category/apex/bestpractices.xml/ApexUnitTestClassShouldHaveAsserts" message="Apex unit test classes should have at least one System.assert() or assertEquals() or AssertNotEquals() call">
      <priority>3</priority>
      <properties>
         <!-- relevant for Code Climate output only -->
         <property name="cc_categories" value="Bug Risk" />
         <property name="cc_remediation_points_multiplier" value="100" />
         <property name="cc_block_highlighting" value="false" />
      </properties>
   </rule>
   <rule ref="category/apex/bestpractices.xml/ApexUnitTestShouldNotUseSeeAllDataTrue" message="@isTest(seeAllData=true) should not be used in Apex unit tests because it opens up the existing database data for unexpected modification by tests">
      <priority>3</priority>
      <properties>
         <!-- relevant for Code Climate output only -->
         <property name="cc_categories" value="Bug Risk" />
         <property name="cc_remediation_points_multiplier" value="100" />
         <property name="cc_block_highlighting" value="false" />
      </properties>
   </rule>

   <!-- SECURITY -->
   <rule ref="category/apex/security.xml/ApexSharingViolations" message="Apex classes should declare a sharing model if DML or SOQL is used">
      <priority>3</priority>
      <properties>
         <!-- relevant for Code Climate output only -->
         <property name="cc_categories" value="Security" />
         <property name="cc_remediation_points_multiplier" value="5" />
         <property name="cc_block_highlighting" value="false" />
      </properties>
   </rule>
   <rule ref="category/apex/security.xml/ApexInsecureEndpoint" message="Apex callouts should use encrypted communication channels">
      <priority>3</priority>
      <properties>
         <!-- relevant for Code Climate output only -->
         <property name="cc_categories" value="Security" />
         <property name="cc_remediation_points_multiplier" value="50" />
         <property name="cc_block_highlighting" value="false" />
      </properties>
   </rule>
   <rule ref="category/apex/security.xml/ApexCSRF" message="Avoid making DML operations in Apex class constructor/init method">
      <priority>3</priority>
      <properties>
         <!-- relevant for Code Climate output only -->
         <property name="cc_categories" value="Security" />
         <property name="cc_remediation_points_multiplier" value="100" />
         <property name="cc_block_highlighting" value="false" />
      </properties>
   </rule>
   <rule ref="category/apex/security.xml/ApexOpenRedirect" message="Apex classes should safely redirect to a known location">
      <priority>3</priority>
      <properties>
         <!-- relevant for Code Climate output only -->
         <property name="cc_categories" value="Security" />
         <property name="cc_remediation_points_multiplier" value="50" />
         <property name="cc_block_highlighting" value="false" />
      </properties>
   </rule>
   <rule ref="category/apex/security.xml/ApexSOQLInjection" message="Apex classes should escape variables merged in DML query">
      <priority>3</priority>
      <properties>
         <!-- relevant for Code Climate output only -->
         <property name="cc_categories" value="Security" />
         <property name="cc_remediation_points_multiplier" value="20" />
         <property name="cc_block_highlighting" value="false" />
      </properties>
   </rule>
   <rule ref="category/apex/security.xml/ApexXSSFromURLParam" message="Apex classes should escape Strings obtained from URL parameters">
      <priority>3</priority>
      <properties>
         <!-- relevant for Code Climate output only -->
         <property name="cc_categories" value="Security" />
         <property name="cc_remediation_points_multiplier" value="20" />
         <property name="cc_block_highlighting" value="false" />
      </properties>
   </rule>
   <rule ref="category/apex/security.xml/ApexXSSFromEscapeFalse" message="Apex classes should escape addError strings">
      <priority>3</priority>
      <properties>
         <!-- relevant for Code Climate output only -->
         <property name="cc_categories" value="Security" />
         <property name="cc_remediation_points_multiplier" value="20" />
         <property name="cc_block_highlighting" value="false" />
      </properties>
   </rule>
   <rule ref="category/apex/security.xml/ApexBadCrypto" message="Apex Crypto should use random IV/key">
      <priority>3</priority>
      <properties>
         <!-- relevant for Code Climate output only -->
         <property name="cc_categories" value="Security" />
         <property name="cc_remediation_points_multiplier" value="50" />
         <property name="cc_block_highlighting" value="false" />
      </properties>
   </rule>
   <rule ref="category/apex/security.xml/ApexCRUDViolation" message="Validate CRUD permission before SOQL/DML operation">
      <priority>3</priority>
      <properties>
         <!-- relevant for Code Climate output only -->
         <property name="cc_categories" value="Security"/>
         <property name="cc_remediation_points_multiplier" value="150"/>
         <property name="cc_block_highlighting" value="false"/>
      </properties>
   </rule>
   <rule ref="category/apex/security.xml/ApexDangerousMethods" message="Calling potentially dangerous method">
      <priority>3</priority>
      <properties>
         <!-- relevant for Code Climate output only -->
         <property name="cc_categories" value="Security"/>
         <property name="cc_remediation_points_multiplier" value="50"/>
         <property name="cc_block_highlighting" value="false"/>
      </properties>
   </rule>
   <rule ref="category/apex/security.xml/ApexSuggestUsingNamedCred" message="Consider using named credentials for authenticated callouts">
      <priority>3</priority>
      <properties>
         <!-- relevant for Code Climate output only -->
         <property name="cc_categories" value="Security"/>
         <property name="cc_remediation_points_multiplier" value="20"/>
         <property name="cc_block_highlighting" value="false"/>
      </properties>
   </rule>

   <!-- BRACES -->
   <rule ref="category/apex/codestyle.xml/IfStmtsMustUseBraces" message="Avoid using if statements without curly braces">
      <priority>3</priority>
      <properties>
         <!-- relevant for Code Climate output only -->
         <property name="cc_categories" value="Style" />
         <property name="cc_remediation_points_multiplier" value="5" />
         <property name="cc_block_highlighting" value="false" />
      </properties>
   </rule>
   <rule ref="category/apex/codestyle.xml/WhileLoopsMustUseBraces" message="Avoid using 'while' statements without curly braces">
      <priority>3</priority>
      <properties>
         <!-- relevant for Code Climate output only -->
         <property name="cc_categories" value="Style" />
         <property name="cc_remediation_points_multiplier" value="5" />
         <property name="cc_block_highlighting" value="false" />
      </properties>
   </rule>
   <rule ref="category/apex/codestyle.xml/IfElseStmtsMustUseBraces" message="Avoid using 'if...else' statements without curly braces">
      <priority>3</priority>
      <properties>
         <!-- relevant for Code Climate output only -->
         <property name="cc_categories" value="Style" />
         <property name="cc_remediation_points_multiplier" value="5" />
         <property name="cc_block_highlighting" value="false" />
         </properties>
   </rule>
   <rule ref="category/apex/codestyle.xml/ForLoopsMustUseBraces" message="Avoid using 'for' statements without curly braces">
      <priority>3</priority>
      <properties>
         <!-- relevant for Code Climate output only -->
         <property name="cc_categories" value="Style" />
         <property name="cc_remediation_points_multiplier" value="5" />
         <property name="cc_block_highlighting" value="false" />
      </properties>
   </rule>

   <!-- EMPTY -->
   <rule ref="category/apex/errorprone.xml/EmptyCatchBlock" message="Avoid empty catch blocks">
      <priority>3</priority>
      <properties>
         <!-- relevant for Code Climate output only -->
         <property name="cc_categories" value="Style" />
         <property name="cc_remediation_points_multiplier" value="5" />
         <property name="cc_block_highlighting" value="false" />
         </properties>
   </rule>
   <rule ref="category/apex/errorprone.xml/EmptyIfStmt" message="Avoid empty 'if' statements">
      <priority>3</priority>
      <properties>
         <!-- relevant for Code Climate output only -->
         <property name="cc_categories" value="Style" />
         <property name="cc_remediation_points_multiplier" value="5" />
         <property name="cc_block_highlighting" value="false" />
         </properties>
   </rule>
   <rule ref="category/apex/errorprone.xml/EmptyWhileStmt" message="Avoid empty 'while' statements">
      <priority>3</priority>
      <properties>
         <!-- relevant for Code Climate output only -->
         <property name="cc_categories" value="Style" />
         <property name="cc_remediation_points_multiplier" value="5" />
         <property name="cc_block_highlighting" value="false" />
      </properties>
   </rule>
   <rule ref="category/apex/errorprone.xml/EmptyTryOrFinallyBlock" message="Avoid empty try or finally blocks">
      <priority>3</priority>
      <properties>
         <!-- relevant for Code Climate output only -->
         <property name="cc_categories" value="Style" />
         <property name="cc_remediation_points_multiplier" value="5" />
         <property name="cc_block_highlighting" value="false" />
      </properties>
   </rule>
   <rule ref="category/apex/errorprone.xml/EmptyStatementBlock" message="Avoid empty block statements.">
      <priority>3</priority>
      <properties>
         <!-- relevant for Code Climate output only -->
         <property name="cc_categories" value="Style" />
         <property name="cc_remediation_points_multiplier" value="5" />
         <property name="cc_block_highlighting" value="false" />
      </properties>
   </rule>

<<<<<<< HEAD
   <!-- DOCUMENTATION -->
   <rule ref="category/apex/documentation.xml/ApexDoc" message="Document classes, methods, and properties that are public or global.">
=======
   <!-- STYLE -->
   <rule ref="category/apex/codestyle.xml/OneDeclarationPerLine">
>>>>>>> 079fe951
      <priority>3</priority>
      <properties>
         <!-- relevant for Code Climate output only -->
         <property name="cc_categories" value="Style" />
<<<<<<< HEAD
         <property name="cc_remediation_points_multiplier" value="50" />
=======
         <property name="cc_remediation_points_multiplier" value="5" />
>>>>>>> 079fe951
         <property name="cc_block_highlighting" value="false" />
      </properties>
   </rule>
</ruleset><|MERGE_RESOLUTION|>--- conflicted
+++ resolved
@@ -420,22 +420,24 @@
       </properties>
    </rule>
 
-<<<<<<< HEAD
+   <!-- STYLE -->
+   <rule ref="category/apex/codestyle.xml/OneDeclarationPerLine">
+      <priority>3</priority>
+      <properties>
+         <!-- relevant for Code Climate output only -->
+         <property name="cc_categories" value="Style" />
+         <property name="cc_remediation_points_multiplier" value="5" />
+         <property name="cc_block_highlighting" value="false" />
+      </properties>
+   </rule>
+
    <!-- DOCUMENTATION -->
    <rule ref="category/apex/documentation.xml/ApexDoc" message="Document classes, methods, and properties that are public or global.">
-=======
-   <!-- STYLE -->
-   <rule ref="category/apex/codestyle.xml/OneDeclarationPerLine">
->>>>>>> 079fe951
-      <priority>3</priority>
-      <properties>
-         <!-- relevant for Code Climate output only -->
-         <property name="cc_categories" value="Style" />
-<<<<<<< HEAD
-         <property name="cc_remediation_points_multiplier" value="50" />
-=======
-         <property name="cc_remediation_points_multiplier" value="5" />
->>>>>>> 079fe951
+      <priority>3</priority>
+      <properties>
+         <!-- relevant for Code Climate output only -->
+         <property name="cc_categories" value="Style" />
+         <property name="cc_remediation_points_multiplier" value="50" />
          <property name="cc_block_highlighting" value="false" />
       </properties>
    </rule>
