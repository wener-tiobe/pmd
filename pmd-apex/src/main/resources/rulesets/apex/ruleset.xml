--- conflicted
+++ resolved
@@ -158,7 +158,6 @@
          <property name="cc_block_highlighting" value="false" />
       </properties>
    </rule>
-<<<<<<< HEAD
    <rule ref="rulesets/apex/style.xml/AvoidNonExistentAnnotations" message="Use of non existent annotations will lead to broken Apex code which will not compile in the future.">
       <priority>3</priority>
       <properties>
@@ -168,7 +167,6 @@
          <property name="cc_block_highlighting" value="false" />
       </properties>
    </rule>
-=======
    <rule ref="category/apex/errorprone.xml/AvoidHardcodingId" message="Avoid hardcoding ID's">
       <priority>3</priority>
       <properties>
@@ -179,7 +177,6 @@
       </properties>
    </rule>
 
->>>>>>> ad26f8a0
    <!-- NAMING -->
    <rule ref="category/apex/codestyle.xml/ClassNamingConventions" message="Class names should begin with an uppercase character">
       <priority>3</priority>
