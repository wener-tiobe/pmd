--- conflicted
+++ resolved
@@ -85,8 +85,6 @@
 
     private static final String[] RESERVED_KEYS_FLS = new String[] { "Schema", S_OBJECT_TYPE, };
 
-<<<<<<< HEAD
-=======
     private static final Pattern WITH_SECURITY_ENFORCED = Pattern.compile("(?i).*[^']\\s*WITH\\s+SECURITY_ENFORCED\\s*[^']*");
 
     private final Map<String, String> varToTypeMapping = new HashMap<>();
@@ -95,13 +93,6 @@
     private final Map<String, ASTMethod> classMethods = new WeakHashMap<>();
     private String className;
 
-    public ApexCRUDViolationRule() {
-        setProperty(CODECLIMATE_CATEGORIES, "Security");
-        setProperty(CODECLIMATE_REMEDIATION_MULTIPLIER, 100);
-        setProperty(CODECLIMATE_BLOCK_HIGHLIGHTING, false);
-    }
-
->>>>>>> d212c79f
     @Override
     public Object visit(ASTUserClass node, Object data) {
         if (Helper.isTestMethodOrClass(node) || Helper.isSystemLevelClass(node)) {
