--- conflicted
+++ resolved
@@ -4,40 +4,22 @@
 
 package net.sourceforge.pmd.lang.apex;
 
-<<<<<<< HEAD
 import net.sourceforge.pmd.cpd.CpdCapableLanguage;
 import net.sourceforge.pmd.cpd.PmdCapableLanguage;
 import net.sourceforge.pmd.cpd.Tokenizer;
-=======
-import static net.sourceforge.pmd.util.CollectionUtil.listOf;
-
-import java.util.List;
-
-import net.sourceforge.pmd.annotation.InternalApi;
 import net.sourceforge.pmd.lang.Language;
->>>>>>> f2f83576
 import net.sourceforge.pmd.lang.LanguageModuleBase;
 import net.sourceforge.pmd.lang.LanguageProcessor;
 import net.sourceforge.pmd.lang.LanguagePropertyBundle;
-import net.sourceforge.pmd.lang.LanguageRegistry;
 import net.sourceforge.pmd.lang.apex.cpd.ApexTokenizer;
 
-<<<<<<< HEAD
-import apex.jorje.services.Version;
+public class ApexLanguageModule extends LanguageModuleBase implements PmdCapableLanguage, CpdCapableLanguage {
 
-public class ApexLanguageModule extends LanguageModuleBase implements PmdCapableLanguage, CpdCapableLanguage {
-=======
-public class ApexLanguageModule extends LanguageModuleBase {
->>>>>>> f2f83576
-
-    public static final String NAME = "Apex";
-    public static final String TERSE_NAME = "apex";
-
-    @InternalApi
-    public static final List<String> EXTENSIONS = listOf("cls", "trigger");
+    private static final ApexLanguageModule INSTANCE = new ApexLanguageModule();
 
     public ApexLanguageModule() {
-        super(LanguageMetadata.withId(TERSE_NAME).name(NAME).extensions(EXTENSIONS)
+        super(LanguageMetadata.withId("apex").name("Apex")
+                              .extensions("cls", "trigger")
                               .addVersion("52")
                               .addVersion("53")
                               .addVersion("54")
@@ -61,7 +43,7 @@
         return new ApexTokenizer((ApexLanguageProperties) bundle);
     }
 
-    public static ApexLanguageModule getInstance() {
-        return (ApexLanguageModule) LanguageRegistry.PMD.getLanguageById(TERSE_NAME);
+    public static Language getInstance() {
+        return INSTANCE;
     }
 }