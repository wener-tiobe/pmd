/**
 * BSD-style license; for more info see http://pmd.sourceforge.net/license.html
 */

package net.sourceforge.pmd.lang.apex.ast;

import java.util.List;
import java.util.Map;

import org.checkerframework.checker.nullness.qual.NonNull;

import net.sourceforge.pmd.lang.apex.ApexLanguageProcessor;
import net.sourceforge.pmd.lang.apex.multifile.ApexMultifileAnalysis;
import net.sourceforge.pmd.lang.ast.AstInfo;
import net.sourceforge.pmd.lang.ast.Parser.ParserTask;
import net.sourceforge.pmd.lang.ast.RootNode;
import net.sourceforge.pmd.lang.document.FileId;
import net.sourceforge.pmd.lang.document.TextRegion;

import apex.jorje.semantic.ast.AstNode;
import apex.jorje.semantic.ast.compilation.Compilation;
import com.nawforce.common.diagnostics.Issue;

public final class ASTApexFile extends AbstractApexNode<AstNode> implements RootNode {

    private final AstInfo<ASTApexFile> astInfo;
    private final @NonNull ApexMultifileAnalysis multifileAnalysis;

    ASTApexFile(ParserTask task,
                Compilation jorjeNode,
                Map<Integer, String> suppressMap,
                @NonNull ApexLanguageProcessor apexLang) {
        super(jorjeNode);
        this.astInfo = new AstInfo<>(task, this).withSuppressMap(suppressMap);
        this.multifileAnalysis = apexLang.getMultiFileState();
        this.setRegion(TextRegion.fromOffsetLength(0, task.getTextDocument().getLength()));
    }

    @Override
    public AstInfo<ASTApexFile> getAstInfo() {
        return astInfo;
    }

    @Override
    public double getApexVersion() {
        return getNode().getDefiningType().getCodeUnitDetails().getVersion().getExternal();
    }

    public ASTUserClassOrInterface<?> getMainNode() {
        return (ASTUserClassOrInterface<?>) getChild(0);
    }

    @Override
    public @NonNull ASTApexFile getRoot() {
        return this;
    }


    @Override
    protected <P, R> R acceptApexVisitor(ApexVisitor<? super P, ? extends R> visitor, P data) {
        return visitor.visit(this, data);
    }

    public List<Issue> getGlobalIssues() {
        FileId fileId = getAstInfo().getTextDocument().getFileId();
<<<<<<< HEAD
        return multifileAnalysis.getFileIssues(fileId.toAbsolutePath());
=======
        return multifileAnalysis.getFileIssues(fileId.getAbsolutePath());
>>>>>>> 090ffa1a
    }
}<|MERGE_RESOLUTION|>--- conflicted
+++ resolved
@@ -63,10 +63,6 @@
 
     public List<Issue> getGlobalIssues() {
         FileId fileId = getAstInfo().getTextDocument().getFileId();
-<<<<<<< HEAD
-        return multifileAnalysis.getFileIssues(fileId.toAbsolutePath());
-=======
         return multifileAnalysis.getFileIssues(fileId.getAbsolutePath());
->>>>>>> 090ffa1a
     }
 }