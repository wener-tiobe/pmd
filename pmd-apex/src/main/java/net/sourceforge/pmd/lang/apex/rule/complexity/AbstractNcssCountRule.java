/**
 * BSD-style license; for more info see http://pmd.sourceforge.net/license.html
 */

package net.sourceforge.pmd.lang.apex.rule.complexity;

import net.sourceforge.pmd.lang.apex.ast.ASTBreakStatement;
import net.sourceforge.pmd.lang.apex.ast.ASTContinueStatement;
import net.sourceforge.pmd.lang.apex.ast.ASTDoLoopStatement;
import net.sourceforge.pmd.lang.apex.ast.ASTForEachStatement;
import net.sourceforge.pmd.lang.apex.ast.ASTForLoopStatement;
import net.sourceforge.pmd.lang.apex.ast.ASTIfBlockStatement;
import net.sourceforge.pmd.lang.apex.ast.ASTIfElseBlockStatement;
import net.sourceforge.pmd.lang.apex.ast.ASTMethodCallExpression;
import net.sourceforge.pmd.lang.apex.ast.ASTReturnStatement;
import net.sourceforge.pmd.lang.apex.ast.ASTStatement;
import net.sourceforge.pmd.lang.apex.ast.ASTThrowStatement;
import net.sourceforge.pmd.lang.apex.ast.ASTTryCatchFinallyBlockStatement;
<<<<<<< HEAD
import net.sourceforge.pmd.lang.apex.ast.ASTVariableDeclaration;
=======
>>>>>>> 2fdfa26e
import net.sourceforge.pmd.lang.apex.ast.ASTWhileLoopStatement;
import net.sourceforge.pmd.lang.apex.ast.ApexNode;
import net.sourceforge.pmd.lang.apex.rule.AbstractStatisticalApexRule;
import net.sourceforge.pmd.lang.ast.Node;
import net.sourceforge.pmd.stat.DataPoint;
import net.sourceforge.pmd.util.NumericConstants;

/**
 * Abstract superclass for NCSS counting methods. Counts tokens according to
 * <a href="http://www.kclee.de/clemens/java/javancss/">JavaNCSS rules</a>.
 * 
 * @author ported from Java original of Jason Bennett
 */
public abstract class AbstractNcssCountRule extends AbstractStatisticalApexRule {

    private Class<?> nodeClass;

    /**
     * Count the nodes of the given type using NCSS rules.
     * 
     * @param nodeClass
     *            class of node to count
     */
    protected AbstractNcssCountRule(Class<?> nodeClass) {
        this.nodeClass = nodeClass;

        setProperty(MINIMUM_DESCRIPTOR, 1000d);
        setProperty(CODECLIMATE_CATEGORIES, new String[] { "Complexity" });
        setProperty(CODECLIMATE_REMEDIATION_MULTIPLIER, 100);
        setProperty(CODECLIMATE_BLOCK_HIGHLIGHTING, false);
    }

    @Override
    public Object visit(ApexNode<?> node, Object data) {
        int numNodes = 0;

        for (int i = 0; i < node.jjtGetNumChildren(); i++) {
            ApexNode<?> n = (ApexNode<?>) node.jjtGetChild(i);
            Integer treeSize = (Integer) n.jjtAccept(this, data);
            numNodes += treeSize.intValue();
        }

        if (this.nodeClass.isInstance(node)) {
            // Add 1 to account for base node
            numNodes++;
            DataPoint point = new DataPoint();
            point.setNode(node);
            point.setScore(1.0 * numNodes);
            point.setMessage(getMessage());
            addDataPoint(point);
        }

        return Integer.valueOf(numNodes);
    }

    /**
     * Count the number of children of the given node. Adds one to count the
     * node itself.
     * 
     * @param node
     *            node having children counted
     * @param data
     *            node data
     * @return count of the number of children of the node, plus one
     */
    protected Integer countNodeChildren(Node node, Object data) {
        Integer nodeCount;
        int lineCount = 0;
        for (int i = 0; i < node.jjtGetNumChildren(); i++) {
            nodeCount = (Integer) ((ApexNode<?>) node.jjtGetChild(i)).jjtAccept(this, data);
            lineCount += nodeCount.intValue();
        }
        return ++lineCount;
    }

    @Override
    public Object visit(ASTForLoopStatement node, Object data) {
        return countNodeChildren(node, data);
    }

    @Override
    public Object visit(ASTForEachStatement node, Object data) {
        return countNodeChildren(node, data);
    }

    @Override
    public Object visit(ASTDoLoopStatement node, Object data) {
        return countNodeChildren(node, data);
    }

    @Override
    public Object visit(ASTIfBlockStatement node, Object data) {

        Integer lineCount = countNodeChildren(node, data);
        return lineCount;
    }

    @Override
    public Object visit(ASTIfElseBlockStatement node, Object data) {

        Integer lineCount = countNodeChildren(node, data);
        lineCount++;

        return lineCount;
    }

    @Override
    public Object visit(ASTWhileLoopStatement node, Object data) {
        return countNodeChildren(node, data);
    }

    @Override
    public Object visit(ASTBreakStatement node, Object data) {
        return NumericConstants.ONE;
    }

    @Override
    public Object visit(ASTTryCatchFinallyBlockStatement node, Object data) {
        return countNodeChildren(node, data);
    }

    @Override
    public Object visit(ASTContinueStatement node, Object data) {
        return NumericConstants.ONE;
    }

    @Override
    public Object visit(ASTReturnStatement node, Object data) {
        return countNodeChildren(node, data);
    }

    @Override
    public Object visit(ASTThrowStatement node, Object data) {
        return countNodeChildren(node, data);
    }

    @Override
    public Object visit(ASTStatement node, Object data) {
        return NumericConstants.ONE;
    }

    @Override
<<<<<<< HEAD
    public Object visit(ASTVariableDeclaration node, Object data) {
        return countNodeChildren(node, data);
    }

    @Override
    public Object visit(ASTMethodCallExpression node, Object data) {
        return countNodeChildren(node, data);
=======
    public Object visit(ASTMethodCallExpression node, Object data) {
        return NumericConstants.ONE;
>>>>>>> 2fdfa26e
    }
}<|MERGE_RESOLUTION|>--- conflicted
+++ resolved
@@ -16,10 +16,6 @@
 import net.sourceforge.pmd.lang.apex.ast.ASTStatement;
 import net.sourceforge.pmd.lang.apex.ast.ASTThrowStatement;
 import net.sourceforge.pmd.lang.apex.ast.ASTTryCatchFinallyBlockStatement;
-<<<<<<< HEAD
-import net.sourceforge.pmd.lang.apex.ast.ASTVariableDeclaration;
-=======
->>>>>>> 2fdfa26e
 import net.sourceforge.pmd.lang.apex.ast.ASTWhileLoopStatement;
 import net.sourceforge.pmd.lang.apex.ast.ApexNode;
 import net.sourceforge.pmd.lang.apex.rule.AbstractStatisticalApexRule;
@@ -162,17 +158,7 @@
     }
 
     @Override
-<<<<<<< HEAD
-    public Object visit(ASTVariableDeclaration node, Object data) {
-        return countNodeChildren(node, data);
-    }
-
-    @Override
-    public Object visit(ASTMethodCallExpression node, Object data) {
-        return countNodeChildren(node, data);
-=======
     public Object visit(ASTMethodCallExpression node, Object data) {
         return NumericConstants.ONE;
->>>>>>> 2fdfa26e
     }
 }