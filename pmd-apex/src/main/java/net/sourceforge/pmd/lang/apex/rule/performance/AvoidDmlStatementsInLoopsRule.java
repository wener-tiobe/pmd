/**
 * BSD-style license; for more info see http://pmd.sourceforge.net/license.html
 */

package net.sourceforge.pmd.lang.apex.rule.performance;

import net.sourceforge.pmd.lang.apex.ast.ASTDmlDeleteStatement;
import net.sourceforge.pmd.lang.apex.ast.ASTDmlInsertStatement;
import net.sourceforge.pmd.lang.apex.ast.ASTDmlMergeStatement;
import net.sourceforge.pmd.lang.apex.ast.ASTDmlUndeleteStatement;
import net.sourceforge.pmd.lang.apex.ast.ASTDmlUpdateStatement;
import net.sourceforge.pmd.lang.apex.ast.ASTDmlUpsertStatement;
<<<<<<< HEAD
import net.sourceforge.pmd.lang.apex.ast.ASTDoLoopStatement;
import net.sourceforge.pmd.lang.apex.ast.ASTForEachStatement;
import net.sourceforge.pmd.lang.apex.ast.ASTForLoopStatement;
import net.sourceforge.pmd.lang.apex.ast.ASTWhileLoopStatement;
import net.sourceforge.pmd.lang.apex.rule.AbstractApexRule;
import net.sourceforge.pmd.lang.ast.Node;

public class AvoidDmlStatementsInLoopsRule extends AbstractApexRule {

=======

/**
 * @deprecated use {@link OperationWithLimitsInLoopRule}
 */
@Deprecated
public class AvoidDmlStatementsInLoopsRule extends AbstractAvoidNodeInLoopsRule {
    public AvoidDmlStatementsInLoopsRule() {
        setProperty(CODECLIMATE_CATEGORIES, "Performance");
        // Note: Often more complicated as just moving the SOQL a few lines.
        // Involves Maps...
        setProperty(CODECLIMATE_REMEDIATION_MULTIPLIER, 150);
        setProperty(CODECLIMATE_BLOCK_HIGHLIGHTING, false);
    }

>>>>>>> 40cc6665
    @Override
    public Object visit(ASTDmlDeleteStatement node, Object data) {
        return checkForViolation(node, data);
    }

    @Override
    public Object visit(ASTDmlInsertStatement node, Object data) {
        return checkForViolation(node, data);
    }

    @Override
    public Object visit(ASTDmlMergeStatement node, Object data) {
        return checkForViolation(node, data);
    }

    @Override
    public Object visit(ASTDmlUndeleteStatement node, Object data) {
        return checkForViolation(node, data);
    }

    @Override
    public Object visit(ASTDmlUpdateStatement node, Object data) {
        return checkForViolation(node, data);
    }

    @Override
    public Object visit(ASTDmlUpsertStatement node, Object data) {
<<<<<<< HEAD
        if (insideLoop(node)) {
            addViolation(data, node);
        }
        return data;
    }

    private boolean insideLoop(Node node) {
        Node n = node.getParent();

        while (n != null) {
            if (n instanceof ASTDoLoopStatement || n instanceof ASTWhileLoopStatement
                    || n instanceof ASTForLoopStatement || n instanceof ASTForEachStatement) {
                return true;
            }
            n = n.getParent();
        }

        return false;
=======
        return checkForViolation(node, data);
>>>>>>> 40cc6665
    }
}<|MERGE_RESOLUTION|>--- conflicted
+++ resolved
@@ -10,32 +10,13 @@
 import net.sourceforge.pmd.lang.apex.ast.ASTDmlUndeleteStatement;
 import net.sourceforge.pmd.lang.apex.ast.ASTDmlUpdateStatement;
 import net.sourceforge.pmd.lang.apex.ast.ASTDmlUpsertStatement;
-<<<<<<< HEAD
-import net.sourceforge.pmd.lang.apex.ast.ASTDoLoopStatement;
-import net.sourceforge.pmd.lang.apex.ast.ASTForEachStatement;
-import net.sourceforge.pmd.lang.apex.ast.ASTForLoopStatement;
-import net.sourceforge.pmd.lang.apex.ast.ASTWhileLoopStatement;
-import net.sourceforge.pmd.lang.apex.rule.AbstractApexRule;
-import net.sourceforge.pmd.lang.ast.Node;
-
-public class AvoidDmlStatementsInLoopsRule extends AbstractApexRule {
-
-=======
 
 /**
  * @deprecated use {@link OperationWithLimitsInLoopRule}
  */
 @Deprecated
 public class AvoidDmlStatementsInLoopsRule extends AbstractAvoidNodeInLoopsRule {
-    public AvoidDmlStatementsInLoopsRule() {
-        setProperty(CODECLIMATE_CATEGORIES, "Performance");
-        // Note: Often more complicated as just moving the SOQL a few lines.
-        // Involves Maps...
-        setProperty(CODECLIMATE_REMEDIATION_MULTIPLIER, 150);
-        setProperty(CODECLIMATE_BLOCK_HIGHLIGHTING, false);
-    }
 
->>>>>>> 40cc6665
     @Override
     public Object visit(ASTDmlDeleteStatement node, Object data) {
         return checkForViolation(node, data);
@@ -63,27 +44,6 @@
 
     @Override
     public Object visit(ASTDmlUpsertStatement node, Object data) {
-<<<<<<< HEAD
-        if (insideLoop(node)) {
-            addViolation(data, node);
-        }
-        return data;
-    }
-
-    private boolean insideLoop(Node node) {
-        Node n = node.getParent();
-
-        while (n != null) {
-            if (n instanceof ASTDoLoopStatement || n instanceof ASTWhileLoopStatement
-                    || n instanceof ASTForLoopStatement || n instanceof ASTForEachStatement) {
-                return true;
-            }
-            n = n.getParent();
-        }
-
-        return false;
-=======
         return checkForViolation(node, data);
->>>>>>> 40cc6665
     }
 }