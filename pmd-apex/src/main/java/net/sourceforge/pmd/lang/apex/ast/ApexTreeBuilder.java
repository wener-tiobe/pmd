/*
 * BSD-style license; for more info see http://pmd.sourceforge.net/license.html
 */

package net.sourceforge.pmd.lang.apex.ast;

import java.lang.reflect.Constructor;
import java.lang.reflect.InvocationTargetException;
import java.util.AbstractList;
import java.util.ArrayList;
import java.util.Collections;
import java.util.HashMap;
import java.util.List;
import java.util.Map;
import java.util.RandomAccess;
import java.util.Stack;

import org.antlr.runtime.ANTLRStringStream;
import org.antlr.runtime.Token;

import net.sourceforge.pmd.lang.ast.SourceCodePositioner;

import apex.jorje.data.Location;
import apex.jorje.data.Locations;
import apex.jorje.parser.impl.ApexLexer;
import apex.jorje.semantic.ast.AstNode;
import apex.jorje.semantic.ast.compilation.AnonymousClass;
import apex.jorje.semantic.ast.compilation.ConstructorPreamble;
import apex.jorje.semantic.ast.compilation.InvalidDependentCompilation;
import apex.jorje.semantic.ast.compilation.UserClass;
import apex.jorje.semantic.ast.compilation.UserClassMethods;
import apex.jorje.semantic.ast.compilation.UserEnum;
import apex.jorje.semantic.ast.compilation.UserExceptionMethods;
import apex.jorje.semantic.ast.compilation.UserInterface;
import apex.jorje.semantic.ast.compilation.UserTrigger;
import apex.jorje.semantic.ast.condition.StandardCondition;
import apex.jorje.semantic.ast.expression.ArrayLoadExpression;
import apex.jorje.semantic.ast.expression.ArrayStoreExpression;
import apex.jorje.semantic.ast.expression.AssignmentExpression;
import apex.jorje.semantic.ast.expression.BinaryExpression;
import apex.jorje.semantic.ast.expression.BindExpressions;
import apex.jorje.semantic.ast.expression.BooleanExpression;
import apex.jorje.semantic.ast.expression.CastExpression;
import apex.jorje.semantic.ast.expression.ClassRefExpression;
import apex.jorje.semantic.ast.expression.EmptyReferenceExpression;
import apex.jorje.semantic.ast.expression.Expression;
import apex.jorje.semantic.ast.expression.IllegalStoreExpression;
import apex.jorje.semantic.ast.expression.InstanceOfExpression;
import apex.jorje.semantic.ast.expression.JavaMethodCallExpression;
import apex.jorje.semantic.ast.expression.JavaVariableExpression;
import apex.jorje.semantic.ast.expression.LiteralExpression;
import apex.jorje.semantic.ast.expression.MapEntryNode;
import apex.jorje.semantic.ast.expression.MethodCallExpression;
import apex.jorje.semantic.ast.expression.NestedExpression;
import apex.jorje.semantic.ast.expression.NestedStoreExpression;
import apex.jorje.semantic.ast.expression.NewKeyValueObjectExpression;
import apex.jorje.semantic.ast.expression.NewListInitExpression;
import apex.jorje.semantic.ast.expression.NewListLiteralExpression;
import apex.jorje.semantic.ast.expression.NewMapInitExpression;
import apex.jorje.semantic.ast.expression.NewMapLiteralExpression;
import apex.jorje.semantic.ast.expression.NewObjectExpression;
import apex.jorje.semantic.ast.expression.NewSetInitExpression;
import apex.jorje.semantic.ast.expression.NewSetLiteralExpression;
import apex.jorje.semantic.ast.expression.PackageVersionExpression;
import apex.jorje.semantic.ast.expression.PostfixExpression;
import apex.jorje.semantic.ast.expression.PrefixExpression;
import apex.jorje.semantic.ast.expression.ReferenceExpression;
import apex.jorje.semantic.ast.expression.SoqlExpression;
import apex.jorje.semantic.ast.expression.SoslExpression;
import apex.jorje.semantic.ast.expression.SuperMethodCallExpression;
import apex.jorje.semantic.ast.expression.SuperVariableExpression;
import apex.jorje.semantic.ast.expression.TernaryExpression;
import apex.jorje.semantic.ast.expression.ThisMethodCallExpression;
import apex.jorje.semantic.ast.expression.ThisVariableExpression;
import apex.jorje.semantic.ast.expression.TriggerVariableExpression;
import apex.jorje.semantic.ast.expression.VariableExpression;
import apex.jorje.semantic.ast.member.Field;
import apex.jorje.semantic.ast.member.Method;
import apex.jorje.semantic.ast.member.Parameter;
import apex.jorje.semantic.ast.member.Property;
import apex.jorje.semantic.ast.member.bridge.BridgeMethodCreator;
import apex.jorje.semantic.ast.modifier.Annotation;
import apex.jorje.semantic.ast.modifier.AnnotationParameter;
import apex.jorje.semantic.ast.modifier.Modifier;
import apex.jorje.semantic.ast.modifier.ModifierNode;
import apex.jorje.semantic.ast.modifier.ModifierOrAnnotation;
import apex.jorje.semantic.ast.statement.BlockStatement;
import apex.jorje.semantic.ast.statement.BreakStatement;
import apex.jorje.semantic.ast.statement.CatchBlockStatement;
import apex.jorje.semantic.ast.statement.ConstructorPreambleStatement;
import apex.jorje.semantic.ast.statement.ContinueStatement;
import apex.jorje.semantic.ast.statement.DmlDeleteStatement;
import apex.jorje.semantic.ast.statement.DmlInsertStatement;
import apex.jorje.semantic.ast.statement.DmlMergeStatement;
import apex.jorje.semantic.ast.statement.DmlUndeleteStatement;
import apex.jorje.semantic.ast.statement.DmlUpdateStatement;
import apex.jorje.semantic.ast.statement.DmlUpsertStatement;
import apex.jorje.semantic.ast.statement.DoLoopStatement;
import apex.jorje.semantic.ast.statement.ElseWhenBlock;
import apex.jorje.semantic.ast.statement.ExpressionStatement;
import apex.jorje.semantic.ast.statement.FieldDeclaration;
import apex.jorje.semantic.ast.statement.FieldDeclarationStatements;
import apex.jorje.semantic.ast.statement.ForEachStatement;
import apex.jorje.semantic.ast.statement.ForLoopStatement;
import apex.jorje.semantic.ast.statement.IfBlockStatement;
import apex.jorje.semantic.ast.statement.IfElseBlockStatement;
import apex.jorje.semantic.ast.statement.MethodBlockStatement;
import apex.jorje.semantic.ast.statement.MultiStatement;
import apex.jorje.semantic.ast.statement.ReturnStatement;
import apex.jorje.semantic.ast.statement.RunAsBlockStatement;
import apex.jorje.semantic.ast.statement.Statement;
import apex.jorje.semantic.ast.statement.StatementExecuted;
import apex.jorje.semantic.ast.statement.SwitchStatement;
import apex.jorje.semantic.ast.statement.ThrowStatement;
import apex.jorje.semantic.ast.statement.TryCatchFinallyBlockStatement;
import apex.jorje.semantic.ast.statement.TypeWhenBlock;
import apex.jorje.semantic.ast.statement.ValueWhenBlock;
import apex.jorje.semantic.ast.statement.VariableDeclaration;
import apex.jorje.semantic.ast.statement.VariableDeclarationStatements;
import apex.jorje.semantic.ast.statement.WhenCases.IdentifierCase;
import apex.jorje.semantic.ast.statement.WhenCases.LiteralCase;
import apex.jorje.semantic.ast.statement.WhileLoopStatement;
import apex.jorje.semantic.ast.visitor.AdditionalPassScope;
import apex.jorje.semantic.ast.visitor.AstVisitor;
import apex.jorje.semantic.exception.Errors;

final class ApexTreeBuilder extends AstVisitor<AdditionalPassScope> {

    private static final String DOC_COMMENT_PREFIX = "/**";

    private static final Map<Class<? extends AstNode>, Constructor<? extends AbstractApexNode<?>>>
        NODE_TYPE_TO_NODE_ADAPTER_TYPE = new HashMap<>();

    static {
        register(Annotation.class, ASTAnnotation.class);
        register(AnnotationParameter.class, ASTAnnotationParameter.class);
        register(AnonymousClass.class, ASTAnonymousClass.class);
        register(ArrayLoadExpression.class, ASTArrayLoadExpression.class);
        register(ArrayStoreExpression.class, ASTArrayStoreExpression.class);
        register(AssignmentExpression.class, ASTAssignmentExpression.class);
        register(BinaryExpression.class, ASTBinaryExpression.class);
        register(BindExpressions.class, ASTBindExpressions.class);
        register(BlockStatement.class, ASTBlockStatement.class);
        register(BooleanExpression.class, ASTBooleanExpression.class);
        register(BreakStatement.class, ASTBreakStatement.class);
        register(BridgeMethodCreator.class, ASTBridgeMethodCreator.class);
        register(CastExpression.class, ASTCastExpression.class);
        register(CatchBlockStatement.class, ASTCatchBlockStatement.class);
        register(ClassRefExpression.class, ASTClassRefExpression.class);
        register(ConstructorPreamble.class, ASTConstructorPreamble.class);
        register(ConstructorPreambleStatement.class, ASTConstructorPreambleStatement.class);
        register(ContinueStatement.class, ASTContinueStatement.class);
        register(DmlDeleteStatement.class, ASTDmlDeleteStatement.class);
        register(DmlInsertStatement.class, ASTDmlInsertStatement.class);
        register(DmlMergeStatement.class, ASTDmlMergeStatement.class);
        register(DmlUndeleteStatement.class, ASTDmlUndeleteStatement.class);
        register(DmlUpdateStatement.class, ASTDmlUpdateStatement.class);
        register(DmlUpsertStatement.class, ASTDmlUpsertStatement.class);
        register(DoLoopStatement.class, ASTDoLoopStatement.class);
        register(ElseWhenBlock.class, ASTElseWhenBlock.class);
        register(EmptyReferenceExpression.class, ASTEmptyReferenceExpression.class);
        register(Expression.class, ASTExpression.class);
        register(ExpressionStatement.class, ASTExpressionStatement.class);
        register(Field.class, ASTField.class);
        register(FieldDeclaration.class, ASTFieldDeclaration.class);
        register(FieldDeclarationStatements.class, ASTFieldDeclarationStatements.class);
        register(ForEachStatement.class, ASTForEachStatement.class);
        register(ForLoopStatement.class, ASTForLoopStatement.class);
        register(IdentifierCase.class, ASTIdentifierCase.class);
        register(IfBlockStatement.class, ASTIfBlockStatement.class);
        register(IfElseBlockStatement.class, ASTIfElseBlockStatement.class);
        register(IllegalStoreExpression.class, ASTIllegalStoreExpression.class);
        register(InstanceOfExpression.class, ASTInstanceOfExpression.class);
        register(InvalidDependentCompilation.class, ASTInvalidDependentCompilation.class);
        register(JavaMethodCallExpression.class, ASTJavaMethodCallExpression.class);
        register(JavaVariableExpression.class, ASTJavaVariableExpression.class);
        register(LiteralCase.class, ASTLiteralCase.class);
        register(LiteralExpression.class, ASTLiteralExpression.class);
        register(MapEntryNode.class, ASTMapEntryNode.class);
        register(Method.class, ASTMethod.class);
        register(MethodBlockStatement.class, ASTMethodBlockStatement.class);
        register(MethodCallExpression.class, ASTMethodCallExpression.class);
        register(Modifier.class, ASTModifier.class);
        register(ModifierNode.class, ASTModifierNode.class);
        register(ModifierOrAnnotation.class, ASTModifierOrAnnotation.class);
        register(MultiStatement.class, ASTMultiStatement.class);
        register(NestedExpression.class, ASTNestedExpression.class);
        register(NestedStoreExpression.class, ASTNestedStoreExpression.class);
        register(NewKeyValueObjectExpression.class, ASTNewKeyValueObjectExpression.class);
        register(NewListInitExpression.class, ASTNewListInitExpression.class);
        register(NewListLiteralExpression.class, ASTNewListLiteralExpression.class);
        register(NewMapInitExpression.class, ASTNewMapInitExpression.class);
        register(NewMapLiteralExpression.class, ASTNewMapLiteralExpression.class);
        register(NewObjectExpression.class, ASTNewObjectExpression.class);
        register(NewSetInitExpression.class, ASTNewSetInitExpression.class);
        register(NewSetLiteralExpression.class, ASTNewSetLiteralExpression.class);
        register(PackageVersionExpression.class, ASTPackageVersionExpression.class);
        register(Parameter.class, ASTParameter.class);
        register(PostfixExpression.class, ASTPostfixExpression.class);
        register(PrefixExpression.class, ASTPrefixExpression.class);
        register(Property.class, ASTProperty.class);
        register(ReferenceExpression.class, ASTReferenceExpression.class);
        register(ReturnStatement.class, ASTReturnStatement.class);
        register(RunAsBlockStatement.class, ASTRunAsBlockStatement.class);
        register(SoqlExpression.class, ASTSoqlExpression.class);
        register(SoslExpression.class, ASTSoslExpression.class);
        register(StandardCondition.class, ASTStandardCondition.class);
        register(Statement.class, ASTStatement.class);
        register(StatementExecuted.class, ASTStatementExecuted.class);
        register(SuperMethodCallExpression.class, ASTSuperMethodCallExpression.class);
        register(SuperVariableExpression.class, ASTSuperVariableExpression.class);
        register(SwitchStatement.class, ASTSwitchStatement.class);
        register(TernaryExpression.class, ASTTernaryExpression.class);
        register(ThisMethodCallExpression.class, ASTThisMethodCallExpression.class);
        register(ThisVariableExpression.class, ASTThisVariableExpression.class);
        register(ThrowStatement.class, ASTThrowStatement.class);
        register(TriggerVariableExpression.class, ASTTriggerVariableExpression.class);
        register(TryCatchFinallyBlockStatement.class, ASTTryCatchFinallyBlockStatement.class);
        register(TypeWhenBlock.class, ASTTypeWhenBlock.class);
        register(UserClass.class, ASTUserClass.class);
        register(UserClassMethods.class, ASTUserClassMethods.class);
        register(UserExceptionMethods.class, ASTUserExceptionMethods.class);
        register(UserEnum.class, ASTUserEnum.class);
        register(UserInterface.class, ASTUserInterface.class);
        register(UserTrigger.class, ASTUserTrigger.class);
        register(ValueWhenBlock.class, ASTValueWhenBlock.class);
        register(VariableDeclaration.class, ASTVariableDeclaration.class);
        register(VariableDeclarationStatements.class, ASTVariableDeclarationStatements.class);
        register(VariableExpression.class, ASTVariableExpression.class);
        register(WhileLoopStatement.class, ASTWhileLoopStatement.class);
    }

    private static <T extends AstNode> void register(Class<T> nodeType, Class<? extends AbstractApexNode<T>> nodeAdapterType) {
        try {
            NODE_TYPE_TO_NODE_ADAPTER_TYPE.put(nodeType, nodeAdapterType.getDeclaredConstructor(nodeType));
        } catch (SecurityException | NoSuchMethodException e) {
            throw new RuntimeException(e);
        }
    }

    // The nodes having children built.
    private final Stack<AbstractApexNode<?>> nodes = new Stack<>();

    // The Apex nodes with children to build.
    private final Stack<AstNode> parents = new Stack<>();

    private final AdditionalPassScope scope = new AdditionalPassScope(Errors.createErrors());

    private final SourceCodePositioner sourceCodePositioner;
    private final String sourceCode;
<<<<<<< HEAD
    private final List<ApexDocTokenLocation> apexDocTokenLocations;
    private final Map<Integer, String> suppressMap;
=======
    private final CommentInformation commentInfo;
>>>>>>> f5fd79d4

    ApexTreeBuilder(String sourceCode, String suppressMarker, SourceCodePositioner positioner) {
        this.sourceCode = sourceCode;
<<<<<<< HEAD
        sourceCodePositioner = positioner;

        CommentInformation commentInformation = extractInformationFromComments(sourceCode, suppressMarker);
        apexDocTokenLocations = commentInformation.docTokenLocations;
        suppressMap = commentInformation.suppressMap;
=======
        sourceCodePositioner = new SourceCodePositioner(sourceCode);
        commentInfo = extractInformationFromComments(sourceCode, parserOptions.getSuppressMarker());
>>>>>>> f5fd79d4
    }

    static <T extends AstNode> AbstractApexNode<T> createNodeAdapter(T node) {
        try {
            @SuppressWarnings("unchecked")
            // the register function makes sure only ApexNode<T> can be added,
            // where T is "T extends AstNode".
            Constructor<? extends AbstractApexNode<T>> constructor = (Constructor<? extends AbstractApexNode<T>>) NODE_TYPE_TO_NODE_ADAPTER_TYPE
                    .get(node.getClass());
            if (constructor == null) {
                throw new IllegalArgumentException(
                        "There is no Node adapter class registered for the Node class: " + node.getClass());
            }
            return constructor.newInstance(node);
        } catch (InstantiationException | IllegalAccessException e) {
            throw new RuntimeException(e);
        } catch (InvocationTargetException e) {
            throw new RuntimeException(e.getTargetException());
        }
    }

    <T extends AstNode> AbstractApexNode<T> build(T astNode) {
        // Create a Node
        AbstractApexNode<T> node = createNodeAdapter(astNode);
        node.handleSourceCode(sourceCode);

        // Append to parent
        AbstractApexNode<?> parent = nodes.isEmpty() ? null : nodes.peek();
        if (parent != null) {
            parent.addChild(node, parent.getNumChildren());
        }

        // Build the children...
        nodes.push(node);
        parents.push(astNode);
        astNode.traverse(this, scope);
        nodes.pop();
        parents.pop();

        if (nodes.isEmpty()) {
            // add the comments only at the end of the processing as the last step
            addFormalComments();
        }

        // calculate line numbers after the tree is built
        // so that we can look at parent/children to figure
        // out the positions if necessary.
        node.calculateLineNumbers(sourceCodePositioner);

        // If appropriate, determine whether this node contains comments or not
        if (node instanceof AbstractApexCommentContainerNode) {
            AbstractApexCommentContainerNode<?> commentContainer = (AbstractApexCommentContainerNode<?>) node;
            if (containsComments(commentContainer)) {
                commentContainer.setContainsComment(true);
            }
        }

        return node;
    }

    private boolean containsComments(ASTCommentContainer<?> commentContainer) {
        Location loc = commentContainer.getNode().getLoc();
        if (!Locations.isReal(loc)) {
            // Synthetic nodes don't have a location and can't have comments
            return false;
        }

        List<TokenLocation> allComments = commentInfo.allCommentTokens;
        // find the first comment after the start of the container node
        int index = Collections.binarySearch(commentInfo.allCommentTokensByStartIndex, loc.getStartIndex());

        // no exact hit found - this is expected: there is no comment token starting at the very same index as the node
        assert index < 0 : "comment token is at the same position as non-comment token";
        // extract "insertion point"
        index = ~index;

        // now check whether the next comment after the node is still inside the node
        return index >= 0 && index < allComments.size()
            && loc.getStartIndex() < allComments.get(index).index
            && loc.getEndIndex() > allComments.get(index).index;
    }

    private void addFormalComments() {
<<<<<<< HEAD
        for (ApexDocTokenLocation tokenLocation : apexDocTokenLocations) {
            AbstractApexNode<?> parent = tokenLocation.nearestNode;
=======
        for (ApexDocTokenLocation tokenLocation : commentInfo.docTokenLocations) {
            ApexNode<?> parent = tokenLocation.nearestNode;
>>>>>>> f5fd79d4
            if (parent != null) {
                ASTFormalComment comment = new ASTFormalComment(tokenLocation.token);
                comment.calculateLineNumbers(sourceCodePositioner, tokenLocation.index,
                                             tokenLocation.index + tokenLocation.token.getText().length());

                parent.insertChild(comment, 0);
            }
        }
    }

    private void buildFormalComment(AstNode node) {
        if (node.equals(parents.peek())) {
            assignApexDocTokenToNode(node, nodes.peek());
        }
    }

    /**
     * Only remembers the node, to which the comment could belong.
     * Since the visiting order of the nodes does not match the source order,
     * the nodes appearing later in the source might be visiting first.
     * The correct node will then be visited afterwards, and since the distance
     * to the comment is smaller, it overrides the remembered node.
     *
     * @param jorjeNode the original node
     * @param node the potential parent node, to which the comment could belong
     */
    private void assignApexDocTokenToNode(AstNode jorjeNode, AbstractApexNode<?> node) {
        Location loc = jorjeNode.getLoc();
        if (!Locations.isReal(loc)) {
            // Synthetic nodes such as "<clinit>" don't have a location in the
            // source code, since they are generated by the compiler
            return;
        }
        // find the token, that appears as close as possible before the node
        int nodeStart = loc.getStartIndex();
        for (ApexDocTokenLocation tokenLocation : commentInfo.docTokenLocations) {
            if (tokenLocation.index > nodeStart) {
                // this and all remaining tokens are after the node
                // so no need to check the remaining tokens.
                break;
            }

            int distance = nodeStart - tokenLocation.index;
            if (tokenLocation.nearestNode == null || distance < tokenLocation.nearestNodeDistance) {
                tokenLocation.nearestNode = node;
                tokenLocation.nearestNodeDistance = distance;
            }
        }
    }

    private static CommentInformation extractInformationFromComments(String source, String suppressMarker) {
        ANTLRStringStream stream = new ANTLRStringStream(source);
        ApexLexer lexer = new ApexLexer(stream);

        ArrayList<TokenLocation> allCommentTokens = new ArrayList<>();
        List<ApexDocTokenLocation> tokenLocations = new ArrayList<>();
        Map<Integer, String> suppressMap = new HashMap<>();

        int startIndex = 0;
        Token token = lexer.nextToken();
        int endIndex = lexer.getCharIndex();

        boolean checkForCommentSuppression = suppressMarker != null;

        while (token.getType() != Token.EOF) {
            // Keep track of all comment tokens
            if (token.getType() == ApexLexer.BLOCK_COMMENT || token.getType() == ApexLexer.EOL_COMMENT) {
                assert allCommentTokens.isEmpty()
                    || allCommentTokens.get(allCommentTokens.size() - 1).index < startIndex
                    : "Comments should be sorted";
                if (!token.getText().startsWith(DOC_COMMENT_PREFIX)) {
                    allCommentTokens.add(new TokenLocation(startIndex, token));
                }
            }

            if (token.getType() == ApexLexer.BLOCK_COMMENT) {
                // Filter only block comments starting with "/**"
                if (token.getText().startsWith(DOC_COMMENT_PREFIX)) {
                    tokenLocations.add(new ApexDocTokenLocation(startIndex, token));
                }
            } else if (checkForCommentSuppression && token.getType() == ApexLexer.EOL_COMMENT) {
                // check if it starts with the suppress marker
                String trimmedCommentText = token.getText().substring(2).trim();

                if (trimmedCommentText.startsWith(suppressMarker)) {
                    String userMessage = trimmedCommentText.substring(suppressMarker.length()).trim();
                    suppressMap.put(token.getLine(), userMessage);
                }
            }

            startIndex = endIndex;
            token = lexer.nextToken();
            endIndex = lexer.getCharIndex();
        }

        return new CommentInformation(suppressMap, allCommentTokens, tokenLocations);
    }

    private static class CommentInformation {

        final Map<Integer, String> suppressMap;
        final List<TokenLocation> allCommentTokens;
        final TokenListByStartIndex allCommentTokensByStartIndex;
        final List<ApexDocTokenLocation> docTokenLocations;

        <T extends List<TokenLocation> & RandomAccess>
            CommentInformation(Map<Integer, String> suppressMap, T allCommentTokens, List<ApexDocTokenLocation> docTokenLocations) {
            this.suppressMap = suppressMap;
            this.allCommentTokens = allCommentTokens;
            this.docTokenLocations = docTokenLocations;
            this.allCommentTokensByStartIndex = new TokenListByStartIndex(allCommentTokens);
        }
    }

    /**
     * List that maps comment tokens to their start index without copy.
     * This is used to implement a "binary search by key" routine which unfortunately isn't in the stdlib.
     *
     * <p>
     * Note that the provided token list must implement {@link RandomAccess}.
     */
    private static final class TokenListByStartIndex extends AbstractList<Integer> implements RandomAccess {

        private final List<TokenLocation> tokens;

        <T extends List<TokenLocation> & RandomAccess> TokenListByStartIndex(T tokens) {
            this.tokens = tokens;
        }

        @Override
        public Integer get(int index) {
            return tokens.get(index).index;
        }

        @Override
        public int size() {
            return tokens.size();
        }
    }

    private static class TokenLocation {
        int index;
        Token token;
<<<<<<< HEAD
        AbstractApexNode<?> nearestNode;
=======

        TokenLocation(int index, Token token) {
            this.index = index;
            this.token = token;
        }
    }

    private static class ApexDocTokenLocation extends TokenLocation {
        ApexNode<?> nearestNode;
>>>>>>> f5fd79d4
        int nearestNodeDistance;

        ApexDocTokenLocation(int index, Token token) {
            super(index, token);
        }
    }

    private boolean visit(AstNode node) {
        if (node.equals(parents.peek())) {
            return true;
        } else {
            build(node);
            return false;
        }
    }

    public Map<Integer, String> getSuppressMap() {
        return commentInfo.suppressMap;
    }

    @Override
    public boolean visit(UserEnum node, AdditionalPassScope scope) {
        return visit(node);
    }

    @Override
    public boolean visit(UserInterface node, AdditionalPassScope scope) {
        final boolean ret = visit(node);
        buildFormalComment(node);
        return ret;
    }

    @Override
    public boolean visit(UserTrigger node, AdditionalPassScope scope) {
        return visit(node);
    }

    @Override
    public boolean visit(ArrayLoadExpression node, AdditionalPassScope scope) {
        return visit(node);
    }

    @Override
    public boolean visit(ArrayStoreExpression node, AdditionalPassScope scope) {
        return visit(node);
    }

    @Override
    public boolean visit(AssignmentExpression node, AdditionalPassScope scope) {
        return visit(node);
    }

    @Override
    public boolean visit(BinaryExpression node, AdditionalPassScope scope) {
        return visit(node);
    }

    @Override
    public boolean visit(BooleanExpression node, AdditionalPassScope scope) {
        return visit(node);
    }

    @Override
    public boolean visit(ClassRefExpression node, AdditionalPassScope scope) {
        return visit(node);
    }

    @Override
    public boolean visit(InstanceOfExpression node, AdditionalPassScope scope) {
        return visit(node);
    }

    @Override
    public boolean visit(JavaMethodCallExpression node, AdditionalPassScope scope) {
        return visit(node);
    }

    @Override
    public boolean visit(JavaVariableExpression node, AdditionalPassScope scope) {
        return visit(node);
    }

    @Override
    public boolean visit(LiteralExpression node, AdditionalPassScope scope) {
        return visit(node);
    }

    @Override
    public boolean visit(ReferenceExpression node, AdditionalPassScope scope) {
        return visit(node);
    }

    @Override
    public boolean visit(MethodCallExpression node, AdditionalPassScope scope) {
        return visit(node);
    }

    @Override
    public boolean visit(NewListInitExpression node, AdditionalPassScope scope) {
        return visit(node);
    }

    @Override
    public boolean visit(NewMapInitExpression node, AdditionalPassScope scope) {
        return visit(node);
    }

    @Override
    public boolean visit(NewSetInitExpression node, AdditionalPassScope scope) {
        return visit(node);
    }

    @Override
    public boolean visit(NewListLiteralExpression node, AdditionalPassScope scope) {
        return visit(node);
    }

    @Override
    public boolean visit(NewObjectExpression node, AdditionalPassScope scope) {
        return visit(node);
    }

    @Override
    public boolean visit(NewSetLiteralExpression node, AdditionalPassScope scope) {
        return visit(node);
    }

    @Override
    public boolean visit(PackageVersionExpression node, AdditionalPassScope scope) {
        return visit(node);
    }

    @Override
    public boolean visit(PostfixExpression node, AdditionalPassScope scope) {
        return visit(node);
    }

    @Override
    public boolean visit(PrefixExpression node, AdditionalPassScope scope) {
        return visit(node);
    }

    @Override
    public boolean visit(TernaryExpression node, AdditionalPassScope scope) {
        return visit(node);
    }

    @Override
    public boolean visit(StandardCondition node, AdditionalPassScope scope) {
        return visit(node);
    }

    @Override
    public boolean visit(TriggerVariableExpression node, AdditionalPassScope scope) {
        return visit(node);
    }

    @Override
    public boolean visit(VariableExpression node, AdditionalPassScope scope) {
        return visit(node);
    }

    @Override
    public boolean visit(BlockStatement node, AdditionalPassScope scope) {
        return visit(node);
    }

    @Override
    public boolean visit(BreakStatement node, AdditionalPassScope scope) {
        return visit(node);
    }

    @Override
    public boolean visit(ContinueStatement node, AdditionalPassScope scope) {
        return visit(node);
    }

    @Override
    public boolean visit(DmlDeleteStatement node, AdditionalPassScope scope) {
        return visit(node);
    }

    @Override
    public boolean visit(DmlInsertStatement node, AdditionalPassScope scope) {
        return visit(node);
    }

    @Override
    public boolean visit(DmlMergeStatement node, AdditionalPassScope scope) {
        return visit(node);
    }

    @Override
    public boolean visit(DmlUndeleteStatement node, AdditionalPassScope scope) {
        return visit(node);
    }

    @Override
    public boolean visit(DmlUpdateStatement node, AdditionalPassScope scope) {
        return visit(node);
    }

    @Override
    public boolean visit(DmlUpsertStatement node, AdditionalPassScope scope) {
        return visit(node);
    }

    @Override
    public boolean visit(DoLoopStatement node, AdditionalPassScope scope) {
        return visit(node);
    }

    @Override
    public boolean visit(ExpressionStatement node, AdditionalPassScope scope) {
        return visit(node);
    }

    @Override
    public boolean visit(ForEachStatement node, AdditionalPassScope scope) {
        return visit(node);
    }

    @Override
    public boolean visit(ForLoopStatement node, AdditionalPassScope scope) {
        return visit(node);
    }

    @Override
    public boolean visit(FieldDeclaration node, AdditionalPassScope scope) {
        return visit(node);
    }

    @Override
    public boolean visit(FieldDeclarationStatements node, AdditionalPassScope scope) {
        return visit(node);
    }

    @Override
    public boolean visit(IfBlockStatement node, AdditionalPassScope scope) {
        return visit(node);
    }

    @Override
    public boolean visit(IfElseBlockStatement node, AdditionalPassScope scope) {
        return visit(node);
    }

    @Override
    public boolean visit(ReturnStatement node, AdditionalPassScope scope) {
        return visit(node);
    }

    @Override
    public boolean visit(RunAsBlockStatement node, AdditionalPassScope scope) {
        return visit(node);
    }

    @Override
    public boolean visit(ThrowStatement node, AdditionalPassScope scope) {
        return visit(node);
    }

    @Override
    public boolean visit(VariableDeclaration node, AdditionalPassScope scope) {
        return visit(node);
    }

    @Override
    public boolean visit(VariableDeclarationStatements node, AdditionalPassScope scope) {
        return visit(node);
    }

    @Override
    public boolean visit(WhileLoopStatement node, AdditionalPassScope scope) {
        return visit(node);
    }

    @Override
    public boolean visit(BindExpressions node, AdditionalPassScope scope) {
        return visit(node);
    }

    @Override
    public boolean visit(SoqlExpression node, AdditionalPassScope scope) {
        return visit(node);
    }

    @Override
    public boolean visit(SoslExpression node, AdditionalPassScope scope) {
        return visit(node);
    }

    @Override
    public boolean visit(NewMapLiteralExpression node, AdditionalPassScope scope) {
        return visit(node);
    }

    @Override
    public boolean visit(MapEntryNode node, AdditionalPassScope scope) {
        return visit(node);
    }

    @Override
    public boolean visit(CatchBlockStatement node, AdditionalPassScope scope) {
        return visit(node);
    }

    @Override
    public boolean visit(TryCatchFinallyBlockStatement node, AdditionalPassScope scope) {
        return visit(node);
    }

    @Override
    public boolean visit(Property node, AdditionalPassScope scope) {
        final boolean ret = visit(node);
        buildFormalComment(node);
        return ret;
    }

    @Override
    public boolean visit(Field node, AdditionalPassScope scope) {
        return visit(node);
    }

    @Override
    public boolean visit(Parameter node, AdditionalPassScope scope) {
        return visit(node);
    }

    @Override
    public boolean visit(BridgeMethodCreator node, AdditionalPassScope scope) {
        return visit(node);
    }

    @Override
    public boolean visit(UserClassMethods node, AdditionalPassScope scope) {
        return visit(node);
    }

    @Override
    public boolean visit(UserExceptionMethods node, AdditionalPassScope scope) {
        return visit(node);
    }

    @Override
    public boolean visit(Annotation node, AdditionalPassScope scope) {
        return visit(node);
    }

    @Override
    public boolean visit(AnnotationParameter node, AdditionalPassScope scope) {
        return visit(node);
    }

    @Override
    public boolean visit(ModifierNode node, AdditionalPassScope scope) {
        return visit(node);
    }

    @Override
    public boolean visit(SuperMethodCallExpression node, AdditionalPassScope scope) {
        return visit(node);
    }

    @Override
    public boolean visit(ThisMethodCallExpression node, AdditionalPassScope scope) {
        return visit(node);
    }

    @Override
    public boolean visit(SuperVariableExpression node, AdditionalPassScope scope) {
        return visit(node);
    }

    @Override
    public boolean visit(ThisVariableExpression node, AdditionalPassScope scope) {
        return visit(node);
    }

    @Override
    public boolean visit(UserClass node, AdditionalPassScope scope) {
        final boolean ret = visit(node);
        buildFormalComment(node);
        return ret;
    }

    @Override
    public boolean visit(Method node, AdditionalPassScope scope) {
        final boolean ret = visit(node);
        buildFormalComment(node);
        return ret;
    }

    @Override
    public boolean visit(AnonymousClass node, AdditionalPassScope scope) {
        return visit(node);
    }

    @Override
    public boolean visit(CastExpression node, AdditionalPassScope scope) {
        return visit(node);
    }

    @Override
    public boolean visit(NewKeyValueObjectExpression node, AdditionalPassScope scope) {
        return visit(node);
    }

    @Override
    public boolean visit(SwitchStatement node, AdditionalPassScope scope) {
        return visit(node);
    }

    @Override
    public boolean visit(ElseWhenBlock node, AdditionalPassScope scope) {
        return visit(node);
    }

    @Override
    public boolean visit(TypeWhenBlock node, AdditionalPassScope scope) {
        return visit(node);
    }

    @Override
    public boolean visit(ValueWhenBlock node, AdditionalPassScope scope) {
        return visit(node);
    }

    @Override
    public boolean visit(LiteralCase node, AdditionalPassScope scope) {
        return visit(node);
    }

    @Override
    public boolean visit(IdentifierCase node, AdditionalPassScope scope) {
        return visit(node);
    }

    @Override
    public boolean visit(EmptyReferenceExpression node, AdditionalPassScope scope) {
        return visit(node);
    }
}<|MERGE_RESOLUTION|>--- conflicted
+++ resolved
@@ -248,25 +248,12 @@
 
     private final SourceCodePositioner sourceCodePositioner;
     private final String sourceCode;
-<<<<<<< HEAD
-    private final List<ApexDocTokenLocation> apexDocTokenLocations;
-    private final Map<Integer, String> suppressMap;
-=======
     private final CommentInformation commentInfo;
->>>>>>> f5fd79d4
 
     ApexTreeBuilder(String sourceCode, String suppressMarker, SourceCodePositioner positioner) {
         this.sourceCode = sourceCode;
-<<<<<<< HEAD
         sourceCodePositioner = positioner;
-
-        CommentInformation commentInformation = extractInformationFromComments(sourceCode, suppressMarker);
-        apexDocTokenLocations = commentInformation.docTokenLocations;
-        suppressMap = commentInformation.suppressMap;
-=======
-        sourceCodePositioner = new SourceCodePositioner(sourceCode);
-        commentInfo = extractInformationFromComments(sourceCode, parserOptions.getSuppressMarker());
->>>>>>> f5fd79d4
+        commentInfo = extractInformationFromComments(sourceCode, suppressMarker);
     }
 
     static <T extends AstNode> AbstractApexNode<T> createNodeAdapter(T node) {
@@ -350,13 +337,8 @@
     }
 
     private void addFormalComments() {
-<<<<<<< HEAD
-        for (ApexDocTokenLocation tokenLocation : apexDocTokenLocations) {
+        for (ApexDocTokenLocation tokenLocation : commentInfo.docTokenLocations) {
             AbstractApexNode<?> parent = tokenLocation.nearestNode;
-=======
-        for (ApexDocTokenLocation tokenLocation : commentInfo.docTokenLocations) {
-            ApexNode<?> parent = tokenLocation.nearestNode;
->>>>>>> f5fd79d4
             if (parent != null) {
                 ASTFormalComment comment = new ASTFormalComment(tokenLocation.token);
                 comment.calculateLineNumbers(sourceCodePositioner, tokenLocation.index,
@@ -500,9 +482,6 @@
     private static class TokenLocation {
         int index;
         Token token;
-<<<<<<< HEAD
-        AbstractApexNode<?> nearestNode;
-=======
 
         TokenLocation(int index, Token token) {
             this.index = index;
@@ -511,8 +490,7 @@
     }
 
     private static class ApexDocTokenLocation extends TokenLocation {
-        ApexNode<?> nearestNode;
->>>>>>> f5fd79d4
+        AbstractApexNode<?> nearestNode;
         int nearestNodeDistance;
 
         ApexDocTokenLocation(int index, Token token) {
