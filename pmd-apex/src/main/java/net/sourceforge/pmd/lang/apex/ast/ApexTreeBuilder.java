/*
 * BSD-style license; for more info see http://pmd.sourceforge.net/license.html
 */

package net.sourceforge.pmd.lang.apex.ast;

import java.lang.reflect.Constructor;
import java.lang.reflect.InvocationTargetException;
import java.util.AbstractList;
import java.util.ArrayDeque;
import java.util.ArrayList;
import java.util.Collections;
import java.util.Deque;
import java.util.HashMap;
import java.util.List;
import java.util.Map;
import java.util.RandomAccess;
<<<<<<< HEAD
import java.util.Stack;
import java.util.regex.Matcher;
import java.util.regex.Pattern;
=======
>>>>>>> 6349f134

import net.sourceforge.pmd.lang.apex.multifile.ApexMultifileAnalysis;
import net.sourceforge.pmd.lang.ast.Parser.ParserTask;
import net.sourceforge.pmd.lang.document.Chars;
import net.sourceforge.pmd.lang.document.TextDocument;
import net.sourceforge.pmd.lang.document.TextRegion;

import apex.jorje.data.Location;
import apex.jorje.data.Locations;
import apex.jorje.semantic.ast.AstNode;
import apex.jorje.semantic.ast.compilation.AnonymousClass;
import apex.jorje.semantic.ast.compilation.Compilation;
import apex.jorje.semantic.ast.compilation.ConstructorPreamble;
import apex.jorje.semantic.ast.compilation.InvalidDependentCompilation;
import apex.jorje.semantic.ast.compilation.UserClass;
import apex.jorje.semantic.ast.compilation.UserClassMethods;
import apex.jorje.semantic.ast.compilation.UserEnum;
import apex.jorje.semantic.ast.compilation.UserExceptionMethods;
import apex.jorje.semantic.ast.compilation.UserInterface;
import apex.jorje.semantic.ast.compilation.UserTrigger;
import apex.jorje.semantic.ast.condition.StandardCondition;
import apex.jorje.semantic.ast.expression.ArrayLoadExpression;
import apex.jorje.semantic.ast.expression.ArrayStoreExpression;
import apex.jorje.semantic.ast.expression.AssignmentExpression;
import apex.jorje.semantic.ast.expression.BinaryExpression;
import apex.jorje.semantic.ast.expression.BindExpressions;
import apex.jorje.semantic.ast.expression.BooleanExpression;
import apex.jorje.semantic.ast.expression.CastExpression;
import apex.jorje.semantic.ast.expression.ClassRefExpression;
import apex.jorje.semantic.ast.expression.EmptyReferenceExpression;
import apex.jorje.semantic.ast.expression.Expression;
import apex.jorje.semantic.ast.expression.IllegalStoreExpression;
import apex.jorje.semantic.ast.expression.InstanceOfExpression;
import apex.jorje.semantic.ast.expression.JavaMethodCallExpression;
import apex.jorje.semantic.ast.expression.JavaVariableExpression;
import apex.jorje.semantic.ast.expression.LiteralExpression;
import apex.jorje.semantic.ast.expression.MapEntryNode;
import apex.jorje.semantic.ast.expression.MethodCallExpression;
import apex.jorje.semantic.ast.expression.NestedExpression;
import apex.jorje.semantic.ast.expression.NestedStoreExpression;
import apex.jorje.semantic.ast.expression.NewKeyValueObjectExpression;
import apex.jorje.semantic.ast.expression.NewListInitExpression;
import apex.jorje.semantic.ast.expression.NewListLiteralExpression;
import apex.jorje.semantic.ast.expression.NewMapInitExpression;
import apex.jorje.semantic.ast.expression.NewMapLiteralExpression;
import apex.jorje.semantic.ast.expression.NewObjectExpression;
import apex.jorje.semantic.ast.expression.NewSetInitExpression;
import apex.jorje.semantic.ast.expression.NewSetLiteralExpression;
import apex.jorje.semantic.ast.expression.PackageVersionExpression;
import apex.jorje.semantic.ast.expression.PostfixExpression;
import apex.jorje.semantic.ast.expression.PrefixExpression;
import apex.jorje.semantic.ast.expression.ReferenceExpression;
import apex.jorje.semantic.ast.expression.SoqlExpression;
import apex.jorje.semantic.ast.expression.SoslExpression;
import apex.jorje.semantic.ast.expression.SuperMethodCallExpression;
import apex.jorje.semantic.ast.expression.SuperVariableExpression;
import apex.jorje.semantic.ast.expression.TernaryExpression;
import apex.jorje.semantic.ast.expression.ThisMethodCallExpression;
import apex.jorje.semantic.ast.expression.ThisVariableExpression;
import apex.jorje.semantic.ast.expression.TriggerVariableExpression;
import apex.jorje.semantic.ast.expression.VariableExpression;
import apex.jorje.semantic.ast.member.Field;
import apex.jorje.semantic.ast.member.Method;
import apex.jorje.semantic.ast.member.Parameter;
import apex.jorje.semantic.ast.member.Property;
import apex.jorje.semantic.ast.member.bridge.BridgeMethodCreator;
import apex.jorje.semantic.ast.modifier.Annotation;
import apex.jorje.semantic.ast.modifier.AnnotationParameter;
import apex.jorje.semantic.ast.modifier.Modifier;
import apex.jorje.semantic.ast.modifier.ModifierNode;
import apex.jorje.semantic.ast.modifier.ModifierOrAnnotation;
import apex.jorje.semantic.ast.statement.BlockStatement;
import apex.jorje.semantic.ast.statement.BreakStatement;
import apex.jorje.semantic.ast.statement.CatchBlockStatement;
import apex.jorje.semantic.ast.statement.ConstructorPreambleStatement;
import apex.jorje.semantic.ast.statement.ContinueStatement;
import apex.jorje.semantic.ast.statement.DmlDeleteStatement;
import apex.jorje.semantic.ast.statement.DmlInsertStatement;
import apex.jorje.semantic.ast.statement.DmlMergeStatement;
import apex.jorje.semantic.ast.statement.DmlUndeleteStatement;
import apex.jorje.semantic.ast.statement.DmlUpdateStatement;
import apex.jorje.semantic.ast.statement.DmlUpsertStatement;
import apex.jorje.semantic.ast.statement.DoLoopStatement;
import apex.jorje.semantic.ast.statement.ElseWhenBlock;
import apex.jorje.semantic.ast.statement.ExpressionStatement;
import apex.jorje.semantic.ast.statement.FieldDeclaration;
import apex.jorje.semantic.ast.statement.FieldDeclarationStatements;
import apex.jorje.semantic.ast.statement.ForEachStatement;
import apex.jorje.semantic.ast.statement.ForLoopStatement;
import apex.jorje.semantic.ast.statement.IfBlockStatement;
import apex.jorje.semantic.ast.statement.IfElseBlockStatement;
import apex.jorje.semantic.ast.statement.MethodBlockStatement;
import apex.jorje.semantic.ast.statement.MultiStatement;
import apex.jorje.semantic.ast.statement.ReturnStatement;
import apex.jorje.semantic.ast.statement.RunAsBlockStatement;
import apex.jorje.semantic.ast.statement.Statement;
import apex.jorje.semantic.ast.statement.StatementExecuted;
import apex.jorje.semantic.ast.statement.SwitchStatement;
import apex.jorje.semantic.ast.statement.ThrowStatement;
import apex.jorje.semantic.ast.statement.TryCatchFinallyBlockStatement;
import apex.jorje.semantic.ast.statement.TypeWhenBlock;
import apex.jorje.semantic.ast.statement.ValueWhenBlock;
import apex.jorje.semantic.ast.statement.VariableDeclaration;
import apex.jorje.semantic.ast.statement.VariableDeclarationStatements;
import apex.jorje.semantic.ast.statement.WhenCases.IdentifierCase;
import apex.jorje.semantic.ast.statement.WhenCases.LiteralCase;
import apex.jorje.semantic.ast.statement.WhileLoopStatement;
import apex.jorje.semantic.ast.visitor.AdditionalPassScope;
import apex.jorje.semantic.ast.visitor.AstVisitor;
import apex.jorje.semantic.exception.Errors;

final class ApexTreeBuilder extends AstVisitor<AdditionalPassScope> {

    private static final Pattern COMMENT_PATTERN =
        // we only need to check for \n as the input is normalized
        Pattern.compile("/\\*([^*]++|\\*(?!/))*+\\*/|//[^\n]++\n");

    private static final Map<Class<? extends AstNode>, Constructor<? extends AbstractApexNode<?>>>
        NODE_TYPE_TO_NODE_ADAPTER_TYPE = new HashMap<>();


    static {
        register(Annotation.class, ASTAnnotation.class);
        register(AnnotationParameter.class, ASTAnnotationParameter.class);
        register(AnonymousClass.class, ASTAnonymousClass.class);
        register(ArrayLoadExpression.class, ASTArrayLoadExpression.class);
        register(ArrayStoreExpression.class, ASTArrayStoreExpression.class);
        register(AssignmentExpression.class, ASTAssignmentExpression.class);
        register(BinaryExpression.class, ASTBinaryExpression.class);
        register(BindExpressions.class, ASTBindExpressions.class);
        register(BlockStatement.class, ASTBlockStatement.class);
        register(BooleanExpression.class, ASTBooleanExpression.class);
        register(BreakStatement.class, ASTBreakStatement.class);
        register(BridgeMethodCreator.class, ASTBridgeMethodCreator.class);
        register(CastExpression.class, ASTCastExpression.class);
        register(CatchBlockStatement.class, ASTCatchBlockStatement.class);
        register(ClassRefExpression.class, ASTClassRefExpression.class);
        register(ConstructorPreamble.class, ASTConstructorPreamble.class);
        register(ConstructorPreambleStatement.class, ASTConstructorPreambleStatement.class);
        register(ContinueStatement.class, ASTContinueStatement.class);
        register(DmlDeleteStatement.class, ASTDmlDeleteStatement.class);
        register(DmlInsertStatement.class, ASTDmlInsertStatement.class);
        register(DmlMergeStatement.class, ASTDmlMergeStatement.class);
        register(DmlUndeleteStatement.class, ASTDmlUndeleteStatement.class);
        register(DmlUpdateStatement.class, ASTDmlUpdateStatement.class);
        register(DmlUpsertStatement.class, ASTDmlUpsertStatement.class);
        register(DoLoopStatement.class, ASTDoLoopStatement.class);
        register(ElseWhenBlock.class, ASTElseWhenBlock.class);
        register(EmptyReferenceExpression.class, ASTEmptyReferenceExpression.class);
        register(Expression.class, ASTExpression.class);
        register(ExpressionStatement.class, ASTExpressionStatement.class);
        register(Field.class, ASTField.class);
        register(FieldDeclaration.class, ASTFieldDeclaration.class);
        register(FieldDeclarationStatements.class, ASTFieldDeclarationStatements.class);
        register(ForEachStatement.class, ASTForEachStatement.class);
        register(ForLoopStatement.class, ASTForLoopStatement.class);
        register(IdentifierCase.class, ASTIdentifierCase.class);
        register(IfBlockStatement.class, ASTIfBlockStatement.class);
        register(IfElseBlockStatement.class, ASTIfElseBlockStatement.class);
        register(IllegalStoreExpression.class, ASTIllegalStoreExpression.class);
        register(InstanceOfExpression.class, ASTInstanceOfExpression.class);
        register(InvalidDependentCompilation.class, ASTInvalidDependentCompilation.class);
        register(JavaMethodCallExpression.class, ASTJavaMethodCallExpression.class);
        register(JavaVariableExpression.class, ASTJavaVariableExpression.class);
        register(LiteralCase.class, ASTLiteralCase.class);
        register(LiteralExpression.class, ASTLiteralExpression.class);
        register(MapEntryNode.class, ASTMapEntryNode.class);
        register(Method.class, ASTMethod.class);
        register(MethodBlockStatement.class, ASTMethodBlockStatement.class);
        register(MethodCallExpression.class, ASTMethodCallExpression.class);
        register(Modifier.class, ASTModifier.class);
        register(ModifierNode.class, ASTModifierNode.class);
        register(ModifierOrAnnotation.class, ASTModifierOrAnnotation.class);
        register(MultiStatement.class, ASTMultiStatement.class);
        register(NestedExpression.class, ASTNestedExpression.class);
        register(NestedStoreExpression.class, ASTNestedStoreExpression.class);
        register(NewKeyValueObjectExpression.class, ASTNewKeyValueObjectExpression.class);
        register(NewListInitExpression.class, ASTNewListInitExpression.class);
        register(NewListLiteralExpression.class, ASTNewListLiteralExpression.class);
        register(NewMapInitExpression.class, ASTNewMapInitExpression.class);
        register(NewMapLiteralExpression.class, ASTNewMapLiteralExpression.class);
        register(NewObjectExpression.class, ASTNewObjectExpression.class);
        register(NewSetInitExpression.class, ASTNewSetInitExpression.class);
        register(NewSetLiteralExpression.class, ASTNewSetLiteralExpression.class);
        register(PackageVersionExpression.class, ASTPackageVersionExpression.class);
        register(Parameter.class, ASTParameter.class);
        register(PostfixExpression.class, ASTPostfixExpression.class);
        register(PrefixExpression.class, ASTPrefixExpression.class);
        register(Property.class, ASTProperty.class);
        register(ReferenceExpression.class, ASTReferenceExpression.class);
        register(ReturnStatement.class, ASTReturnStatement.class);
        register(RunAsBlockStatement.class, ASTRunAsBlockStatement.class);
        register(SoqlExpression.class, ASTSoqlExpression.class);
        register(SoslExpression.class, ASTSoslExpression.class);
        register(StandardCondition.class, ASTStandardCondition.class);
        register(Statement.class, ASTStatement.class);
        register(StatementExecuted.class, ASTStatementExecuted.class);
        register(SuperMethodCallExpression.class, ASTSuperMethodCallExpression.class);
        register(SuperVariableExpression.class, ASTSuperVariableExpression.class);
        register(SwitchStatement.class, ASTSwitchStatement.class);
        register(TernaryExpression.class, ASTTernaryExpression.class);
        register(ThisMethodCallExpression.class, ASTThisMethodCallExpression.class);
        register(ThisVariableExpression.class, ASTThisVariableExpression.class);
        register(ThrowStatement.class, ASTThrowStatement.class);
        register(TriggerVariableExpression.class, ASTTriggerVariableExpression.class);
        register(TryCatchFinallyBlockStatement.class, ASTTryCatchFinallyBlockStatement.class);
        register(TypeWhenBlock.class, ASTTypeWhenBlock.class);
        register(UserClass.class, ASTUserClass.class);
        register(UserClassMethods.class, ASTUserClassMethods.class);
        register(UserExceptionMethods.class, ASTUserExceptionMethods.class);
        register(UserEnum.class, ASTUserEnum.class);
        register(UserInterface.class, ASTUserInterface.class);
        register(UserTrigger.class, ASTUserTrigger.class);
        register(ValueWhenBlock.class, ASTValueWhenBlock.class);
        register(VariableDeclaration.class, ASTVariableDeclaration.class);
        register(VariableDeclarationStatements.class, ASTVariableDeclarationStatements.class);
        register(VariableExpression.class, ASTVariableExpression.class);
        register(WhileLoopStatement.class, ASTWhileLoopStatement.class);
    }

    private static <T extends AstNode> void register(Class<T> nodeType, Class<? extends AbstractApexNode<T>> nodeAdapterType) {
        try {
            NODE_TYPE_TO_NODE_ADAPTER_TYPE.put(nodeType, nodeAdapterType.getDeclaredConstructor(nodeType));
        } catch (SecurityException | NoSuchMethodException e) {
            throw new RuntimeException(e);
        }
    }

    // The nodes having children built.
    private final Deque<AbstractApexNode<?>> nodes = new ArrayDeque<>();

    // The Apex nodes with children to build.
    private final Deque<AstNode> parents = new ArrayDeque<>();

    private final AdditionalPassScope scope = new AdditionalPassScope(Errors.createErrors());

    private final TextDocument sourceCode;
    private final ParserTask task;
    private final CommentInformation commentInfo;

    ApexTreeBuilder(ParserTask task) {
        this.sourceCode = task.getTextDocument();
        this.task = task;
        commentInfo = extractInformationFromComments(sourceCode, task.getCommentMarker());
    }

    static <T extends AstNode> AbstractApexNode<T> createNodeAdapter(T node) {
        try {
            @SuppressWarnings("unchecked")
            // the register function makes sure only ApexNode<T> can be added,
            // where T is "T extends AstNode".
            Constructor<? extends AbstractApexNode<T>> constructor = (Constructor<? extends AbstractApexNode<T>>) NODE_TYPE_TO_NODE_ADAPTER_TYPE
                    .get(node.getClass());
            if (constructor == null) {
                throw new IllegalArgumentException(
                    "There is no Node adapter class registered for the Node class: " + node.getClass());
            }
            return constructor.newInstance(node);
        } catch (InstantiationException | IllegalAccessException e) {
            throw new RuntimeException(e);
        } catch (InvocationTargetException e) {
            throw new RuntimeException(e.getTargetException());
        }
    }

    ASTApexFile buildTree(Compilation astNode, ApexMultifileAnalysis analysisHandler) {
        assert nodes.isEmpty() : "stack should be empty";
        ASTApexFile root = new ASTApexFile(task, astNode, commentInfo.suppressMap, analysisHandler);
        nodes.push(root);
        parents.push(astNode);

        build(astNode);

        nodes.pop();
        parents.pop();

        addFormalComments();
        closeTree(root);
        return root;
    }

    private <T extends AstNode> void build(T astNode) {
        // Create a Node
        AbstractApexNode<T> node = createNodeAdapter(astNode);

        // Append to parent
        AbstractApexNode<?> parent = nodes.peek();
        parent.addChild(node, parent.getNumChildren());

        // Build the children...
        nodes.push(node);
        parents.push(astNode);
        astNode.traverse(this, scope);
        nodes.pop();
        parents.pop();


        if (nodes.isEmpty()) {
            // add the comments only at the end of the processing as the last step
            addFormalComments();
        }

        // If appropriate, determine whether this node contains comments or not
        if (node instanceof AbstractApexCommentContainerNode) {
            AbstractApexCommentContainerNode<?> commentContainer = (AbstractApexCommentContainerNode<?>) node;
            if (containsComments(commentContainer)) {
                commentContainer.setContainsComment(true);
            }
        }
    }

    private void closeTree(AbstractApexNode<?> node) {
        node.closeNode(sourceCode);
        for (ApexNode<?> child : node.children()) {
            closeTree((AbstractApexNode<?>) child);
        }
    }

    private boolean containsComments(ASTCommentContainer<?> commentContainer) {
        Location loc = commentContainer.getNode().getLoc();
        if (!Locations.isReal(loc)) {
            // Synthetic nodes don't have a location and can't have comments
            return false;
        }

        List<TokenLocation> allComments = commentInfo.allCommentTokens;
        // find the first comment after the start of the container node
        int index = Collections.binarySearch(commentInfo.allCommentTokensByStartIndex, loc.getStartIndex());

        // no exact hit found - this is expected: there is no comment token starting at the very same index as the node
        assert index < 0 : "comment token is at the same position as non-comment token";
        // extract "insertion point"
        index = ~index;

        // now check whether the next comment after the node is still inside the node
        return index >= 0 && index < allComments.size()
            && loc.getStartIndex() < allComments.get(index).region.getStartOffset()
            && loc.getEndIndex() >= allComments.get(index).region.getEndOffset();
    }

    private void addFormalComments() {
        for (ApexDocTokenLocation tokenLocation : commentInfo.docTokenLocations) {
            AbstractApexNode<?> parent = tokenLocation.nearestNode;
            if (parent != null) {
                parent.insertChild(new ASTFormalComment(tokenLocation.region, tokenLocation.image), 0);
            }
        }
    }

    private void buildFormalComment(AstNode node) {
        if (node.equals(parents.peek())) {
            assignApexDocTokenToNode(node, nodes.peek());
        }
    }

    /**
     * Only remembers the node, to which the comment could belong.
     * Since the visiting order of the nodes does not match the source order,
     * the nodes appearing later in the source might be visiting first.
     * The correct node will then be visited afterwards, and since the distance
     * to the comment is smaller, it overrides the remembered node.
     *
     * @param jorjeNode the original node
     * @param node the potential parent node, to which the comment could belong
     */
    private void assignApexDocTokenToNode(AstNode jorjeNode, AbstractApexNode<?> node) {
        Location loc = jorjeNode.getLoc();
        if (!Locations.isReal(loc)) {
            // Synthetic nodes such as "<clinit>" don't have a location in the
            // source code, since they are generated by the compiler
            return;
        }
        // find the token, that appears as close as possible before the node
        TextRegion nodeRegion = node.getRegion();
        for (ApexDocTokenLocation comment : commentInfo.docTokenLocations) {
            if (comment.region.compareTo(nodeRegion) > 0) {
                // this and all remaining tokens are after the node
                // so no need to check the remaining tokens.
                break;
            }

            int distance = nodeRegion.getStartOffset() - comment.region.getStartOffset();
            if (comment.nearestNode == null || distance < comment.nearestNodeDistance) {
                comment.nearestNode = node;
                comment.nearestNodeDistance = distance;
            }
        }
    }

    private static CommentInformation extractInformationFromComments(TextDocument source, String suppressMarker) {
        Chars text = source.getText();

<<<<<<< HEAD
        boolean checkForCommentSuppression = suppressMarker != null;
=======
        @SuppressWarnings("PMD.LooseCoupling") // allCommentTokens must be ArrayList explicitly to guarantee RandomAccess
>>>>>>> 6349f134
        ArrayList<TokenLocation> allCommentTokens = new ArrayList<>();
        List<ApexDocTokenLocation> tokenLocations = new ArrayList<>();
        Map<Integer, String> suppressMap = new HashMap<>();


        Matcher matcher = COMMENT_PATTERN.matcher(text);
        while (matcher.find()) {
            int startIdx = matcher.start();
            int endIdx = matcher.end();
            Chars commentText = text.subSequence(startIdx, endIdx);
            TextRegion commentRegion = TextRegion.fromBothOffsets(startIdx, endIdx);

            final TokenLocation tok;
            if (commentText.startsWith("/**")) {
                ApexDocTokenLocation doctok = new ApexDocTokenLocation(commentRegion, commentText);
                tokenLocations.add(doctok);
                tok = doctok;
            } else {
                tok = new TokenLocation(commentRegion);
            }
            allCommentTokens.add(tok);

            if (checkForCommentSuppression && commentText.startsWith("//")) {
                Chars trimmed = commentText.subSequence("//".length(), commentText.length()).trimStart();
                if (trimmed.startsWith(suppressMarker)) {
                    Chars userMessage = trimmed.subSequence(suppressMarker.length(), trimmed.length()).trim();
                    suppressMap.put(source.lineNumberAt(startIdx), userMessage.toString());
                }
            }
        }
        return new CommentInformation(suppressMap, allCommentTokens, tokenLocations);
    }

    private static class CommentInformation {

        final Map<Integer, String> suppressMap;
        final List<TokenLocation> allCommentTokens;
        @SuppressWarnings("PMD.LooseCoupling") // must be concrete class in order to guarantee RandomAccess
        final TokenListByStartIndex allCommentTokensByStartIndex;
        final List<ApexDocTokenLocation> docTokenLocations;

        <T extends List<TokenLocation> & RandomAccess>
            CommentInformation(Map<Integer, String> suppressMap, T allCommentTokens, List<ApexDocTokenLocation> docTokenLocations) {
            this.suppressMap = suppressMap;
            this.allCommentTokens = allCommentTokens;
            this.docTokenLocations = docTokenLocations;
            this.allCommentTokensByStartIndex = new TokenListByStartIndex(allCommentTokens);
        }
    }

    /**
     * List that maps comment tokens to their start index without copy.
     * This is used to implement a "binary search by key" routine which unfortunately isn't in the stdlib.
     *
     * <p>
     * Note that the provided token list must implement {@link RandomAccess}.
     */
    private static final class TokenListByStartIndex extends AbstractList<Integer> implements RandomAccess {

        private final List<TokenLocation> tokens;

        <T extends List<TokenLocation> & RandomAccess> TokenListByStartIndex(T tokens) {
            this.tokens = tokens;
        }

        @Override
        public Integer get(int index) {
            return tokens.get(index).region.getStartOffset();
        }

        @Override
        public int size() {
            return tokens.size();
        }
    }

    private static class TokenLocation {

        final TextRegion region;

        TokenLocation(TextRegion region) {
            this.region = region;
        }
    }

    private static class ApexDocTokenLocation extends TokenLocation {

        private final Chars image;

        private AbstractApexNode<?> nearestNode;
        private int nearestNodeDistance;

        ApexDocTokenLocation(TextRegion commentRegion, Chars image) {
            super(commentRegion);
            this.image = image;
        }
    }

    private boolean visit(AstNode node) {
        if (node.equals(parents.peek())) {
            return true;
        } else {
            build(node);
            return false;
        }
    }

    public Map<Integer, String> getSuppressMap() {
        return commentInfo.suppressMap;
    }

    @Override
    public boolean visit(UserEnum node, AdditionalPassScope scope) {
        return visit(node);
    }

    @Override
    public boolean visit(UserInterface node, AdditionalPassScope scope) {
        final boolean ret = visit(node);
        buildFormalComment(node);
        return ret;
    }

    @Override
    public boolean visit(UserTrigger node, AdditionalPassScope scope) {
        return visit(node);
    }

    @Override
    public boolean visit(ArrayLoadExpression node, AdditionalPassScope scope) {
        return visit(node);
    }

    @Override
    public boolean visit(ArrayStoreExpression node, AdditionalPassScope scope) {
        return visit(node);
    }

    @Override
    public boolean visit(AssignmentExpression node, AdditionalPassScope scope) {
        return visit(node);
    }

    @Override
    public boolean visit(BinaryExpression node, AdditionalPassScope scope) {
        return visit(node);
    }

    @Override
    public boolean visit(BooleanExpression node, AdditionalPassScope scope) {
        return visit(node);
    }

    @Override
    public boolean visit(ClassRefExpression node, AdditionalPassScope scope) {
        return visit(node);
    }

    @Override
    public boolean visit(InstanceOfExpression node, AdditionalPassScope scope) {
        return visit(node);
    }

    @Override
    public boolean visit(JavaMethodCallExpression node, AdditionalPassScope scope) {
        return visit(node);
    }

    @Override
    public boolean visit(JavaVariableExpression node, AdditionalPassScope scope) {
        return visit(node);
    }

    @Override
    public boolean visit(LiteralExpression node, AdditionalPassScope scope) {
        return visit(node);
    }

    @Override
    public boolean visit(ReferenceExpression node, AdditionalPassScope scope) {
        return visit(node);
    }

    @Override
    public boolean visit(MethodCallExpression node, AdditionalPassScope scope) {
        return visit(node);
    }

    @Override
    public boolean visit(NewListInitExpression node, AdditionalPassScope scope) {
        return visit(node);
    }

    @Override
    public boolean visit(NewMapInitExpression node, AdditionalPassScope scope) {
        return visit(node);
    }

    @Override
    public boolean visit(NewSetInitExpression node, AdditionalPassScope scope) {
        return visit(node);
    }

    @Override
    public boolean visit(NewListLiteralExpression node, AdditionalPassScope scope) {
        return visit(node);
    }

    @Override
    public boolean visit(NewObjectExpression node, AdditionalPassScope scope) {
        return visit(node);
    }

    @Override
    public boolean visit(NewSetLiteralExpression node, AdditionalPassScope scope) {
        return visit(node);
    }

    @Override
    public boolean visit(PackageVersionExpression node, AdditionalPassScope scope) {
        return visit(node);
    }

    @Override
    public boolean visit(PostfixExpression node, AdditionalPassScope scope) {
        return visit(node);
    }

    @Override
    public boolean visit(PrefixExpression node, AdditionalPassScope scope) {
        return visit(node);
    }

    @Override
    public boolean visit(TernaryExpression node, AdditionalPassScope scope) {
        return visit(node);
    }

    @Override
    public boolean visit(StandardCondition node, AdditionalPassScope scope) {
        return visit(node);
    }

    @Override
    public boolean visit(TriggerVariableExpression node, AdditionalPassScope scope) {
        return visit(node);
    }

    @Override
    public boolean visit(VariableExpression node, AdditionalPassScope scope) {
        return visit(node);
    }

    @Override
    public boolean visit(BlockStatement node, AdditionalPassScope scope) {
        return visit(node);
    }

    @Override
    public boolean visit(BreakStatement node, AdditionalPassScope scope) {
        return visit(node);
    }

    @Override
    public boolean visit(ContinueStatement node, AdditionalPassScope scope) {
        return visit(node);
    }

    @Override
    public boolean visit(DmlDeleteStatement node, AdditionalPassScope scope) {
        return visit(node);
    }

    @Override
    public boolean visit(DmlInsertStatement node, AdditionalPassScope scope) {
        return visit(node);
    }

    @Override
    public boolean visit(DmlMergeStatement node, AdditionalPassScope scope) {
        return visit(node);
    }

    @Override
    public boolean visit(DmlUndeleteStatement node, AdditionalPassScope scope) {
        return visit(node);
    }

    @Override
    public boolean visit(DmlUpdateStatement node, AdditionalPassScope scope) {
        return visit(node);
    }

    @Override
    public boolean visit(DmlUpsertStatement node, AdditionalPassScope scope) {
        return visit(node);
    }

    @Override
    public boolean visit(DoLoopStatement node, AdditionalPassScope scope) {
        return visit(node);
    }

    @Override
    public boolean visit(ExpressionStatement node, AdditionalPassScope scope) {
        return visit(node);
    }

    @Override
    public boolean visit(ForEachStatement node, AdditionalPassScope scope) {
        return visit(node);
    }

    @Override
    public boolean visit(ForLoopStatement node, AdditionalPassScope scope) {
        return visit(node);
    }

    @Override
    public boolean visit(FieldDeclaration node, AdditionalPassScope scope) {
        return visit(node);
    }

    @Override
    public boolean visit(FieldDeclarationStatements node, AdditionalPassScope scope) {
        return visit(node);
    }

    @Override
    public boolean visit(IfBlockStatement node, AdditionalPassScope scope) {
        return visit(node);
    }

    @Override
    public boolean visit(IfElseBlockStatement node, AdditionalPassScope scope) {
        return visit(node);
    }

    @Override
    public boolean visit(ReturnStatement node, AdditionalPassScope scope) {
        return visit(node);
    }

    @Override
    public boolean visit(RunAsBlockStatement node, AdditionalPassScope scope) {
        return visit(node);
    }

    @Override
    public boolean visit(ThrowStatement node, AdditionalPassScope scope) {
        return visit(node);
    }

    @Override
    public boolean visit(VariableDeclaration node, AdditionalPassScope scope) {
        return visit(node);
    }

    @Override
    public boolean visit(VariableDeclarationStatements node, AdditionalPassScope scope) {
        return visit(node);
    }

    @Override
    public boolean visit(WhileLoopStatement node, AdditionalPassScope scope) {
        return visit(node);
    }

    @Override
    public boolean visit(BindExpressions node, AdditionalPassScope scope) {
        return visit(node);
    }

    @Override
    public boolean visit(SoqlExpression node, AdditionalPassScope scope) {
        return visit(node);
    }

    @Override
    public boolean visit(SoslExpression node, AdditionalPassScope scope) {
        return visit(node);
    }

    @Override
    public boolean visit(NewMapLiteralExpression node, AdditionalPassScope scope) {
        return visit(node);
    }

    @Override
    public boolean visit(MapEntryNode node, AdditionalPassScope scope) {
        return visit(node);
    }

    @Override
    public boolean visit(CatchBlockStatement node, AdditionalPassScope scope) {
        return visit(node);
    }

    @Override
    public boolean visit(TryCatchFinallyBlockStatement node, AdditionalPassScope scope) {
        return visit(node);
    }

    @Override
    public boolean visit(Property node, AdditionalPassScope scope) {
        final boolean ret = visit(node);
        buildFormalComment(node);
        return ret;
    }

    @Override
    public boolean visit(Field node, AdditionalPassScope scope) {
        return visit(node);
    }

    @Override
    public boolean visit(Parameter node, AdditionalPassScope scope) {
        return visit(node);
    }

    @Override
    public boolean visit(BridgeMethodCreator node, AdditionalPassScope scope) {
        return visit(node);
    }

    @Override
    public boolean visit(UserClassMethods node, AdditionalPassScope scope) {
        return visit(node);
    }

    @Override
    public boolean visit(UserExceptionMethods node, AdditionalPassScope scope) {
        return visit(node);
    }

    @Override
    public boolean visit(Annotation node, AdditionalPassScope scope) {
        return visit(node);
    }

    @Override
    public boolean visit(AnnotationParameter node, AdditionalPassScope scope) {
        return visit(node);
    }

    @Override
    public boolean visit(ModifierNode node, AdditionalPassScope scope) {
        return visit(node);
    }

    @Override
    public boolean visit(SuperMethodCallExpression node, AdditionalPassScope scope) {
        return visit(node);
    }

    @Override
    public boolean visit(ThisMethodCallExpression node, AdditionalPassScope scope) {
        return visit(node);
    }

    @Override
    public boolean visit(SuperVariableExpression node, AdditionalPassScope scope) {
        return visit(node);
    }

    @Override
    public boolean visit(ThisVariableExpression node, AdditionalPassScope scope) {
        return visit(node);
    }

    @Override
    public boolean visit(UserClass node, AdditionalPassScope scope) {
        final boolean ret = visit(node);
        buildFormalComment(node);
        return ret;
    }

    @Override
    public boolean visit(Method node, AdditionalPassScope scope) {
        final boolean ret = visit(node);
        buildFormalComment(node);
        return ret;
    }

    @Override
    public boolean visit(AnonymousClass node, AdditionalPassScope scope) {
        return visit(node);
    }

    @Override
    public boolean visit(CastExpression node, AdditionalPassScope scope) {
        return visit(node);
    }

    @Override
    public boolean visit(NewKeyValueObjectExpression node, AdditionalPassScope scope) {
        return visit(node);
    }

    @Override
    public boolean visit(SwitchStatement node, AdditionalPassScope scope) {
        return visit(node);
    }

    @Override
    public boolean visit(ElseWhenBlock node, AdditionalPassScope scope) {
        return visit(node);
    }

    @Override
    public boolean visit(TypeWhenBlock node, AdditionalPassScope scope) {
        return visit(node);
    }

    @Override
    public boolean visit(ValueWhenBlock node, AdditionalPassScope scope) {
        return visit(node);
    }

    @Override
    public boolean visit(LiteralCase node, AdditionalPassScope scope) {
        return visit(node);
    }

    @Override
    public boolean visit(IdentifierCase node, AdditionalPassScope scope) {
        return visit(node);
    }

    @Override
    public boolean visit(EmptyReferenceExpression node, AdditionalPassScope scope) {
        return visit(node);
    }
}<|MERGE_RESOLUTION|>--- conflicted
+++ resolved
@@ -15,12 +15,9 @@
 import java.util.List;
 import java.util.Map;
 import java.util.RandomAccess;
-<<<<<<< HEAD
 import java.util.Stack;
 import java.util.regex.Matcher;
 import java.util.regex.Pattern;
-=======
->>>>>>> 6349f134
 
 import net.sourceforge.pmd.lang.apex.multifile.ApexMultifileAnalysis;
 import net.sourceforge.pmd.lang.ast.Parser.ParserTask;
@@ -413,11 +410,8 @@
     private static CommentInformation extractInformationFromComments(TextDocument source, String suppressMarker) {
         Chars text = source.getText();
 
-<<<<<<< HEAD
         boolean checkForCommentSuppression = suppressMarker != null;
-=======
         @SuppressWarnings("PMD.LooseCoupling") // allCommentTokens must be ArrayList explicitly to guarantee RandomAccess
->>>>>>> 6349f134
         ArrayList<TokenLocation> allCommentTokens = new ArrayList<>();
         List<ApexDocTokenLocation> tokenLocations = new ArrayList<>();
         Map<Integer, String> suppressMap = new HashMap<>();
