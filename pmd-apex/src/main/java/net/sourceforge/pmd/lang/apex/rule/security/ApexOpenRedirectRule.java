/**
 * BSD-style license; for more info see http://pmd.sourceforge.net/license.html
 */

package net.sourceforge.pmd.lang.apex.rule.security;

import java.lang.reflect.Field;
import java.util.HashSet;
import java.util.List;
import java.util.Set;

import net.sourceforge.pmd.lang.apex.ast.ASTAssignmentExpression;
import net.sourceforge.pmd.lang.apex.ast.ASTBinaryExpression;
import net.sourceforge.pmd.lang.apex.ast.ASTField;
import net.sourceforge.pmd.lang.apex.ast.ASTLiteralExpression;
import net.sourceforge.pmd.lang.apex.ast.ASTMethod;
import net.sourceforge.pmd.lang.apex.ast.ASTNewObjectExpression;
import net.sourceforge.pmd.lang.apex.ast.ASTUserClass;
import net.sourceforge.pmd.lang.apex.ast.ASTVariableDeclaration;
import net.sourceforge.pmd.lang.apex.ast.ASTVariableExpression;
import net.sourceforge.pmd.lang.apex.ast.AbstractApexNode;
import net.sourceforge.pmd.lang.apex.ast.ApexNode;
import net.sourceforge.pmd.lang.apex.rule.AbstractApexRule;

import apex.jorje.data.ast.Identifier;
import apex.jorje.data.ast.TypeRef.ClassTypeRef;
import apex.jorje.semantic.symbol.member.variable.StandardFieldInfo;

/**
 * Looking for potential Open redirect via PageReference variable input
 * 
 * @author sergey.gorbaty
 */
public class ApexOpenRedirectRule extends AbstractApexRule {
    private static final String PAGEREFERENCE = "PageReference";
    private final Set<String> listOfStringLiteralVariables = new HashSet<>();

    public ApexOpenRedirectRule() {
        super.addRuleChainVisit(ASTUserClass.class);
        setProperty(CODECLIMATE_CATEGORIES, new String[] { "Security" });
        setProperty(CODECLIMATE_REMEDIATION_MULTIPLIER, 100);
        setProperty(CODECLIMATE_BLOCK_HIGHLIGHTING, false);
    }

    @Override
    public Object visit(ASTUserClass node, Object data) {
        if (Helper.isTestMethodOrClass(node)) {
            return data;
        }

        List<ASTAssignmentExpression> assignmentExprs = node.findDescendantsOfType(ASTAssignmentExpression.class);
        for (ASTAssignmentExpression assignment : assignmentExprs) {
            findSafeLiterals(assignment);
        }

        List<ASTVariableDeclaration> variableDecls = node.findDescendantsOfType(ASTVariableDeclaration.class);
        for (ASTVariableDeclaration varDecl : variableDecls) {
            findSafeLiterals(varDecl);
        }

        List<ASTField> fieldDecl = node.findDescendantsOfType(ASTField.class);
        for (ASTField fDecl : fieldDecl) {
            findSafeLiterals(fDecl);
        }

        List<ASTNewObjectExpression> newObjects = node.findDescendantsOfType(ASTNewObjectExpression.class);
        for (ASTNewObjectExpression newObj : newObjects) {
            checkNewObjects(newObj, data);
        }

        listOfStringLiteralVariables.clear();

        return data;
    }

    private void findSafeLiterals(AbstractApexNode<?> node) {
        ASTBinaryExpression binaryExp = node.getFirstChildOfType(ASTBinaryExpression.class);
        if (binaryExp != null) {
            findSafeLiterals(binaryExp);
        }

        ASTLiteralExpression literal = node.getFirstChildOfType(ASTLiteralExpression.class);
        if (literal != null) {
            int index = literal.jjtGetChildIndex();
            if (index == 0) {
                if (node instanceof ASTVariableDeclaration) {
                    addVariable((ASTVariableDeclaration) node);
                } else if (node instanceof ASTBinaryExpression) {
                    ASTVariableDeclaration parent = node.getFirstParentOfType(ASTVariableDeclaration.class);
                    if (parent != null) {
                        addVariable(parent);
                    }
                    ASTAssignmentExpression assignment = node.getFirstParentOfType(ASTAssignmentExpression.class);
                    if (assignment != null) {
                        ASTVariableExpression var = assignment.getFirstChildOfType(ASTVariableExpression.class);
                        if (var != null) {
                            addVariable(var);
                        }
                    }

                }
            }
        } else {
            if (node instanceof ASTField) {
                /* sergey.gorbaty: 
                 * Apex Jorje parser is returning a null from Field.getFieldInfo(), but the info is available from an inner field. 
                 * DO NOT attempt to optimize this block without checking that Jorje parser actually fixed its bug.
                 * 
                 */
                try {
                    final Field f = node.getNode().getClass().getDeclaredField("fieldInfo");
                    f.setAccessible(true);
                    final StandardFieldInfo fieldInfo = (StandardFieldInfo) f.get(node.getNode());
                    if (fieldInfo.getType().getApexName().equalsIgnoreCase("String")) {
                        if (fieldInfo.getValue() != null) {
                            addVariable(fieldInfo);
                        }
                    }

                } catch (NoSuchFieldException | SecurityException | IllegalArgumentException
                        | IllegalAccessException e) {
                    // preventing exceptions from this code
                }
            }
<<<<<<< HEAD
        }

    }

    private void addVariable(StandardFieldInfo fieldInfo) {
        StringBuilder sb = new StringBuilder().append(fieldInfo.getDefiningType().getApexName()).append(":")
                .append(fieldInfo.getName());
        listOfStringLiteralVariables.add(sb.toString());

    }

    private void addVariable(ASTVariableDeclaration node) {
        ASTVariableExpression variable = node.getFirstChildOfType(ASTVariableExpression.class);
        addVariable(variable);
    }

    private void addVariable(ASTVariableExpression node) {
        if (node != null) {
            listOfStringLiteralVariables.add(Helper.getFQVariableName(node));
=======
>>>>>>> ed0b133c
        }

    }

    private void addVariable(StandardFieldInfo fieldInfo) {
        StringBuilder sb = new StringBuilder().append(fieldInfo.getDefiningType().getApexName()).append(":")
                .append(fieldInfo.getName());
        listOfStringLiteralVariables.add(sb.toString());

    }

    private void addVariable(ASTVariableDeclaration node) {
        ASTVariableExpression variable = node.getFirstChildOfType(ASTVariableExpression.class);
        addVariable(variable);
    }

    private void addVariable(ASTVariableExpression node) {
        if (node != null) {
            listOfStringLiteralVariables.add(Helper.getFQVariableName(node));
        }
    }

    /**
     * Traverses all new declarations to find PageReferences
     * 
     * @param node
     * @param data
     */
    private void checkNewObjects(ASTNewObjectExpression node, Object data) {

        ASTMethod method = node.getFirstParentOfType(ASTMethod.class);
        if (method != null && Helper.isTestMethodOrClass(method)) {
            return;
        }

        ClassTypeRef classRef = (ClassTypeRef) node.getNode().getTypeRef();
        Identifier identifier = classRef.className.get(0);

        if (identifier.value.equalsIgnoreCase(PAGEREFERENCE)) {
            getObjectValue(node, data);
        }
    }

    /**
     * Finds any variables being present in PageReference constructor
     * 
     * @param node
     *            - PageReference
     * @param data
     * 
     */
    private void getObjectValue(ApexNode<?> node, Object data) {
        // PageReference(foo);
        final List<ASTVariableExpression> variableExpressions = node.findChildrenOfType(ASTVariableExpression.class);
        for (ASTVariableExpression variable : variableExpressions) {
            if (variable.jjtGetChildIndex() == 0
                    && !listOfStringLiteralVariables.contains(Helper.getFQVariableName(variable))) {
                addViolation(data, variable);
            }
        }

        // PageReference(foo + bar)
        final List<ASTBinaryExpression> binaryExpressions = node.findChildrenOfType(ASTBinaryExpression.class);
        for (ASTBinaryExpression z : binaryExpressions) {
            getObjectValue(z, data);
        }
    }

}<|MERGE_RESOLUTION|>--- conflicted
+++ resolved
@@ -122,28 +122,6 @@
                     // preventing exceptions from this code
                 }
             }
-<<<<<<< HEAD
-        }
-
-    }
-
-    private void addVariable(StandardFieldInfo fieldInfo) {
-        StringBuilder sb = new StringBuilder().append(fieldInfo.getDefiningType().getApexName()).append(":")
-                .append(fieldInfo.getName());
-        listOfStringLiteralVariables.add(sb.toString());
-
-    }
-
-    private void addVariable(ASTVariableDeclaration node) {
-        ASTVariableExpression variable = node.getFirstChildOfType(ASTVariableExpression.class);
-        addVariable(variable);
-    }
-
-    private void addVariable(ASTVariableExpression node) {
-        if (node != null) {
-            listOfStringLiteralVariables.add(Helper.getFQVariableName(node));
-=======
->>>>>>> ed0b133c
         }
 
     }
