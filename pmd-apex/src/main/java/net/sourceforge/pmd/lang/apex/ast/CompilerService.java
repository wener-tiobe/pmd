/*
 * BSD-style license; for more info see http://pmd.sourceforge.net/license.html
 */

package net.sourceforge.pmd.lang.apex.ast;

<<<<<<< HEAD
import java.util.Collections;
=======
>>>>>>> a4ded8da
import java.util.List;

import apex.jorje.semantic.ast.compilation.Compilation;
import apex.jorje.semantic.compiler.ApexCompiler;
import apex.jorje.semantic.compiler.CompilationInput;
import apex.jorje.semantic.compiler.CompilerStage;
import apex.jorje.semantic.compiler.SourceFile;
import apex.jorje.semantic.compiler.sfdc.AccessEvaluator;
import apex.jorje.semantic.compiler.sfdc.NoopCompilerProgressCallback;
import apex.jorje.semantic.compiler.sfdc.QueryValidator;
import apex.jorje.semantic.compiler.sfdc.SymbolProvider;
import apex.jorje.services.exception.CompilationException;
import apex.jorje.services.exception.ParseException;

/**
 * Central point for interfacing with the compiler. Based on <a href=
 * "https://github.com/forcedotcom/idecore/blob/master/com.salesforce.ide.apex.core/src/com/salesforce/ide/apex/internal/core/CompilerService.java"
 * > CompilerService</a> but with Eclipse dependencies removed.
 *
 * @author nchen
 *
 */
class CompilerService {
    public static final CompilerService INSTANCE = new CompilerService();
    private final SymbolProvider symbolProvider;
    private final AccessEvaluator accessEvaluator;
    private final QueryValidator queryValidator;

    /**
     * Configure a compiler with the default configurations:
     */
    CompilerService() {
        this(EmptySymbolProvider.get(), new TestAccessEvaluator(), new TestQueryValidators.Noop());
    }

    /**
     * Configure a compiler with the following configurations:
     *
     * @param symbolProvider
     *            A way to retrieve symbols, where symbols are names of types.
     * @param accessEvaluator
     *            A way to check for accesses to certain fields in types.
     * @param queryValidator
     *            A way to validate your queries.
     */
    CompilerService(SymbolProvider symbolProvider, AccessEvaluator accessEvaluator, QueryValidator queryValidator) {
        this.symbolProvider = symbolProvider;
        this.accessEvaluator = accessEvaluator;
        this.queryValidator = queryValidator;
    }


    /** @throws ParseException If the code is unparsable */
    public Compilation parseApex(String filename, String source) {
        SourceFile sourceFile = SourceFile.builder().setBody(source).setKnownName(filename).build();
        ApexCompiler compiler = ApexCompiler.builder().setInput(createCompilationInput(Collections.singletonList(sourceFile))).build();
        compiler.compile(CompilerStage.POST_TYPE_RESOLVE);
        throwParseErrorIfAny(compiler);
        return compiler.getCodeUnits().get(0).getNode();
    }

    private void throwParseErrorIfAny(ApexCompiler compiler) {
        // this ignores semantic errors

        ParseException parseError = null;
        for (CompilationException error : compiler.getErrors()) {
            if (error instanceof ParseException) {
                if (parseError == null) {
                    parseError = (ParseException) error;
                } else {
                    parseError.addSuppressed(error);
                }
            }
        }
        if (parseError != null) {
            throw parseError;
        }
    }

    private CompilationInput createCompilationInput(List<SourceFile> sourceFiles) {
        return new CompilationInput(sourceFiles, symbolProvider, accessEvaluator, queryValidator, null,
                                    NoopCompilerProgressCallback.get());
    }

<<<<<<< HEAD
=======
    /**
     * This is temporary workaround to bypass the validation stage of the
     * compiler while *still* doing the additional_validate stage. We are
     * bypassing the validation stage because it does a deep validation that we
     * don't have all the parts for yet in the offline compiler. Rather than
     * stop all work on that, we bypass it so that we can still do useful things
     * like find all your types, find all your methods, etc.
     *
     */
    @SuppressWarnings("unchecked")
    private void callAdditionalPassVisitor(ApexCompiler compiler) {
        try {
            List<CodeUnit> allUnits = (List<CodeUnit>) FieldUtils.readDeclaredField(compiler, "allUnits", true);
            CompilerContext compilerContext = (CompilerContext) FieldUtils.readDeclaredField(compiler,
                    "compilerContext", true);

            for (CodeUnit unit : allUnits) {
                CompilerOperation operation = (CompilerOperation)
                        MethodUtils.invokeMethod(CompilerStage.ADDITIONAL_VALIDATE, true, "getOperation");
                operation.invoke(compilerContext, unit);
            }
        } catch (IllegalArgumentException | ReflectiveOperationException e) {
            throw new RuntimeException(e);
        }
    }
>>>>>>> a4ded8da
}<|MERGE_RESOLUTION|>--- conflicted
+++ resolved
@@ -4,10 +4,7 @@
 
 package net.sourceforge.pmd.lang.apex.ast;
 
-<<<<<<< HEAD
 import java.util.Collections;
-=======
->>>>>>> a4ded8da
 import java.util.List;
 
 import apex.jorje.semantic.ast.compilation.Compilation;
@@ -91,33 +88,4 @@
         return new CompilationInput(sourceFiles, symbolProvider, accessEvaluator, queryValidator, null,
                                     NoopCompilerProgressCallback.get());
     }
-
-<<<<<<< HEAD
-=======
-    /**
-     * This is temporary workaround to bypass the validation stage of the
-     * compiler while *still* doing the additional_validate stage. We are
-     * bypassing the validation stage because it does a deep validation that we
-     * don't have all the parts for yet in the offline compiler. Rather than
-     * stop all work on that, we bypass it so that we can still do useful things
-     * like find all your types, find all your methods, etc.
-     *
-     */
-    @SuppressWarnings("unchecked")
-    private void callAdditionalPassVisitor(ApexCompiler compiler) {
-        try {
-            List<CodeUnit> allUnits = (List<CodeUnit>) FieldUtils.readDeclaredField(compiler, "allUnits", true);
-            CompilerContext compilerContext = (CompilerContext) FieldUtils.readDeclaredField(compiler,
-                    "compilerContext", true);
-
-            for (CodeUnit unit : allUnits) {
-                CompilerOperation operation = (CompilerOperation)
-                        MethodUtils.invokeMethod(CompilerStage.ADDITIONAL_VALIDATE, true, "getOperation");
-                operation.invoke(compilerContext, unit);
-            }
-        } catch (IllegalArgumentException | ReflectiveOperationException e) {
-            throw new RuntimeException(e);
-        }
-    }
->>>>>>> a4ded8da
 }