<?xml version="1.0" encoding="UTF-8"?>

<?import java.lang.String?>
<?import org.kordamp.ikonli.javafx.FontIcon?>
<?import net.sourceforge.pmd.util.fxdesigner.util.codearea.SyntaxHighlightingCodeArea?>
<?import net.sourceforge.pmd.util.fxdesigner.util.controls.PropertyTableView?>
<?import net.sourceforge.pmd.util.fxdesigner.util.controls.ToolbarTitledPane?>
<?import javafx.geometry.Insets?>
<<<<<<< HEAD
<?import javafx.scene.control.Label?>
<?import javafx.scene.control.ListView?>
<?import javafx.scene.control.MenuButton?>
<?import javafx.scene.control.RadioMenuItem?>
<?import javafx.scene.control.SplitPane?>
<?import javafx.scene.control.TitledPane?>
<?import javafx.scene.control.ToggleGroup?>
<?import javafx.scene.control.ToolBar?>
<?import javafx.scene.layout.AnchorPane?>
<?import net.sourceforge.pmd.util.fxdesigner.util.controls.ToolbarTitledPane?>
=======
<?import javafx.scene.control.Button?>
<?import javafx.scene.control.ListView?>
<?import javafx.scene.control.MenuButton?>
<?import javafx.scene.control.SplitPane?>
<?import javafx.scene.control.TitledPane?>
<?import javafx.scene.control.Tooltip?>
<?import javafx.scene.layout.AnchorPane?>
<?import javafx.scene.shape.SVGPath?>
>>>>>>> 41521a69
<AnchorPane minHeight="0.0"
            minWidth="0.0"
            prefHeight="180.0"
            prefWidth="1200.0"
            stylesheets="@../css/designer.css"
            xmlns="http://javafx.com/javafx/8.0.172-ea"
            xmlns:fx="http://javafx.com/fxml/1"
            fx:controller="net.sourceforge.pmd.util.fxdesigner.XPathPanelController">
    <children>
        <SplitPane dividerPositions="0.2, 0.8"
                   AnchorPane.bottomAnchor="0.0"
                   AnchorPane.leftAnchor="0.0"
                   AnchorPane.rightAnchor="0.0"
                   AnchorPane.topAnchor="0.0">
            <items>
                <AnchorPane>
                    <children>
                        <TitledPane animated="false"
                                    collapsible="false"
                                    styleClass="accent-header"
                                    text="Properties"
                                    AnchorPane.bottomAnchor="0.0"
                                    AnchorPane.leftAnchor="0.0"
                                    AnchorPane.rightAnchor="0.0"
                                    AnchorPane.topAnchor="0.0">
                            <content>
                                <AnchorPane>
                                    <PropertyTableView fx:id="propertyTableView"
                                                       AnchorPane.bottomAnchor="0.0"
                                                       AnchorPane.leftAnchor="0.0"
                                                       AnchorPane.rightAnchor="0.0"
                                                       AnchorPane.topAnchor="0.0" />
                                    <padding>
                                        <Insets bottom="-0.5" left="-0.5" right="-0.5" top="-0.5" />
                                    </padding>
                                </AnchorPane>
                            </content>
                        </TitledPane>
                    </children>
                </AnchorPane>
                <AnchorPane>
                    <children>
                        <ToolbarTitledPane fx:id="expressionTitledPane"
                                           styleClass="accent-header"
                                           collapsible="false"
                                           title="XPath Expression"
                                           AnchorPane.bottomAnchor="0.0"
                                           AnchorPane.leftAnchor="0.0"
                                           AnchorPane.rightAnchor="0.0"
                                           AnchorPane.topAnchor="0.0">
                            <toolbarItems>
<<<<<<< HEAD
                                <MenuButton mnemonicParsing="false" styleClass="menu-button-no-arrow,icon-menu-button">
                                    <graphic>
                                        <FontIcon iconLiteral="fa-cog" />
                                    </graphic>
                                    <items>
                                        <fx:define>
                                            <ToggleGroup fx:id="xpathVersionToggleGroup" />
                                        </fx:define>
                                        <RadioMenuItem mnemonicParsing="false"
                                                       text="XPath 1.0"
                                                       userData="1.0"
                                                       toggleGroup="$xpathVersionToggleGroup" />
                                        <RadioMenuItem mnemonicParsing="false"
                                                       text="XPath 2.0"
                                                       userData="2.0"
                                                       toggleGroup="$xpathVersionToggleGroup" />
                                    </items>
                                </MenuButton>
=======
                                <MenuButton mnemonicParsing="false"
                                            styleClass="menu-button-no-arrow,icon-button"
                                            fx:id="xpathVersionMenuButton">
                                    <graphic>
                                        <FontIcon iconLiteral="fas-cog" />
                                    </graphic>
                                    <tooltip>
                                        <Tooltip>
                                            <text>
                                                <String fx:value="Configure XPath version" />
                                            </text>
                                        </Tooltip>
                                    </tooltip>
                                    <items>
                                        <!-- Populated in the controller -->
                                    </items>
                                </MenuButton>
                                <Button fx:id="exportXpathToRuleButton" mnemonicParsing="false" styleClass="icon-button">
                                    <graphic>
                                        <!--Needs FA 5.1.0 -->
                                        <!--<FontIcon iconLiteral="fas-file-export" />-->
                                        <SVGPath styleClass="svg-icon"
                                                 scaleX="0.024" scaleY="0.024"
                                                 content="M384 121.9c0-6.3-2.5-12.4-7-16.9L279.1 7c-4.5-4.5-10.6-7-17-7H256v128h128v-6.1zM192 336v-32c0-8.84 7.16-16 16-16h176V160H248c-13.2 0-24-10.8-24-24V0H24C10.7 0 0 10.7 0 24v464c0 13.3 10.7 24 24 24h336c13.3 0 24-10.7 24-24V352H208c-8.84 0-16-7.16-16-16zm379.05-28.02l-95.7-96.43c-10.06-10.14-27.36-3.01-27.36 11.27V288H384v64h63.99v65.18c0 14.28 17.29 21.41 27.36 11.27l95.7-96.42c6.6-6.66 6.6-17.4 0-24.05z" />
                                    </graphic>
                                    <tooltip>
                                        <Tooltip>
                                            <text>
                                                <String fx:value="Export XPath to XML rule" />
                                            </text>
                                        </Tooltip>
                                    </tooltip>
                                </Button>
>>>>>>> 41521a69
                            </toolbarItems>
                            <content>
                                <SyntaxHighlightingCodeArea stylesheets="@../css/editor-theme.css" fx:id="xpathExpressionArea" />
                            </content>
                        </ToolbarTitledPane>
                    </children>
                </AnchorPane>
                <AnchorPane>
                    <children>
                        <TitledPane fx:id="violationsTitledPane"
                                    animated="false"
                                    collapsible="false"
                                    styleClass="accent-header"
                                    text="Matched Nodes"
                                    AnchorPane.bottomAnchor="0.0"
                                    AnchorPane.leftAnchor="0.0"
                                    AnchorPane.rightAnchor="0.0"
                                    AnchorPane.topAnchor="0.0">
                            <content>
                                <ListView stylesheets="@../css/syntax-highlighting.css" fx:id="xpathResultListView" />
                            </content>
                        </TitledPane>
                    </children>
                </AnchorPane>
            </items>
            <styleClass>
                <String fx:value="bottom-pane-split-pane" />
                <String fx:value="accent-header" />
            </styleClass>
        </SplitPane>
    </children>
</AnchorPane><|MERGE_RESOLUTION|>--- conflicted
+++ resolved
@@ -6,18 +6,6 @@
 <?import net.sourceforge.pmd.util.fxdesigner.util.controls.PropertyTableView?>
 <?import net.sourceforge.pmd.util.fxdesigner.util.controls.ToolbarTitledPane?>
 <?import javafx.geometry.Insets?>
-<<<<<<< HEAD
-<?import javafx.scene.control.Label?>
-<?import javafx.scene.control.ListView?>
-<?import javafx.scene.control.MenuButton?>
-<?import javafx.scene.control.RadioMenuItem?>
-<?import javafx.scene.control.SplitPane?>
-<?import javafx.scene.control.TitledPane?>
-<?import javafx.scene.control.ToggleGroup?>
-<?import javafx.scene.control.ToolBar?>
-<?import javafx.scene.layout.AnchorPane?>
-<?import net.sourceforge.pmd.util.fxdesigner.util.controls.ToolbarTitledPane?>
-=======
 <?import javafx.scene.control.Button?>
 <?import javafx.scene.control.ListView?>
 <?import javafx.scene.control.MenuButton?>
@@ -26,7 +14,6 @@
 <?import javafx.scene.control.Tooltip?>
 <?import javafx.scene.layout.AnchorPane?>
 <?import javafx.scene.shape.SVGPath?>
->>>>>>> 41521a69
 <AnchorPane minHeight="0.0"
             minWidth="0.0"
             prefHeight="180.0"
@@ -78,26 +65,6 @@
                                            AnchorPane.rightAnchor="0.0"
                                            AnchorPane.topAnchor="0.0">
                             <toolbarItems>
-<<<<<<< HEAD
-                                <MenuButton mnemonicParsing="false" styleClass="menu-button-no-arrow,icon-menu-button">
-                                    <graphic>
-                                        <FontIcon iconLiteral="fa-cog" />
-                                    </graphic>
-                                    <items>
-                                        <fx:define>
-                                            <ToggleGroup fx:id="xpathVersionToggleGroup" />
-                                        </fx:define>
-                                        <RadioMenuItem mnemonicParsing="false"
-                                                       text="XPath 1.0"
-                                                       userData="1.0"
-                                                       toggleGroup="$xpathVersionToggleGroup" />
-                                        <RadioMenuItem mnemonicParsing="false"
-                                                       text="XPath 2.0"
-                                                       userData="2.0"
-                                                       toggleGroup="$xpathVersionToggleGroup" />
-                                    </items>
-                                </MenuButton>
-=======
                                 <MenuButton mnemonicParsing="false"
                                             styleClass="menu-button-no-arrow,icon-button"
                                             fx:id="xpathVersionMenuButton">
@@ -131,7 +98,6 @@
                                         </Tooltip>
                                     </tooltip>
                                 </Button>
->>>>>>> 41521a69
                             </toolbarItems>
                             <content>
                                 <SyntaxHighlightingCodeArea stylesheets="@../css/editor-theme.css" fx:id="xpathExpressionArea" />
