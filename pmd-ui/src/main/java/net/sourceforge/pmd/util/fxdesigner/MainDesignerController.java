--- conflicted
+++ resolved
@@ -132,16 +132,11 @@
         fileMenu.setOnShowing(e -> onFileMenuShowing());
 
         setupAuxclasspathMenuItem.setOnAction(e -> sourceEditorController.showAuxclasspathSetupPopup(designerRoot));
-    }
-
-<<<<<<< HEAD
+
         // the editor controller will initialize this after this controller
         sourceEditorController.focusNodeParentageCrumbBar = focusNodeParentageBreadCrumbBar;
-
-        Platform.runLater(this::updateRecentFilesMenu);
-        Platform.runLater(this::refreshAST); // initial refreshing
-=======
->>>>>>> 72b0cb14
+    }
+
 
     @Override
     protected void afterChildrenInit() {
@@ -150,35 +145,6 @@
         sourceEditorController.moveCaret(0, 0);
     }
 
-
-<<<<<<< HEAD
-=======
-    private void initializeViewAnimation() {
-
-        // gets captured in the closure
-        final double defaultMainHorizontalSplitPaneDividerPosition
-                = mainHorizontalSplitPane.getDividerPositions()[0];
-
-
-        // show/ hide bottom pane
-        bottomTabsToggle.selectedProperty().addListener((observable, wasExpanded, isNowExpanded) -> {
-            KeyValue keyValue = null;
-            DoubleProperty divPosition = mainHorizontalSplitPane.getDividers().get(0).positionProperty();
-            if (wasExpanded && !isNowExpanded) {
-                keyValue = new KeyValue(divPosition, 1);
-            } else if (!wasExpanded && isNowExpanded) {
-                keyValue = new KeyValue(divPosition, defaultMainHorizontalSplitPaneDividerPosition);
-            }
-
-            if (keyValue != null) {
-                Timeline timeline = new Timeline(new KeyFrame(Duration.millis(200), keyValue));
-                timeline.play();
-            }
-        });
-    }
-
-
->>>>>>> 72b0cb14
     public void shutdown() {
         try {
             SettingsPersistenceUtil.persistProperties(this, DesignerUtil.getSettingsFile());
