--- conflicted
+++ resolved
@@ -39,9 +39,9 @@
                 + "                              html-5, java-1.10, java-1.3, java-1.4, java-1.5," + System.lineSeparator()
                 + "                              java-1.6, java-1.7, java-1.8, java-1.9, java-10," + System.lineSeparator()
                 + "                              java-11, java-12, java-13, java-14, java-15," + System.lineSeparator()
-<<<<<<< HEAD
-                + "                              java-16, java-17, java-18, java-18-preview," + System.lineSeparator()
-                + "                              java-19, java-19-preview, java-5, java-6, java-7," + System.lineSeparator()
+                + "                              java-16, java-17, java-18, java-19," + System.lineSeparator()
+                + "                              java-19-preview, java-20, java-20-preview,"  + System.lineSeparator()
+                + "                              java-5, java-6, java-7,"
                 + "                              java-8, java-9, jsp-2, jsp-3, kotlin-1.6," + System.lineSeparator()
                 + "                              kotlin-1.7, modelica-3.4, modelica-3.5," + System.lineSeparator()
                 + "                              plsql-11g, plsql-12.1, plsql-12.2," + System.lineSeparator()
@@ -54,14 +54,6 @@
                 + "                              vf-57, vm-2.0, vm-2.1, vm-2.2, vm-2.3, wsdl-1.1," + System.lineSeparator()
                 + "                              wsdl-2.0, xml-1.0, xml-1.1, xsl-1.0, xsl-2.0," + System.lineSeparator()
                 + "                              xsl-3.0";
-=======
-                + "                              java-16, java-17, java-18, java-19," + System.lineSeparator()
-                + "                              java-19-preview, java-20, java-20-preview," + System.lineSeparator()
-                + "                              java-5, java-6, java-7, java-8, java-9, jsp-," + System.lineSeparator()
-                + "                              kotlin-1.6, kotlin-1.6-rfc+0.1, modelica-," + System.lineSeparator()
-                + "                              plsql-, pom-, scala-2.10, scala-2.11, scala-2.12," + System.lineSeparator()
-                + "                              scala-2.13, swift-, vf-, vm-, wsdl-, xml-, xsl-";
->>>>>>> fd6d825e
     }
 
     private final String srcDir = new File(".", "src/test/resources/sample-source/java/").getAbsolutePath();
