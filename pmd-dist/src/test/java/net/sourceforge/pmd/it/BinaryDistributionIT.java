--- conflicted
+++ resolved
@@ -27,28 +27,6 @@
 
 class BinaryDistributionIT extends AbstractBinaryDistributionTest {
 
-<<<<<<< HEAD
-    private static final String SUPPORTED_LANGUAGES_CPD;
-    private static final String SUPPORTED_LANGUAGES_PMD;
-
-    static {
-        SUPPORTED_LANGUAGES_CPD = "Valid values: apex, cpp, cs, dart, ecmascript," + System.lineSeparator()
-                + "                               fortran, gherkin, go, groovy, html, java, jsp," + System.lineSeparator()
-                + "                               kotlin, lua, matlab, modelica, objectivec, perl," + System.lineSeparator()
-                + "                               php, plsql, pom, python, ruby, scala, swift, ts," + System.lineSeparator()
-                + "                               tsql, vf, vm, wsdl, xml, xsl";
-        SUPPORTED_LANGUAGES_PMD = "Valid values: apex-54, ecmascript-ES6, html-," + System.lineSeparator()
-                + "                              java-1.10, java-1.3, java-1.4, java-1.5, java-1." + System.lineSeparator()
-                + "                              6, java-1.7, java-1.8, java-1.9, java-10," + System.lineSeparator()
-                + "                              java-11, java-12, java-13, java-14, java-15," + System.lineSeparator()
-                + "                              java-16, java-17, java-18, java-19," + System.lineSeparator()
-                + "                              java-19-preview, java-20, java-20-preview," + System.lineSeparator()
-                + "                              java-5, java-6, java-7, java-8, java-9, jsp-," + System.lineSeparator()
-                + "                              kotlin-1.6, kotlin-1.6-rfc+0.1, modelica-," + System.lineSeparator()
-                + "                              plsql-, pom-, scala-2.10, scala-2.11, scala-2.12," + System.lineSeparator()
-                + "                              scala-2.13, swift-, vf-, vm-, wsdl-, xml-, xsl-";
-    }
-=======
     private static final List<String> SUPPORTED_LANGUAGES_CPD = listOf(
         "apex", "cpp", "cs", "dart", "ecmascript",
         "fortran", "gherkin", "go", "groovy", "html", "java", "jsp",
@@ -84,7 +62,6 @@
         "xsl-3.0"
     );
 
->>>>>>> f2f83576
 
     private final String srcDir = new File(".", "src/test/resources/sample-source/java/").getAbsolutePath();
 
@@ -187,24 +164,14 @@
         ExecutionResult result;
 
         result = PMDExecutor.runPMD(createTemporaryReportFile(), tempDir, "-d", srcDir, "-R", "src/test/resources/rulesets/sample-ruleset.xml");
-<<<<<<< HEAD
-        result.assertExecutionResult(4);
+        result.assertExitCode(4);
         result.assertErrorOutputContains("[main] INFO net.sourceforge.pmd.cli - Log level is at INFO");
-=======
-        result.assertExitCode(4);
-        result.assertErrorOutputContains("[main] INFO net.sourceforge.pmd.cli.commands.internal.AbstractPmdSubcommand - Log level is at INFO");
->>>>>>> f2f83576
 
 
         // now with debug
         result = PMDExecutor.runPMD(createTemporaryReportFile(), tempDir, "-d", srcDir, "-R", "src/test/resources/rulesets/sample-ruleset.xml", "--debug");
-<<<<<<< HEAD
-        result.assertExecutionResult(4);
+        result.assertExitCode(4);
         result.assertErrorOutputContains("[main] INFO net.sourceforge.pmd.cli - Log level is at TRACE");
-=======
-        result.assertExitCode(4);
-        result.assertErrorOutputContains("[main] INFO net.sourceforge.pmd.cli.commands.internal.AbstractPmdSubcommand - Log level is at TRACE");
->>>>>>> f2f83576
     }
 
     @Test
