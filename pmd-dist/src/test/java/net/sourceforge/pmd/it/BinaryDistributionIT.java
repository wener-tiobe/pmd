--- conflicted
+++ resolved
@@ -97,11 +97,7 @@
         ExecutionResult result;
 
         result = PMDExecutor.runPMD(tempDir, "-h");
-<<<<<<< HEAD
-        result.assertExecutionResult(0, "apex, ecmascript, java, jsp, plsql, pom, swift, vf, vm, wsdl, xml, xsl");
-=======
         result.assertExecutionResult(0, "apex, ecmascript, java, jsp, plsql, pom, scala, swift, vf, vm, wsdl, xml, xsl");
->>>>>>> fbebe72b
 
         result = PMDExecutor.runPMDRules(tempDir, srcDir, "src/test/resources/rulesets/sample-ruleset.xml");
         result.assertExecutionResult(4, "JumbledIncrementer.java:8:");
