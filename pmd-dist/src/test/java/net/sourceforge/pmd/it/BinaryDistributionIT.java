--- conflicted
+++ resolved
@@ -93,7 +93,6 @@
     }
 
     @Test
-<<<<<<< HEAD
     public void logging() throws Exception {
         String srcDir = new File(".", "src/test/resources/sample-source/java/").getAbsolutePath();
 
@@ -110,13 +109,14 @@
                 "-r", folder.newFile().toString(), "--debug");
         result.assertExecutionResult(4);
         result.assertErrorOutputContains("[main] DEBUG net.sourceforge.pmd.PMD - Loglevel is at DEBUG");
-=======
+    }
+
+    @Test
     public void runPMDWithError() throws Exception {
         String srcDir = new File(".", "src/test/resources/sample-source/unparsable/").getAbsolutePath();
 
         ExecutionResult result = PMDExecutor.runPMDRules(folder.newFile().toPath(), tempDir, srcDir, "src/test/resources/rulesets/sample-ruleset.xml");
         result.assertExecutionResultErrOutput(0, "Run with --debug to see a stack-trace.");
->>>>>>> 02464a2e
     }
 
     @Test
