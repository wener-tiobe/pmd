--- conflicted
+++ resolved
@@ -26,19 +26,8 @@
     private static final String SUPPORTED_LANGUAGES_PMD;
 
     static {
-<<<<<<< HEAD
-        SUPPORTED_LANGUAGES_CPD = "Supported languages: [apex, cpp, cs, dart, ecmascript, fortran, go, groovy, html, java, jsp, kotlin, lua, matlab, modelica, objectivec, perl, php, plsql, python, ruby, scala, swift, vf, xml]";
+        SUPPORTED_LANGUAGES_CPD = "Supported languages: [apex, cpp, cs, dart, ecmascript, fortran, gherkin, go, groovy, html, java, jsp, kotlin, lua, matlab, modelica, objectivec, perl, php, plsql, python, ruby, scala, swift, vf, xml]";
         SUPPORTED_LANGUAGES_PMD = "apex, ecmascript, html, java, jsp, kotlin, modelica, plsql, pom, scala, swift, vf, vm, wsdl, xml, xsl";
-=======
-        // note: apex, javascript, visualforce, and scala require java8
-        if (PMDExecutor.isJava7Test()) {
-            SUPPORTED_LANGUAGES_CPD = "Supported languages: [cpp, cs, dart, fortran, gherkin, go, groovy, java, jsp, kotlin, lua, matlab, modelica, objectivec, perl, php, plsql, python, ruby, swift, xml]";
-            SUPPORTED_LANGUAGES_PMD = "java, jsp, modelica, plsql, pom, vm, wsdl, xml, xsl";
-        } else {
-            SUPPORTED_LANGUAGES_CPD = "Supported languages: [apex, cpp, cs, dart, ecmascript, fortran, gherkin, go, groovy, html, java, jsp, kotlin, lua, matlab, modelica, objectivec, perl, php, plsql, python, ruby, scala, swift, vf, xml]";
-            SUPPORTED_LANGUAGES_PMD = "apex, ecmascript, html, java, jsp, modelica, plsql, pom, scala, vf, vm, wsdl, xml, xsl";
-        }
->>>>>>> 19a6b38b
     }
 
     private final String srcDir = new File(".", "src/test/resources/sample-source/java/").getAbsolutePath();
