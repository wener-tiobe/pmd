--- conflicted
+++ resolved
@@ -26,13 +26,8 @@
     private static final String SUPPORTED_LANGUAGES_PMD;
 
     static {
-<<<<<<< HEAD
-        SUPPORTED_LANGUAGES_CPD = "Supported languages: [apex, cpp, cs, dart, ecmascript, fortran, go, groovy, java, jsp, kotlin, lua, matlab, modelica, objectivec, perl, php, plsql, python, ruby, scala, swift, vf, xml]";
-        SUPPORTED_LANGUAGES_PMD = "apex, ecmascript, java, jsp, kotlin, modelica, plsql, pom, scala, swift, vf, vm, wsdl, xml, xsl";
-=======
         SUPPORTED_LANGUAGES_CPD = "Supported languages: [apex, cpp, cs, dart, ecmascript, fortran, go, groovy, html, java, jsp, kotlin, lua, matlab, modelica, objectivec, perl, php, plsql, python, ruby, scala, swift, vf, xml]";
-        SUPPORTED_LANGUAGES_PMD = "apex, ecmascript, html, java, jsp, modelica, plsql, pom, scala, swift, vf, vm, wsdl, xml, xsl";
->>>>>>> 0f58afcc
+        SUPPORTED_LANGUAGES_PMD = "apex, ecmascript, html, java, jsp, kotlin, modelica, plsql, pom, scala, swift, vf, vm, wsdl, xml, xsl";
     }
 
     private final String srcDir = new File(".", "src/test/resources/sample-source/java/").getAbsolutePath();
