--- conflicted
+++ resolved
@@ -7,11 +7,7 @@
     <parent>
         <groupId>net.sourceforge.pmd</groupId>
         <artifactId>pmd-scala-common</artifactId>
-<<<<<<< HEAD
         <version>7.0.0-SNAPSHOT</version>
-=======
-        <version>6.26.0-SNAPSHOT</version>
->>>>>>> 3f2bf0f5
         <relativePath>../pmd-scala-common</relativePath>
     </parent>
 
