--- conflicted
+++ resolved
@@ -8,11 +8,7 @@
     <parent>
         <groupId>net.sourceforge.pmd</groupId>
         <artifactId>pmd</artifactId>
-<<<<<<< HEAD
         <version>7.0.0-SNAPSHOT</version>
-=======
-        <version>6.26.0-SNAPSHOT</version>
->>>>>>> 3f2bf0f5
         <relativePath>../..</relativePath>
     </parent>
 
