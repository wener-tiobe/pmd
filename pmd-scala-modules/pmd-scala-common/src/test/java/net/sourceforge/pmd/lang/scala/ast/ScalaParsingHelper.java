--- conflicted
+++ resolved
@@ -4,19 +4,6 @@
 
 package net.sourceforge.pmd.lang.scala.ast;
 
-<<<<<<< HEAD
-=======
-import java.io.File;
-import java.io.StringReader;
-
-import net.sourceforge.pmd.PMD;
-import net.sourceforge.pmd.PMDException;
-import net.sourceforge.pmd.Report;
-import net.sourceforge.pmd.Rule;
-import net.sourceforge.pmd.RuleContext;
-import net.sourceforge.pmd.RuleSet;
-import net.sourceforge.pmd.RuleSets;
->>>>>>> 1a4ca95f
 import net.sourceforge.pmd.lang.ast.test.BaseParsingHelper;
 import net.sourceforge.pmd.lang.scala.ScalaLanguageModule;
 
@@ -33,26 +20,4 @@
         return new ScalaParsingHelper(params);
     }
 
-
-<<<<<<< HEAD
-=======
-    public Report getReportForTestString(Rule rule, String testSourceCode) {
-        PMD p = new PMD();
-        RuleContext ctx = new RuleContext();
-        Report report = new Report();
-        ctx.setReport(report);
-        ctx.setSourceCodeFile(new File("test.scala"));
-        RuleSet rules = RuleSet.forSingleRule(rule);
-        try {
-            p.getSourceCodeProcessor().processSourceCode(new StringReader(testSourceCode), new RuleSets(rules), ctx);
-        } catch (PMDException e) {
-            throw new AssertionError(e);
-        }
-        return report;
-    }
-
-    public Report getReportForResource(Rule rule, String resourcePath) {
-        return getReportForTestString(rule, readResource(resourcePath));
-    }
->>>>>>> 1a4ca95f
 }