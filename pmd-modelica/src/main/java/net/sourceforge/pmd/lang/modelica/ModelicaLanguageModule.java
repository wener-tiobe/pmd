--- conflicted
+++ resolved
@@ -4,28 +4,19 @@
 
 package net.sourceforge.pmd.lang.modelica;
 
-<<<<<<< HEAD
 import net.sourceforge.pmd.cpd.ModelicaTokenizer;
 import net.sourceforge.pmd.cpd.Tokenizer;
 import net.sourceforge.pmd.lang.LanguagePropertyBundle;
-=======
-import static net.sourceforge.pmd.util.CollectionUtil.listOf;
-
-import java.util.List;
-
-import net.sourceforge.pmd.annotation.InternalApi;
->>>>>>> f2f83576
 import net.sourceforge.pmd.lang.impl.SimpleLanguageModuleBase;
 
 public class ModelicaLanguageModule extends SimpleLanguageModuleBase {
     public static final String NAME = "Modelica";
     public static final String TERSE_NAME = "modelica";
-    @InternalApi
-    public static final List<String> EXTENSIONS = listOf("mo");
+    public static final ModelicaLanguageModule INSTANCE = new ModelicaLanguageModule();
 
     public ModelicaLanguageModule() {
         super(LanguageMetadata.withId(TERSE_NAME).name(NAME)
-                              .extensions(EXTENSIONS)
+                              .extensions("mo")
                               .addVersion("3.4")
                               .addDefaultVersion("3.5"),
               new ModelicaHandler());
@@ -35,4 +26,8 @@
     public Tokenizer createCpdTokenizer(LanguagePropertyBundle bundle) {
         return new ModelicaTokenizer();
     }
+
+    public static ModelicaLanguageModule getInstance() {
+        return INSTANCE;
+    }
 }