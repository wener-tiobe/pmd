--- conflicted
+++ resolved
@@ -89,16 +89,6 @@
       faraday (>= 1, < 3)
       sawyer (~> 0.9)
     open4 (1.3.4)
-<<<<<<< HEAD
-=======
-    pmdtester (1.5.2)
-      differ (~> 0.1)
-      liquid (~> 5.2)
-      logger-colors (~> 1.0)
-      nokogiri (~> 1.13)
-      rufus-scheduler (~> 3.8)
-      slop (~> 4.6)
->>>>>>> 0b86bf12
     public_suffix (5.0.0)
     raabro (1.4.0)
     racc (1.6.0)
