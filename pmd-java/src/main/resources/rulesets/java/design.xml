<?xml version="1.0"?>

<ruleset name="Design"
    xmlns="http://pmd.sourceforge.net/ruleset/2.0.0"
    xmlns:xsi="http://www.w3.org/2001/XMLSchema-instance"
    xsi:schemaLocation="http://pmd.sourceforge.net/ruleset/2.0.0 http://pmd.sourceforge.net/ruleset_2_0_0.xsd">

  <description>
The Design ruleset contains rules that flag suboptimal code implementations. Alternate approaches
are suggested.
  </description>

  <rule name="UseUtilityClass"
        since="0.3"
        message="All methods are static.  Consider using a utility class instead. Alternatively, you could add a private constructor or make the class abstract to silence this warning."
        class="net.sourceforge.pmd.lang.java.rule.design.UseUtilityClassRule"
        externalInfoUrl="${pmd.website.baseurl}/pmd_rules_java_design.html#useutilityclass">
    <description>
For classes that only have static methods, consider making them utility classes.
Note that this doesn't apply to abstract classes, since their subclasses may
well include non-static methods.  Also, if you want this class to be a utility class,
remember to add a private constructor to prevent instantiation.
(Note, that this use was known before PMD 5.1.0 as UseSingleton).
    </description>
      <priority>3</priority>
    <example>
<![CDATA[
public class MaybeAUtility {
  public static void foo() {}
  public static void bar() {}
}
]]>
    </example>
  </rule>

  <rule name="SimplifyBooleanReturns"
        since="0.9"
        message="Avoid unnecessary if..then..else statements when returning booleans"
        class="net.sourceforge.pmd.lang.java.rule.design.SimplifyBooleanReturnsRule"
        externalInfoUrl="${pmd.website.baseurl}/pmd_rules_java_design.html#simplifybooleanreturns">
    <description>
Avoid unnecessary if-then-else statements when returning a boolean. The result of
the conditional test can be returned instead.
    </description>
      <priority>3</priority>
    <example>
<![CDATA[
public boolean isBarEqualTo(int x) {
    if (bar == x) {      // this bit of code...
        return true;
    } else {
        return false;
    }
}

public boolean isBarEqualTo(int x) {
    return bar == x;    // can be replaced with this
}
]]>
    </example>
  </rule>

  <rule name="SimplifyBooleanExpressions"
        language="java"
        since="1.05"
        message="Avoid unnecessary comparisons in boolean expressions"
        class="net.sourceforge.pmd.lang.rule.XPathRule"
        externalInfoUrl="${pmd.website.baseurl}/pmd_rules_java_design.html#simplifybooleanexpressions">
      <description>
Avoid unnecessary comparisons in boolean expressions, they serve no purpose and impacts readability.
      </description>
      <priority>3</priority>
      <properties>
          <property name="xpath">
              <value>
<![CDATA[
//EqualityExpression/PrimaryExpression
 /PrimaryPrefix/Literal/BooleanLiteral
]]>
              </value>
          </property>
      </properties>
      <example>
  <![CDATA[
public class Bar {
  // can be simplified to
  // bar = isFoo();
  private boolean bar = (isFoo() == true);

  public isFoo() { return false;}
}
  ]]>
      </example>
    </rule>

  <rule name="SwitchStmtsShouldHaveDefault"
        language="java"
        since="1.0"
        message="Switch statements should have a default label"
        class="net.sourceforge.pmd.lang.rule.XPathRule"
        externalInfoUrl="${pmd.website.baseurl}/pmd_rules_java_design.html#switchstmtsshouldhavedefault">
    <description>
All switch statements should include a default option to catch any unspecified values.
    </description>
    <priority>3</priority>
      <properties>
          <property name="xpath">
              <value>
                  <![CDATA[
//SwitchStatement[not(SwitchLabel[@Default='true'])]
                  ]]>
              </value>
          </property>
      </properties>
    <example>
<![CDATA[
public void bar() {
    int x = 2;
    switch (x) {
      case 1: int j = 6;
      case 2: int j = 8;
          // missing default: here
    }
}
]]>
    </example>
    </rule>

  <rule name="AvoidDeeplyNestedIfStmts"
        since="1.0"
        message="Deeply nested if..then statements are hard to read"
        class="net.sourceforge.pmd.lang.java.rule.design.AvoidDeeplyNestedIfStmtsRule"
        externalInfoUrl="${pmd.website.baseurl}/pmd_rules_java_design.html#avoiddeeplynestedifstmts">
    <description>
Avoid creating deeply nested if-then statements since they are harder to read and error-prone to maintain.
    </description>
      <priority>3</priority>
    <example>
<![CDATA[
public class Foo {
  public void bar(int x, int y, int z) {
    if (x>y) {
      if (y>z) {
        if (z==x) {
         // !! too deep
        }
      }
    }
  }
}
]]>
    </example>
    </rule>

  <rule name="AvoidReassigningParameters"
        since="1.0"
        message="Avoid reassigning parameters such as ''{0}''"
        class="net.sourceforge.pmd.lang.java.rule.design.AvoidReassigningParametersRule"
        externalInfoUrl="${pmd.website.baseurl}/pmd_rules_java_design.html#avoidreassigningparameters">
    <description>
Reassigning values to incoming parameters is not recommended.  Use temporary local variables instead.
    </description>
        <priority>2</priority>
    <example>
<![CDATA[
public class Foo {
  private void foo(String bar) {
    bar = "something else";
  }
}
]]>
    </example>
  </rule>

  <rule name="SwitchDensity"
        since="1.02"
        message="A high ratio of statements to labels in a switch statement.  Consider refactoring."
        class="net.sourceforge.pmd.lang.java.rule.design.SwitchDensityRule"
        externalInfoUrl="${pmd.website.baseurl}/pmd_rules_java_design.html#switchdensity">
      <description>
A high ratio of statements to labels in a switch statement implies that the switch statement
is overloaded.  Consider moving the statements into new methods or creating subclasses based
on the switch variable.
      </description>
        <priority>3</priority>
      <example>
 <![CDATA[
public class Foo {
  public void bar(int x) {
    switch (x) {
      case 1: {
        // lots of statements
        break;
      } case 2: {
        // lots of statements
        break;
      }
    }
  }
}
 ]]>
      </example>
    </rule>

  <rule name="ConstructorCallsOverridableMethod"
        since="1.04"
        message="Overridable {0} called during object construction"
        class="net.sourceforge.pmd.lang.java.rule.design.ConstructorCallsOverridableMethodRule"
        externalInfoUrl="${pmd.website.baseurl}/pmd_rules_java_design.html#constructorcallsoverridablemethod">
      <description>
Calling overridable methods during construction poses a risk of invoking methods on an incompletely
constructed object and can be difficult to debug.
It may leave the sub-class unable to construct its superclass or forced to replicate the construction
process completely within itself, losing the ability to call super().  If the default constructor
contains a call to an overridable method, the subclass may be completely uninstantiable.   Note that
this includes method calls throughout the control flow graph - i.e., if a constructor Foo() calls a
private method bar() that calls a public method buz(), this denotes a problem.
      </description>
        <priority>1</priority>
      <example>
  <![CDATA[
public class SeniorClass {
  public SeniorClass(){
      toString(); //may throw NullPointerException if overridden
  }
  public String toString(){
    return "IAmSeniorClass";
  }
}
public class JuniorClass extends SeniorClass {
  private String name;
  public JuniorClass(){
    super(); //Automatic call leads to NullPointerException
    name = "JuniorClass";
  }
  public String toString(){
    return name.toUpperCase();
  }
}
  ]]>
      </example>
    </rule>

  <rule name="AccessorClassGeneration"
        since="1.04"
        message="Avoid instantiation through private constructors from outside of the constructor's class."
        class="net.sourceforge.pmd.lang.java.rule.design.AccessorClassGenerationRule"
        externalInfoUrl="${pmd.website.baseurl}/pmd_rules_java_design.html#accessorclassgeneration">
      <description>
Instantiation by way of private constructors from outside of the constructor's class often causes the
generation of an accessor. A factory method, or non-privatization of the constructor can eliminate this
situation. The generated class file is actually an interface.  It gives the accessing class the ability
to invoke a new hidden package scope constructor that takes the interface as a supplementary parameter.
This turns a private constructor effectively into one with package scope, and is challenging to discern.
      </description>
      <priority>3</priority>
      <example>
  <![CDATA[
public class Outer {
 void method(){
  Inner ic = new Inner();//Causes generation of accessor class
 }
 public class Inner {
  private Inner(){}
 }
}
  ]]>
      </example>
    </rule>

  <rule name="FinalFieldCouldBeStatic"
        language="java"
        since="1.1"
        message="This final field could be made static"
        class="net.sourceforge.pmd.lang.rule.XPathRule"
        externalInfoUrl="${pmd.website.baseurl}/pmd_rules_java_design.html#finalfieldcouldbestatic">
      <description>
If a final field is assigned to a compile-time constant, it could be made static, thus saving overhead
in each object at runtime.
      </description>
      <priority>3</priority>
        <properties>
            <property name="xpath">
                <value>
                    <![CDATA[
//FieldDeclaration
 [@Final='true' and @Static='false']
   /VariableDeclarator/VariableInitializer/Expression
    /PrimaryExpression[not(PrimarySuffix)]/PrimaryPrefix/Literal
                    ]]>
                </value>
            </property>
        </properties>
      <example>
  <![CDATA[
public class Foo {
  public final int BAR = 42; // this could be static and save some space
}
  ]]>
      </example>
    </rule>


  <rule name="CloseResource"
        since="1.2.2"
        message="Ensure that resources like this {0} object are closed after use"
        class="net.sourceforge.pmd.lang.java.rule.design.CloseResourceRule"
        externalInfoUrl="${pmd.website.baseurl}/pmd_rules_java_design.html#closeresource">
    <description>
Ensure that resources (like Connection, Statement, and ResultSet objects) are always closed after use.
    </description>
    <priority>3</priority>
    <example>
<![CDATA[
public class Bar {
  public void foo() {
    Connection c = pool.getConnection();
    try {
      // do stuff
    } catch (SQLException ex) {
     // handle exception
    } finally {
      // oops, should close the connection using 'close'!
      // c.close();
    }
  }
}
]]>
    </example>
  </rule>

  <rule name="NonStaticInitializer"
        language="java"
        since="1.5"
        message="Non-static initializers are confusing"
        class="net.sourceforge.pmd.lang.rule.XPathRule"
        externalInfoUrl="${pmd.website.baseurl}/pmd_rules_java_design.html#nonstaticinitializer">
       <description>
A non-static initializer block will be called any time a constructor is invoked (just prior to
invoking the constructor).  While this is a valid language construct, it is rarely used and is
confusing.
       </description>
       <priority>3</priority>
         <properties>
             <property name="xpath">
                 <value>
<![CDATA[
//Initializer[@Static='false']
]]>
                 </value>
             </property>
         </properties>
       <example>
   <![CDATA[
public class MyClass {
  // this block gets run before any call to a constructor
  {
    System.out.println("I am about to construct myself");
  }
}
   ]]>
       </example>
     </rule>

  <rule name="DefaultLabelNotLastInSwitchStmt"
        language="java"
        since="1.5"
        message="The default label should be the last label in a switch statement"
        class="net.sourceforge.pmd.lang.rule.XPathRule"
        externalInfoUrl="${pmd.website.baseurl}/pmd_rules_java_design.html#defaultlabelnotlastinswitchstmt">
       <description>
By convention, the default label should be the last label in a switch statement.
       </description>
       <priority>3</priority>
         <properties>
             <property name="xpath">
                 <value>
<![CDATA[
//SwitchStatement
 [not(SwitchLabel[position() = last()][@Default='true'])]
 [SwitchLabel[@Default='true']]
]]>
                 </value>
             </property>
         </properties>
       <example>
   <![CDATA[
public class Foo {
  void bar(int a) {
   switch (a) {
    case 1:  // do something
       break;
    default:  // the default case should be last, by convention
       break;
    case 2:
       break;
   }
  }
}   ]]>
       </example>
     </rule>

  <rule name="NonCaseLabelInSwitchStatement"
        language="java"
        since="1.5"
        message="A non-case label was present in a switch statement"
        class="net.sourceforge.pmd.lang.rule.XPathRule"
        externalInfoUrl="${pmd.website.baseurl}/pmd_rules_java_design.html#noncaselabelinswitchstatement">
       <description>
A non-case label (e.g. a named break/continue label) was present in a switch statement.
This legal, but confusing. It is easy to mix up the case labels and the non-case labels.
       </description>
       <priority>3</priority>
         <properties>
             <property name="xpath">
                 <value>
 <![CDATA[
//SwitchStatement//BlockStatement/Statement/LabeledStatement
 ]]>
                 </value>
             </property>
         </properties>
       <example>
   <![CDATA[
public class Foo {
  void bar(int a) {
   switch (a) {
     case 1:
       // do something
       break;
     mylabel: // this is legal, but confusing!
       break;
     default:
       break;
    }
  }
}
   ]]>
       </example>
     </rule>

  <rule name="OptimizableToArrayCall"
        language="java"
        since="1.8"
        message="This call to Collection.toArray() may be optimizable"
        class="net.sourceforge.pmd.lang.rule.XPathRule"
        externalInfoUrl="${pmd.website.baseurl}/pmd_rules_java_design.html#optimizabletoarraycall">
      <description>
Calls to a collection's toArray() method should specify target arrays sized to match the size of the
collection. Initial arrays that are too small are discarded in favour of new ones that have to be created
that are the proper size.
      </description>
      <priority>3</priority>
      <properties>
          <property name="xpath">
              <value>
                  <![CDATA[
//PrimaryExpression
[PrimaryPrefix/Name[ends-with(@Image, 'toArray')]]
[
PrimarySuffix/Arguments/ArgumentList/Expression
 /PrimaryExpression/PrimaryPrefix/AllocationExpression
 /ArrayDimsAndInits/Expression/PrimaryExpression/PrimaryPrefix/Literal[@Image='0']
]
                  ]]>
              </value>
          </property>
      </properties>
      <example>
  <![CDATA[
List foos = getFoos();

    // inefficient, the array will be discarded
Foo[] fooArray = foos.toArray(new Foo[0]);

    // much better; this one sizes the destination array,
    // avoiding of a new one via reflection
Foo[] fooArray = foos.toArray(new Foo[foos.size()]);
  ]]>
      </example>
    </rule>


  <rule name="BadComparison"
        language="java"
        since="1.8"
        message="Avoid equality comparisons with Double.NaN"
        class="net.sourceforge.pmd.lang.rule.XPathRule"
        externalInfoUrl="${pmd.website.baseurl}/pmd_rules_java_design.html#badcomparison">
      <description>
Avoid equality comparisons with Double.NaN. Due to the implicit lack of representation
precision when comparing floating point numbers these are likely to cause logic errors.
      </description>
      <priority>3</priority>
      <properties>
          <property name="xpath">
              <value>
                  <![CDATA[
//EqualityExpression[@Image='==']
 /PrimaryExpression/PrimaryPrefix
 /Name[@Image='Double.NaN' or @Image='Float.NaN']
                  ]]>
              </value>
          </property>
      </properties>
      <example>
  <![CDATA[
boolean x = (y == Double.NaN);
  ]]>
      </example>
    </rule>

  <rule name="EqualsNull"
        language="java"
        since="1.9"
        message="Avoid using equals() to compare against null"
        class="net.sourceforge.pmd.lang.rule.XPathRule"
        externalInfoUrl="${pmd.website.baseurl}/pmd_rules_java_design.html#equalsnull">
        <description>
Tests for null should not use the equals() method. The '==' operator should be used instead.
        </description>
        <priority>1</priority>
        <properties>
            <property name="xpath">
                <value>
    <![CDATA[
//PrimaryExpression
  [
    PrimaryPrefix[Name[ends-with(@Image, 'equals')]]
      [following-sibling::node()/Arguments/ArgumentList[count(Expression)=1]
          /Expression/PrimaryExpression/PrimaryPrefix/Literal/NullLiteral]

    or

    PrimarySuffix[ends-with(@Image, 'equals')]
      [following-sibling::node()/Arguments/ArgumentList[count(Expression)=1]
          /Expression/PrimaryExpression/PrimaryPrefix/Literal/NullLiteral]

  ]
    ]]>
                </value>
            </property>
         </properties>
    <example>
       <![CDATA[
String x = "foo";

if (x.equals(null)) {   // bad form
    doSomething();
}

if (x == null) {        // preferred
    doSomething();
}
    ]]>
        </example>
        </rule>

  <rule name="ConfusingTernary"
        since="1.9"
        message="Avoid if (x != y) ..; else ..;"
        class="net.sourceforge.pmd.lang.java.rule.design.ConfusingTernaryRule"
        externalInfoUrl="${pmd.website.baseurl}/pmd_rules_java_design.html#confusingternary">
        <description>
Avoid negation within an "if" expression with an "else" clause.  For example, rephrase:
`if (x != y) diff(); else same();` as: `if (x == y) same(); else diff();`.

Most "if (x != y)" cases without an "else" are often return cases, so consistent use of this
rule makes the code easier to read.  Also, this resolves trivial ordering problems, such
as "does the error case go first?" or "does the common case go first?".
        </description>
        <priority>3</priority>
        <example>
          <![CDATA[
boolean bar(int x, int y) {
    return (x != y) ? diff : same;
}
          ]]>
        </example>
      </rule>

  <rule name="InstantiationToGetClass"
        language="java"
        since="2.0"
        message="Avoid instantiating an object just to call getClass() on it; use the .class public member instead"
        class="net.sourceforge.pmd.lang.rule.XPathRule"
        externalInfoUrl="${pmd.website.baseurl}/pmd_rules_java_design.html#instantiationtogetclass">
      <description>
Avoid instantiating an object just to call getClass() on it; use the .class public member instead.
      </description>
      <priority>4</priority>
        <properties>
          <property name="xpath">
            <value>
                <![CDATA[
//PrimarySuffix
 [@Image='getClass']
 [parent::PrimaryExpression
  [PrimaryPrefix/AllocationExpression]
  [count(PrimarySuffix) = 2]
 ]
     ]]>
            </value>
          </property>
        </properties>
        <example>
    <![CDATA[
// replace this
Class c = new String().getClass();

// with this:
Class c = String.class;
    ]]>
        </example>
      </rule>

  <rule name="IdempotentOperations"
        since="2.0"
        message="Avoid idempotent operations (like assigning a variable to itself)."
        class="net.sourceforge.pmd.lang.java.rule.design.IdempotentOperationsRule"
        externalInfoUrl="${pmd.website.baseurl}/pmd_rules_java_design.html#idempotentoperations">
      <description>
Avoid idempotent operations - they have no effect.
      </description>
        <priority>3</priority>

      <example>
      <![CDATA[
public class Foo {
 public void bar() {
  int x = 2;
  x = x;
 }
}
      ]]>
      </example>
    </rule>

  <rule name="SimpleDateFormatNeedsLocale"
        language="java"
        since="2.0"
        message="When instantiating a SimpleDateFormat object, specify a Locale"
        class="net.sourceforge.pmd.lang.rule.XPathRule"
        externalInfoUrl="${pmd.website.baseurl}/pmd_rules_java_design.html#simpledateformatneedslocale">
        <description>
Be sure to specify a Locale when creating SimpleDateFormat instances to ensure that locale-appropriate
formatting is used.
        </description>
        <priority>3</priority>
        <properties>
            <property name="xpath">
                <value>
<![CDATA[
//AllocationExpression
 [ClassOrInterfaceType[@Image='SimpleDateFormat']]
 [Arguments[@ArgumentCount=1]]
]]>
                    </value>
                 </property>
              </properties>
        <example>
        <![CDATA[
public class Foo {
  // Should specify Locale.US (or whatever)
  private SimpleDateFormat sdf = new SimpleDateFormat("pattern");
}
        ]]>
        </example>
    </rule>

  <rule name="ImmutableField"
        since="2.0"
        message="Private field ''{0}'' could be made final; it is only initialized in the declaration or constructor."
        class="net.sourceforge.pmd.lang.java.rule.design.ImmutableFieldRule"
        externalInfoUrl="${pmd.website.baseurl}/pmd_rules_java_design.html#immutablefield">
      <description>
Identifies private fields whose values never change once they are initialized either in the declaration
of the field or by a constructor.  This helps in converting existing classes to becoming immutable ones.
      </description>
        <priority>3</priority>

      <example>
  <![CDATA[
public class Foo {
  private int x; // could be final
  public Foo() {
      x = 7;
  }
  public void foo() {
     int a = x + 2;
  }
}
  ]]>
      </example>
    </rule>

  <rule name="UseLocaleWithCaseConversions"
        language="java"
        since="2.0"
        message="When doing a String.toLowerCase()/toUpperCase() call, use a Locale"
        class="net.sourceforge.pmd.lang.rule.XPathRule"
        externalInfoUrl="${pmd.website.baseurl}/pmd_rules_java_design.html#uselocalewithcaseconversions">
      <description>
When doing String.toLowerCase()/toUpperCase() conversions, use Locales to avoids problems with languages that
have unusual conventions, i.e. Turkish.
      </description>
      <priority>3</priority>
        <properties>
          <property name="xpath">
            <value>
                <![CDATA[
//PrimaryExpression
[
PrimaryPrefix
[Name[ends-with(@Image, 'toLowerCase') or ends-with(@Image, 'toUpperCase')]]
[following-sibling::PrimarySuffix[position() = 1]/Arguments[@ArgumentCount=0]]

or

PrimarySuffix
[ends-with(@Image, 'toLowerCase') or ends-with(@Image, 'toUpperCase')]
[following-sibling::PrimarySuffix[position() = 1]/Arguments[@ArgumentCount=0]]
]
[not(PrimaryPrefix/Name[ends-with(@Image, 'toHexString')])]
]]>
            </value>
          </property>
        </properties>
        <example>
    <![CDATA[
class Foo {
    // BAD
    if (x.toLowerCase().equals("list")) { }

    /*
     * This will not match "LIST" when in Turkish locale
     * The above could be
     * if (x.toLowerCase(Locale.US).equals("list")) { }
     * or simply
     * if (x.equalsIgnoreCase("list")) { }
     */
    // GOOD
    String z = a.toLowerCase(Locale.EN);
}
    ]]>
        </example>
    </rule>

  <rule name="AvoidProtectedFieldInFinalClass"
        language="java"
        since="2.1"
        message="Avoid protected fields in a final class.  Change to private or package access."
        class="net.sourceforge.pmd.lang.rule.XPathRule"
        externalInfoUrl="${pmd.website.baseurl}/pmd_rules_java_design.html#avoidprotectedfieldinfinalclass">
         <description>
Do not use protected fields in final classes since they cannot be subclassed.
Clarify your intent by using private or package access modifiers instead.
         </description>
         <priority>3</priority>
         <properties>
             <property name="xpath">
                 <value>
<![CDATA[
//ClassOrInterfaceDeclaration[@Final='true']
/ClassOrInterfaceBody/ClassOrInterfaceBodyDeclaration
/FieldDeclaration[@Protected='true']
 ]]>
                 </value>
             </property>
         </properties>
        <example>
<![CDATA[
public final class Bar {
  private int x;
  protected int y;  // bar cannot be subclassed, so is y really private or package visible?
  Bar() {}
}
 ]]>
         </example>
       </rule>

  <rule name="AssignmentToNonFinalStatic"
        since="2.2"
        message="Possible unsafe assignment to a non-final static field in a constructor."
        class="net.sourceforge.pmd.lang.java.rule.design.AssignmentToNonFinalStaticRule"
        externalInfoUrl="${pmd.website.baseurl}/pmd_rules_java_design.html#assignmenttononfinalstatic">
       <description>
Identifies a possible unsafe usage of a static field.
       </description>
         <priority>3</priority>
       <example>
   <![CDATA[
public class StaticField {
   static int x;
   public FinalFields(int y) {
    x = y; // unsafe
   }
}
   ]]>
       </example>
     </rule>

  <rule name="MissingStaticMethodInNonInstantiatableClass"
        language="java"
        since="3.0"
        message="Class cannot be instantiated and does not provide any static methods or fields"
        class="net.sourceforge.pmd.lang.rule.XPathRule"
        externalInfoUrl="${pmd.website.baseurl}/pmd_rules_java_design.html#missingstaticmethodinnoninstantiatableclass">
      <description>
A class that has private constructors and does not have any static methods or fields cannot be used.
      </description>
      <priority>3</priority>
      <properties>
          <property name="xpath">
              <value>
    <![CDATA[
//ClassOrInterfaceDeclaration[@Nested='false']
[
  (
    count(./ClassOrInterfaceBody/ClassOrInterfaceBodyDeclaration/ConstructorDeclaration)>0
    and
    count(./ClassOrInterfaceBody/ClassOrInterfaceBodyDeclaration/ConstructorDeclaration) = count(./ClassOrInterfaceBody/ClassOrInterfaceBodyDeclaration/ConstructorDeclaration[@Private='true'])
  )
  and
  count(.//MethodDeclaration[@Static='true'])=0
  and
  count(.//FieldDeclaration[@Private='false'][@Static='true'])=0
  and
  count(.//ClassOrInterfaceDeclaration[@Nested='true']
           [@Public='true']
           [@Static='true']
           [count(./ClassOrInterfaceBody/ClassOrInterfaceBodyDeclaration/ConstructorDeclaration[@Public='true']) > 0]
           [count(./ClassOrInterfaceBody/ClassOrInterfaceBodyDeclaration/MethodDeclaration
                    [@Public='true']
                    [./ResultType/Type/ReferenceType/ClassOrInterfaceType
                        [@Image = //ClassOrInterfaceDeclaration[@Nested='false']/@Image]
                    ]
            ) > 0]
        ) = 0
  and
  count(//ClassOrInterfaceDeclaration
            [@Nested='true']
            [@Static='true']
            [@Public='true']
            [.//MethodDeclaration
              [@Public='true']
              [.//ReturnStatement//AllocationExpression
                [ClassOrInterfaceType
                    [@Image = //ClassOrInterfaceDeclaration/@Image]
                ]
                [./Arguments//PrimaryPrefix/@ThisModifier='true']
              ]
            ]
       ) = 0
]
    ]]>
              </value>
          </property>
      </properties>
      <example>
<![CDATA[
// This class is unusable, since it cannot be
// instantiated (private constructor),
// and no static method can be called.

public class Foo {
  private Foo() {}
  void foo() {}
}

]]>
      </example>
    </rule>

  <rule name="AvoidSynchronizedAtMethodLevel"
        language="java"
        since="3.0"
        message="Use block level rather than method level synchronization"
        class="net.sourceforge.pmd.lang.rule.XPathRule"
        externalInfoUrl="${pmd.website.baseurl}/pmd_rules_java_design.html#avoidsynchronizedatmethodlevel">
      <description>
Method-level synchronization can cause problems when new code is added to the method.
Block-level synchronization helps to ensure that only the code that needs synchronization
gets it.
      </description>
      <priority>3</priority>
      <properties>
          <property name="xpath">
              <value>
    <![CDATA[
//MethodDeclaration[@Synchronized='true']
    ]]>
              </value>
          </property>
      </properties>
      <example>
<![CDATA[
public class Foo {
  // Try to avoid this:
  synchronized void foo() {
  }
  // Prefer this:
  void bar() {
    synchronized(this) {
    }
  }

  // Try to avoid this for static methods:
  static synchronized void fooStatic() {
  }

  // Prefer this:
  static void barStatic() {
    synchronized(Foo.class) {
    }
  }
}
]]>
      </example>
    </rule>

  <rule name="MissingBreakInSwitch"
        language="java"
        since="3.0"
        message="A switch statement does not contain a break"
        class="net.sourceforge.pmd.lang.rule.XPathRule"
        externalInfoUrl="${pmd.website.baseurl}/pmd_rules_java_design.html#missingbreakinswitch">
      <description>
Switch statements without break or return statements for each case option
may indicate problematic behaviour. Empty cases are ignored as these indicate an intentional fall-through.
      </description>
      <priority>3</priority>
      <properties>
          <property name="xpath">
              <value>
    <![CDATA[
//SwitchStatement
[(count(.//BreakStatement)
 + count(BlockStatement//Statement/ReturnStatement)
 + count(BlockStatement//Statement/ContinueStatement)
 + count(BlockStatement//Statement/ThrowStatement)
 + count(BlockStatement//Statement/IfStatement[@Else='true' and Statement[2][ReturnStatement|ContinueStatement|ThrowStatement]]/Statement[1][ReturnStatement|ContinueStatement|ThrowStatement])
 + count(SwitchLabel[name(following-sibling::node()) = 'SwitchLabel'])
 + count(SwitchLabel[count(following-sibling::node()) = 0])
  < count (SwitchLabel))]
    ]]>
              </value>
          </property>
      </properties>
      <example>
<![CDATA[
public void bar(int status) {
    switch(status) {
      case CANCELLED:
        doCancelled();
        // break; hm, should this be commented out?
      case NEW:
        doNew();
        // is this really a fall-through?
      case REMOVED:
        doRemoved();
        // what happens if you add another case after this one?
      case OTHER: // empty case - this is interpreted as an intentional fall-through
      case ERROR:
        doErrorHandling();
        break;
    }
}
]]>
      </example>
    </rule>

  <rule name="UseNotifyAllInsteadOfNotify"
        language="java"
        since="3.0"
        message="Call Thread.notifyAll() rather than Thread.notify()"
        class="net.sourceforge.pmd.lang.rule.XPathRule"
        externalInfoUrl="${pmd.website.baseurl}/pmd_rules_java_design.html#usenotifyallinsteadofnotify">
      <description>
Thread.notify() awakens a thread monitoring the object. If more than one thread is monitoring, then only
one is chosen.  The thread chosen is arbitrary; thus its usually safer to call notifyAll() instead.
      </description>
      <priority>3</priority>
      <properties>
          <property name="xpath">
              <value>
    <![CDATA[
//StatementExpression/PrimaryExpression
[PrimarySuffix/Arguments[@ArgumentCount = '0']]
[
    PrimaryPrefix[
        ./Name[@Image='notify' or ends-with(@Image,'.notify')]
        or ../PrimarySuffix/@Image='notify'
        or (./AllocationExpression and ../PrimarySuffix[@Image='notify'])
    ]
]
    ]]>
              </value>
          </property>
      </properties>
      <example>
<![CDATA[
  void bar() {
    x.notify();
    // If many threads are monitoring x, only one (and you won't know which) will be notified.
    // use instead:
    x.notifyAll();
  }
]]>
      </example>
    </rule>

  <rule name="AvoidInstanceofChecksInCatchClause"
        language="java"
        since="3.0"
        message="An instanceof check is being performed on the caught exception.  Create a separate catch clause for this exception type."
        class="net.sourceforge.pmd.lang.rule.XPathRule"
        externalInfoUrl="${pmd.website.baseurl}/pmd_rules_java_design.html#avoidinstanceofchecksincatchclause">
      <description>
Each caught exception type should be handled in its own catch clause.
      </description>
      <priority>3</priority>
      <properties>
          <property name="xpath">
              <value>
    <![CDATA[
//CatchStatement/FormalParameter
 /following-sibling::Block//InstanceOfExpression/PrimaryExpression/PrimaryPrefix
  /Name[
   @Image = ./ancestor::Block/preceding-sibling::FormalParameter
    /VariableDeclaratorId/@Image
  ]
    ]]>
              </value>
          </property>
      </properties>
      <example>
<![CDATA[
try { // Avoid this
    // do something
} catch (Exception ee) {
    if (ee instanceof IOException) {
        cleanup();
    }
}

try {  // Prefer this:
    // do something
} catch (IOException ee) {
    cleanup();
}
]]>
      </example>
    </rule>

  <rule name="AbstractClassWithoutAbstractMethod"
        language="java"
        since="3.0"
        message="This abstract class does not have any abstract methods"
        class="net.sourceforge.pmd.lang.rule.XPathRule"
        externalInfoUrl="${pmd.website.baseurl}/pmd_rules_java_design.html#abstractclasswithoutabstractmethod">
      <description>
The abstract class does not contain any abstract methods. An abstract class suggests
an incomplete implementation, which is to be completed by subclasses implementing the
abstract methods. If the class is intended to be used as a base class only (not to be instantiated
directly) a protected constructor can be provided prevent direct instantiation.
      </description>
      <priority>3</priority>
      <properties>
          <property name="xpath">
              <value><![CDATA[
//ClassOrInterfaceDeclaration
 [@Abstract='true'
  and count( .//MethodDeclaration[@Abstract='true'] )=0 ]
  [count(ImplementsList)=0]
  [count(.//ExtendsList)=0]
              ]]>
              </value>
          </property>
      </properties>
      <example>
<![CDATA[
public abstract class Foo {
  void int method1() { ... }
  void int method2() { ... }
  // consider using abstract methods or removing
  // the abstract modifier and adding protected constructors
}
]]>
      </example>
    </rule>

  <rule name="SimplifyConditional"
        language="java"
        since="3.1"
        message="No need to check for null before an instanceof"
        class="net.sourceforge.pmd.lang.rule.XPathRule"
        externalInfoUrl="${pmd.website.baseurl}/pmd_rules_java_design.html#simplifyconditional">
          <description>
No need to check for null before an instanceof; the instanceof keyword returns false when given a null argument.
          </description>
          <priority>3</priority>
          <properties>
              <property name="xpath">
                  <value>
                      <![CDATA[
//Expression
 [ConditionalOrExpression
 [EqualityExpression[@Image='==']
  //NullLiteral
  and
  UnaryExpressionNotPlusMinus
   [@Image='!']//InstanceOfExpression[PrimaryExpression
     //Name/@Image = ancestor::ConditionalOrExpression/EqualityExpression
      /PrimaryExpression/PrimaryPrefix/Name/@Image]
  and
  (count(UnaryExpressionNotPlusMinus) + 1 = count(*))
 ]
or
ConditionalAndExpression
 [EqualityExpression[@Image='!=']//NullLiteral
 and
InstanceOfExpression
 [PrimaryExpression[count(PrimarySuffix[@ArrayDereference='true'])=0]
  //Name[not(contains(@Image,'.'))]/@Image = ancestor::ConditionalAndExpression
   /EqualityExpression/PrimaryExpression/PrimaryPrefix/Name/@Image]
 and
(count(InstanceOfExpression) + 1 = count(*))
 ]
]
 ]]>
                  </value>
              </property>
          </properties>
           <example>
      <![CDATA[
class Foo {
  void bar(Object x) {
    if (x != null && x instanceof Bar) {
      // just drop the "x != null" check
    }
  }
}      ]]>
           </example>
        </rule>

  <rule name="CompareObjectsWithEquals"
        since="3.2"
        message="Use equals() to compare object references."
        class="net.sourceforge.pmd.lang.java.rule.design.CompareObjectsWithEqualsRule"
        externalInfoUrl="${pmd.website.baseurl}/pmd_rules_java_design.html#compareobjectswithequals">
  <description>
Use equals() to compare object references; avoid comparing them with ==.
  </description>
  <priority>3</priority>
  <example>
<![CDATA[
class Foo {
  boolean bar(String a, String b) {
    return a == b;
  }
}

]]>
  </example>
</rule>

  <rule name="PositionLiteralsFirstInComparisons"
        language="java"
        since="3.3"
        message="Position literals first in String comparisons"
        class="net.sourceforge.pmd.lang.rule.XPathRule"
        externalInfoUrl="${pmd.website.baseurl}/pmd_rules_java_design.html#positionliteralsfirstincomparisons">
  <description>
Position literals first in comparisons, if the second argument is null then NullPointerExceptions
can be avoided, they will just return false.
  </description>
  <priority>3</priority>
  <properties>
      <property name="xpath">
          <value>
              <![CDATA[
//PrimaryExpression[
    PrimaryPrefix[Name[(ends-with(@Image, '.equals'))]]
        [
            (../PrimarySuffix/Arguments/ArgumentList/Expression/PrimaryExpression/PrimaryPrefix/Literal[@StringLiteral='true'])
            and
            ( count(../PrimarySuffix/Arguments/ArgumentList/Expression) = 1 )
        ]
]
[not(ancestor::Expression/ConditionalAndExpression//EqualityExpression[@Image='!=']//NullLiteral)]
[not(ancestor::Expression/ConditionalOrExpression//EqualityExpression[@Image='==']//NullLiteral)]
          ]]>
          </value>
      </property>
  </properties>
  <example>
<![CDATA[
class Foo {
  boolean bar(String x) {
    return x.equals("2"); // should be "2".equals(x)
  }
}

]]>
  </example>
</rule>

  <rule name="PositionLiteralsFirstInCaseInsensitiveComparisons"
        language="java"
        since="5.1"
        message="Position literals first in String comparisons for EqualsIgnoreCase"
        class="net.sourceforge.pmd.lang.rule.XPathRule"
        externalInfoUrl="${pmd.website.baseurl}/pmd_rules_java_design.html#positionliteralsfirstincaseinsensitivecomparisons">
  <description>
Position literals first in comparisons, if the second argument is null then NullPointerExceptions
can be avoided, they will just return false.
  </description>
  <priority>3</priority>
  <properties>
      <property name="xpath">
          <value>
              <![CDATA[
//PrimaryExpression[
        PrimaryPrefix[Name
                [
    (ends-with(@Image, '.equalsIgnoreCase'))
                ]
        ]
        [
                   (../PrimarySuffix/Arguments/ArgumentList/Expression/PrimaryExpression/PrimaryPrefix/Literal)
    and
    ( count(../PrimarySuffix/Arguments/ArgumentList/Expression) = 1 )
        ]
]
[not(ancestor::Expression/ConditionalAndExpression//EqualityExpression[@Image='!=']//NullLiteral)]
[not(ancestor::Expression/ConditionalOrExpression//EqualityExpression[@Image='==']//NullLiteral)]

          ]]>
          </value>
      </property>
  </properties>
  <example>
<![CDATA[
class Foo {
  boolean bar(String x) {
    return x.equalsIgnoreCase("2"); // should be "2".equalsIgnoreCase(x)
  }
}

]]>
  </example>
</rule>


  <rule name="UnnecessaryLocalBeforeReturn"
        since="3.3"
        message="Consider simply returning the value vs storing it in local variable ''{0}''"
        class="net.sourceforge.pmd.lang.java.rule.design.UnnecessaryLocalBeforeReturnRule"
        externalInfoUrl="${pmd.website.baseurl}/pmd_rules_java_design.html#unnecessarylocalbeforereturn">
      <description>
Avoid the creation of unnecessary local variables
      </description>
        <priority>3</priority>
      <example>
  <![CDATA[
public class Foo {
   public int foo() {
     int x = doSomething();
     return x;  // instead, just 'return doSomething();'
   }
}
  ]]>
      </example>
    </rule>

  <rule name="NonThreadSafeSingleton"
        since="3.4"
        message="Singleton is not thread safe"
        class="net.sourceforge.pmd.lang.java.rule.design.NonThreadSafeSingletonRule"
        externalInfoUrl="${pmd.website.baseurl}/pmd_rules_java_design.html#nonthreadsafesingleton">
        <description>
Non-thread safe singletons can result in bad state changes. Eliminate
static singletons if possible by instantiating the object directly. Static
singletons are usually not needed as only a single instance exists anyway.
Other possible fixes are to synchronize the entire method or to use an
[initialize-on-demand holder class](https://en.wikipedia.org/wiki/Initialization-on-demand_holder_idiom).

Refrain from using the double-checked locking pattern. The Java Memory Model doesn't
guarantee it to work unless the variable is declared as `volatile`, adding an uneeded
performance penalty. [Reference](http://www.cs.umd.edu/~pugh/java/memoryModel/DoubleCheckedLocking.html)

See Effective Java, item 48.
        </description>
        <priority>3</priority>
        <example><![CDATA[
private static Foo foo = null;

//multiple simultaneous callers may see partially initialized objects
public static Foo getFoo() {
    if (foo==null) {
        foo = new Foo();
    }
    return foo;
}
        ]]></example>
    </rule>

  <rule name="SingleMethodSingleton"
        since="5.4"
        message="Class contains multiple getInstance methods. Please review."
        class="net.sourceforge.pmd.lang.java.rule.design.SingleMethodSingletonRule"
        externalInfoUrl="${pmd.website.baseurl}/pmd_rules_java_design.html#singlemethodsingleton">
    <description>
Some classes contain overloaded getInstance. The problem with overloaded getInstance methods
is that the instance created using the overloaded method is not cached and so,
for each call and new objects will be created for every invocation.
    </description>
    <priority>2</priority>
    <example><![CDATA[
public class Singleton {

    private static Singleton singleton = new Singleton( );

    private Singleton(){ }

    public static Singleton getInstance( ) {
        return singleton;
    }

    public static Singleton getInstance(Object obj){
        Singleton singleton = (Singleton) obj;
        return singleton;           //violation
    }
}
]]>
    </example>
  </rule>

  <rule name="SingletonClassReturningNewInstance"
        since="5.4"
        message="getInstance method always creates a new object and hence does not comply to Singleton Design Pattern behaviour. Please review"
        class="net.sourceforge.pmd.lang.java.rule.design.SingletonClassReturningNewInstanceRule"
        externalInfoUrl="${pmd.website.baseurl}/pmd_rules_java_design.html#singletonclassreturningnewinstance">
    <description>
Some classes contain overloaded getInstance. The problem with overloaded getInstance methods
is that the instance created using the overloaded method is not cached and so,
for each call and new objects will be created for every invocation.
    </description>
    <priority>2</priority>
    <example><![CDATA[
class Singleton {
    private static Singleton instance = null;
    public static Singleton getInstance() {
        synchronized(Singleton.class) {
            return new Singleton();
        }
    }
}
]]>
    </example>
  </rule>

  <rule name="UncommentedEmptyMethodBody"
        language="java"
        since="3.4"
        message="Document empty method body"
        class="net.sourceforge.pmd.lang.rule.XPathRule"
        externalInfoUrl="${pmd.website.baseurl}/pmd_rules_java_design.html#uncommentedemptymethodbody">
      <description>
Uncommented Empty Method Body finds instances where a method body does not contain
statements, but there is no comment. By explicitly commenting empty method bodies
it is easier to distinguish between intentional (commented) and unintentional
empty methods.
      </description>
      <priority>3</priority>
      <properties>
          <property name="xpath">
              <value>
    <![CDATA[
//MethodDeclaration/Block[count(BlockStatement) = 0 and @containsComment = 'false']
 ]]>
             </value>
          </property>
      </properties>
      <example>
  <![CDATA[
public void doSomething() {
}
 ]]>
      </example>
    </rule>

<<<<<<< HEAD
  <rule name="UncommentedEmptyConstructor"
        language="java"
        since="3.4"
        message="Document empty constructor"
        class="net.sourceforge.pmd.lang.rule.XPathRule"
        externalInfoUrl="${pmd.website.baseurl}/pmd_rules_java_design.html#uncommentedemptyconstructor">
=======
    <rule name="UncommentedEmptyConstructor"
   		language="java"
          since="3.4"
          message="Document empty constructor"
          class="net.sourceforge.pmd.lang.rule.XPathRule"
          typeResolution="true"
          externalInfoUrl="${pmd.website.baseurl}/rules/java/design.html#UncommentedEmptyConstructor">
>>>>>>> a661b5a2
      <description>
Uncommented Empty Constructor finds instances where a constructor does not
contain statements, but there is no comment. By explicitly commenting empty
constructors it is easier to distinguish between intentional (commented)
and unintentional empty constructors.
      </description>
      <priority>3</priority>
      <properties>
          <property name="xpath">
              <value>
    <![CDATA[
//ConstructorDeclaration[@Private='false']
                        [count(BlockStatement) = 0 and ($ignoreExplicitConstructorInvocation = 'true' or not(ExplicitConstructorInvocation)) and @containsComment = 'false']
                        [not(../Annotation/MarkerAnnotation/Name[typeof(@Image, 'javax.inject.Inject', 'Inject')])]
]]>
             </value>
          </property>
          <property name="ignoreExplicitConstructorInvocation" type="Boolean" description="Ignore explicit constructor invocation when deciding whether constructor is empty or not" value="false"/>
      </properties>
      <example>
  <![CDATA[
public Foo() {
  // This constructor is intentionally empty. Nothing special is needed here.
}
 ]]>
      </example>
    </rule>

  <rule name="UnsynchronizedStaticDateFormatter"
        since="3.6"
        message="Static DateFormatter objects should be accessed in a synchronized manner"
        class="net.sourceforge.pmd.lang.java.rule.design.UnsynchronizedStaticDateFormatterRule"
        externalInfoUrl="${pmd.website.baseurl}/pmd_rules_java_design.html#unsynchronizedstaticdateformatter">
      <description>
SimpleDateFormat instances are not synchronized. Sun recommends using separate format instances
for each thread. If multiple threads must access a static formatter, the formatter must be
synchronized either on method or block level.
      </description>
      <priority>3</priority>
      <example>
    <![CDATA[
public class Foo {
    private static final SimpleDateFormat sdf = new SimpleDateFormat();
    void bar() {
        sdf.format(); // poor, no thread-safety
    }
    synchronized void foo() {
        sdf.format(); // preferred
    }
}
    ]]>
      </example>
    </rule>

  <rule name="PreserveStackTrace"
        since="3.7"
        message="New exception is thrown in catch block, original stack trace may be lost"
        class="net.sourceforge.pmd.lang.java.rule.design.PreserveStackTraceRule"
        externalInfoUrl="${pmd.website.baseurl}/pmd_rules_java_design.html#preservestacktrace">
      <description>
Throwing a new exception from a catch block without passing the original exception into the
new exception will cause the original stack trace to be lost making it difficult to debug
effectively.
      </description>
      <priority>3</priority>
      <example>
    <![CDATA[
public class Foo {
    void good() {
        try{
            Integer.parseInt("a");
        } catch (Exception e) {
            throw new Exception(e); // first possibility to create exception chain
        }
        try {
            Integer.parseInt("a");
        } catch (Exception e) {
            throw (IllegalStateException)new IllegalStateException().initCause(e); // second possibility to create exception chain.
        }
    }
    void bad() {
        try{
            Integer.parseInt("a");
        } catch (Exception e) {
            throw new Exception(e.getMessage());
        }
    }
}
    ]]>
      </example>
    </rule>

  <rule name="UseCollectionIsEmpty"
        since="3.9"
        message="Substitute calls to size() == 0 (or size() != 0, size() &gt; 0, size() &lt; 1) with calls to isEmpty()"
        class="net.sourceforge.pmd.lang.java.rule.design.UseCollectionIsEmptyRule"
        externalInfoUrl="${pmd.website.baseurl}/pmd_rules_java_design.html#usecollectionisempty">
         <description>
The isEmpty() method on java.util.Collection is provided to determine if a collection has any elements.
Comparing the value of size() to 0 does not convey intent as well as the isEmpty() method.
      </description>
      <priority>3</priority>
      <example>
    <![CDATA[
public class Foo {
    void good() {
        List foo = getList();
        if (foo.isEmpty()) {
            // blah
        }
    }

    void bad() {
        List foo = getList();
        if (foo.size() == 0) {
            // blah
        }
    }
}
    ]]>
      </example>
    </rule>

  <rule name="ClassWithOnlyPrivateConstructorsShouldBeFinal"
        language="java"
        since="4.1"
        class="net.sourceforge.pmd.lang.rule.XPathRule"
        message="A class which only has private constructors should be final"
        externalInfoUrl="${pmd.website.baseurl}/pmd_rules_java_design.html#classwithonlyprivateconstructorsshouldbefinal">
        <description>
A class with only private constructors should be final, unless the private constructor
is invoked by a inner class.
        </description>
        <priority>1</priority>
        <properties>
            <property name="xpath">
                <value><![CDATA[
TypeDeclaration[count(../TypeDeclaration) = 1]/ClassOrInterfaceDeclaration
[@Final = 'false']
[count(./ClassOrInterfaceBody/ClassOrInterfaceBodyDeclaration/ConstructorDeclaration[@Private = 'true']) >= 1 ]
[count(./ClassOrInterfaceBody/ClassOrInterfaceBodyDeclaration/ConstructorDeclaration[(@Public = 'true') or (@Protected = 'true') or (@PackagePrivate = 'true')]) = 0 ]
[not(.//ClassOrInterfaceDeclaration)]
             ]]></value>
            </property>
        </properties>
        <example><![CDATA[
public class Foo {  //Should be final
    private Foo() { }
}
     ]]></example>
    </rule>


  <rule name="EmptyMethodInAbstractClassShouldBeAbstract"
        language="java"
        since="4.1"
        class="net.sourceforge.pmd.lang.rule.XPathRule"
        message="An empty method in an abstract class should be abstract instead"
        externalInfoUrl="${pmd.website.baseurl}/pmd_rules_java_design.html#emptymethodinabstractclassshouldbeabstract">
        <description>
Empty or auto-generated methods in an abstract class should be tagged as abstract. This helps to remove their inapproprate
usage by developers who should be implementing their own versions in the concrete subclasses.
        </description>
        <priority>1</priority>
        <properties>
            <property name="xpath">
                <value>
                <![CDATA[
                    //ClassOrInterfaceDeclaration[@Abstract = 'true']
                        /ClassOrInterfaceBody
                        /ClassOrInterfaceBodyDeclaration
                        /MethodDeclaration[@Abstract = 'false' and @Native = 'false']
                        [
                            ( boolean(./Block[count(./BlockStatement) =  1]/BlockStatement/Statement/ReturnStatement/Expression/PrimaryExpression/PrimaryPrefix/Literal/NullLiteral) = 'true' )
                            or
                            ( boolean(./Block[count(./BlockStatement) =  1]/BlockStatement/Statement/ReturnStatement/Expression/PrimaryExpression/PrimaryPrefix/Literal[@Image = '0']) = 'true' )
                            or
                            ( boolean(./Block[count(./BlockStatement) =  1]/BlockStatement/Statement/ReturnStatement/Expression/PrimaryExpression/PrimaryPrefix/Literal[string-length(@Image) = 2]) = 'true' )
                            or
                            (./Block[count(./BlockStatement) =  1]/BlockStatement/Statement/EmptyStatement)
                            or
                            ( count (./Block/*) = 0 )
                        ]
                ]]>
             </value>
            </property>
        </properties>
        <example>
            <![CDATA[
public abstract class ShouldBeAbstract {
    public Object couldBeAbstract() {
        // Should be abstract method ?
        return null;
    }

    public void couldBeAbstract() {
    }
}
]]>
    </example>
  </rule>

  <rule name="SingularField"
        since="3.1"
        message="Perhaps ''{0}'' could be replaced by a local variable."
        class="net.sourceforge.pmd.lang.java.rule.design.SingularFieldRule"
        externalInfoUrl="${pmd.website.baseurl}/pmd_rules_java_design.html#singularfield">
    <description>
Fields whose scopes are limited to just single methods do not rely on the containing
object to provide them to other methods. They may be better implemented as local variables
within those methods.
      </description>
      <priority>3</priority>
      <example><![CDATA[
public class Foo {
    private int x;  // no reason to exist at the Foo instance level
    public void foo(int y) {
     x = y + 5;
     return x;
    }
}
   ]]></example>
    </rule>

  <rule name="ReturnEmptyArrayRatherThanNull"
        language="java"
        since="4.2"
        class="net.sourceforge.pmd.lang.rule.XPathRule"
        message="Return an empty array rather than 'null'."
        externalInfoUrl="${pmd.website.baseurl}/pmd_rules_java_design.html#returnemptyarrayratherthannull">
        <description>
For any method that returns an array, it is a better to return an empty array rather than a
null reference. This removes the need for null checking all results and avoids inadvertent
NullPointerExceptions.
        </description>
        <priority>1</priority>
        <properties>
            <property name="xpath">
                <value>
                    <![CDATA[
                        //MethodDeclaration
                        [
                        (./ResultType/Type[@Array='true'])
                        and
                        (./Block/BlockStatement/Statement/ReturnStatement/Expression/PrimaryExpression/PrimaryPrefix/Literal/NullLiteral)
                        ]
                    ]]>
                </value>
            </property>
        </properties>
        <example><![CDATA[
public class Example {
    // Not a good idea...
    public int[] badBehavior() {
        // ...
        return null;
    }

    // Good behavior
    public String[] bonnePratique() {
        //...
        return new String[0];
    }
}
            ]]></example>
    </rule>

  <rule name="AbstractClassWithoutAnyMethod"
        language="java"
        since="4.2"
        class="net.sourceforge.pmd.lang.rule.XPathRule"
        message="No abstract method which means that the keyword is most likely used to prevent instantiation. Use a private or protected constructor instead."
        externalInfoUrl="${pmd.website.baseurl}/pmd_rules_java_design.html#abstractclasswithoutanymethod">
        <description>
If an abstract class does not provides any methods, it may be acting as a simple data container
that is not meant to be instantiated. In this case, it is probably better to use a private or
protected constructor in order to prevent instantiation than make the class misleadingly abstract.
       </description>
        <priority>1</priority>
        <properties>
            <property name="xpath">
                <value>
                    <![CDATA[
//ClassOrInterfaceDeclaration
    [@Abstract = 'true']
    [count(//MethodDeclaration) + count(//ConstructorDeclaration) = 0]
                    ]]>
                </value>
            </property>
        </properties>
        <example>
            <![CDATA[
public class abstract Example {
    String field;
    int otherField;
}
            ]]>
        </example>
    </rule>

  <rule name="TooFewBranchesForASwitchStatement"
        language="java"
        since="4.2"
        class="net.sourceforge.pmd.lang.rule.XPathRule"
        message="A switch with less than three branches is inefficient, use a 'if statement' instead."
        externalInfoUrl="${pmd.website.baseurl}/pmd_rules_java_design.html#toofewbranchesforaswitchstatement">
        <description>
Switch statements are intended to be used to support complex branching behaviour. Using a switch for only a few
cases is ill-advised, since switches are not as easy to understand as if-then statements. In these cases use the
if-then statement to increase code readability.
        </description>
        <priority>3</priority>
        <properties>
            <property name="minimumNumberCaseForASwitch" type="Integer" description="Minimum number of branches for a switch" min="1" max="100" value="3"/>
            <property name="xpath">
                <value>
                    <![CDATA[
//SwitchStatement[
    (count(.//SwitchLabel) < $minimumNumberCaseForASwitch)
]
                    ]]>
                </value>
            </property>
        </properties>
        <example>
            <![CDATA[
// With a minimumNumberCaseForASwitch of 3
public class Foo {
    public void bar() {
        switch (condition) {
            case ONE:
                instruction;
                break;
            default:
                break; // not enough for a 'switch' stmt, a simple 'if' stmt would have been more appropriate
        }
    }
}
            ]]>
        </example>
    </rule>

  <rule name="LogicInversion"
        language="java"
        since="5.0"
        class="net.sourceforge.pmd.lang.rule.XPathRule"
        message="Use opposite operator instead of the logic complement operator."
        externalInfoUrl="${pmd.website.baseurl}/pmd_rules_java_design.html#logicinversion">
    <description>
Use opposite operator instead of negating the whole expression with a logic complement operator.
    </description>
    <priority>3</priority>
    <properties>
       <property name="xpath">
          <value>
          <![CDATA[
//UnaryExpressionNotPlusMinus[@Image='!']/PrimaryExpression/PrimaryPrefix/Expression[EqualityExpression or RelationalExpression]
          ]]>
          </value>
       </property>
    </properties>
    <example>
    <![CDATA[
public boolean bar(int a, int b) {

    if (!(a == b)) { // use !=
         return false;
     }

    if (!(a < b)) { // use >=
         return false;
    }

    return true;
}
    ]]>
    </example>
  </rule>

  <rule name="UseVarargs"
        language="java"
        minimumLanguageVersion="1.5"
        since="5.0"
        message="Consider using varargs for methods or constructors which take an array the last parameter."
        class="net.sourceforge.pmd.lang.rule.XPathRule"
        externalInfoUrl="${pmd.website.baseurl}/pmd_rules_java_design.html#usevarargs">
        <description>
Java 5 introduced the varargs parameter declaration for methods and constructors.  This syntactic
sugar provides flexibility for users of these methods and constructors, allowing them to avoid
having to deal with the creation of an array.
</description>
        <priority>4</priority>
        <properties>
            <property name="xpath">
                <value><![CDATA[
//FormalParameters/FormalParameter
    [position()=last()]
    [@Array='true']
    [@Varargs='false']
    [not (./Type/ReferenceType[@Array='true'][PrimitiveType[@Image='byte']])]
    [not (./Type/ReferenceType[ClassOrInterfaceType[@Image='Byte']])]
    [not (./Type/PrimitiveType[@Image='byte'])]
    [not (ancestor::MethodDeclaration/preceding-sibling::Annotation/*/Name[@Image='Override'])]
    [not(
        ancestor::MethodDeclaration
            [@Public='true' and @Static='true']
            [child::ResultType[@Void='true']] and
        ancestor::MethodDeclarator[@Image='main'] and
        ..[@ParameterCount='1'] and
        ./Type/ReferenceType[ClassOrInterfaceType[@Image='String']]
    )]
            ]]></value>
            </property>
        </properties>
        <example><![CDATA[
public class Foo {
    public void foo(String s, Object[] args) {
        // Do something here...
    }

    public void bar(String s, Object... args) {
        // Ahh, varargs tastes much better...
    }
}
        ]]></example>
    </rule>

  <rule name="FieldDeclarationsShouldBeAtStartOfClass"
        language="java"
        since="5.0"
        message="Fields should be declared at the top of the class, before any method declarations, constructors, initializers or inner classes."
        class="net.sourceforge.pmd.lang.java.rule.design.FieldDeclarationsShouldBeAtStartOfClassRule"
        externalInfoUrl="${pmd.website.baseurl}/pmd_rules_java_design.html#fielddeclarationsshouldbeatstartofclass">
    <description>
Fields should be declared at the top of the class, before any method declarations, constructors, initializers or inner classes.
    </description>
    <priority>3</priority>
    <example>
      <![CDATA[
public class HelloWorldBean {

  // Field declared before methods / inner classes - OK
  private String _thing;

  public String getMessage() {
    return "Hello World!";
  }

  // Field declared after methods / inner classes - avoid this
  private String _fieldInWrongLocation;
}
      ]]>
    </example>
  </rule>

  <rule name="GodClass"
        language="java"
        since="5.0"
        message="Possible God class"
        class="net.sourceforge.pmd.lang.java.rule.design.GodClassRule"
        externalInfoUrl="${pmd.website.baseurl}/pmd_rules_java_design.html#godclass">
        <description>
The God Class rule detects the God Class design flaw using metrics. God classes do too many things,
are very big and overly complex. They should be split apart to be more object-oriented.
The rule uses the detection strategy described in "Object-Oriented Metrics in Practice".
The violations are reported against the entire class.

See also the references:

Michele Lanza and Radu Marinescu. Object-Oriented Metrics in Practice:
Using Software Metrics to Characterize, Evaluate, and Improve the Design
of Object-Oriented Systems. Springer, Berlin, 1 edition, October 2006. Page 80.
        </description>
        <priority>3</priority>
    </rule>

  <rule name="AvoidProtectedMethodInFinalClassNotExtending"
        language="java"
        since="5.1"
        message="Avoid protected methods in a final class that doesn't extend anything other than Object.  Change to private or package access."
        class="net.sourceforge.pmd.lang.rule.XPathRule"
        externalInfoUrl="${pmd.website.baseurl}/pmd_rules_java_design.html#avoidprotectedmethodinfinalclassnotextending">
         <description>
Do not use protected methods in most final classes since they cannot be subclassed. This should
only be allowed in final classes that extend other classes with protected methods (whose
visibility cannot be reduced). Clarify your intent by using private or package access modifiers instead.
         </description>
         <priority>3</priority>
         <properties>
             <property name="xpath">
                 <value>
<![CDATA[
//ClassOrInterfaceDeclaration[@Final='true' and not(ExtendsList)]
/ClassOrInterfaceBody/ClassOrInterfaceBodyDeclaration
/MethodDeclaration[@Protected='true'][MethodDeclarator/@Image != 'finalize']
 ]]>
                 </value>
             </property>
         </properties>
        <example>
<![CDATA[
public final class Foo {
  private int bar() {}
  protected int baz() {} // Foo cannot be subclassed, and doesn't extend anything, so is baz() really private or package visible?
}
 ]]>
         </example>
       </rule>

  <rule name="ConstantsInInterface"
        language="java"
        since="5.5"
        message="Avoid constants in interfaces. Interfaces define types, constants are implementation details better placed in classes or enums. See Effective Java, item 19."
        class="net.sourceforge.pmd.lang.rule.XPathRule"
        externalInfoUrl="${pmd.website.baseurl}/pmd_rules_java_design.html#constantsininterface">
        <description>
Avoid constants in interfaces. Interfaces should define types, constants are implementation details
better placed in classes or enums. See Effective Java, item 19.
        </description>
        <priority>3</priority>
        <properties>
        <property name="ignoreIfHasMethods" type="Boolean" description="Whether to ignore constants in interfaces if the interface defines any methods" value="true"/>
            <property name="xpath">
                <value>
<![CDATA[
//ClassOrInterfaceDeclaration[@Interface='true'][$ignoreIfHasMethods='false' or not(.//MethodDeclaration)]//FieldDeclaration
 ]]>
                </value>
            </property>
        </properties>
        <example>
<![CDATA[
public interface ConstantInterface {
    public static final int CONST1 = 1; // violation, no fields allowed in interface!
    static final int CONST2 = 1;        // violation, no fields allowed in interface!
    final int CONST3 = 1;               // violation, no fields allowed in interface!
    int CONST4 = 1;                     // violation, no fields allowed in interface!
}

// with ignoreIfHasMethods = false
public interface AnotherConstantInterface {
    public static final int CONST1 = 1; // violation, no fields allowed in interface!

    int anyMethod();
}

// with ignoreIfHasMethods = true
public interface YetAnotherConstantInterface {
    public static final int CONST1 = 1; // no violation

    int anyMethod();
}
 ]]>
        </example>
    </rule>

  <rule name="AccessorMethodGeneration"
        language="java"
        since="5.5.4"
        message="Avoid autogenerated methods to access private fields and methods of inner / outer classes"
        class="net.sourceforge.pmd.lang.java.rule.design.AccessorMethodGenerationRule"
        externalInfoUrl="${pmd.website.baseurl}/pmd_rules_java_design.html#accessormethodgeneration">
        <description>
When accessing a private field / method from another class, the Java compiler will generate a accessor methods
with package-private visibility. This adds overhead, and to the dex method count on Android. This situation can
be avoided by changing the visibility of the field / method from private to package-private.
        </description>
        <priority>3</priority>
        <example>
<![CDATA[
public class OuterClass {
    private int counter;
    /* package */ int id;

    public class InnerClass {
        InnerClass() {
            OuterClass.this.counter++; // wrong accessor method will be generated
        }

        public int getOuterClassId() {
            return OuterClass.this.id; // id is package-private, no accessor method needed
        }
    }
}
 ]]>
        </example>
    </rule>
</ruleset><|MERGE_RESOLUTION|>--- conflicted
+++ resolved
@@ -1391,22 +1391,13 @@
       </example>
     </rule>
 
-<<<<<<< HEAD
   <rule name="UncommentedEmptyConstructor"
         language="java"
         since="3.4"
         message="Document empty constructor"
         class="net.sourceforge.pmd.lang.rule.XPathRule"
+        typeResolution="true"
         externalInfoUrl="${pmd.website.baseurl}/pmd_rules_java_design.html#uncommentedemptyconstructor">
-=======
-    <rule name="UncommentedEmptyConstructor"
-   		language="java"
-          since="3.4"
-          message="Document empty constructor"
-          class="net.sourceforge.pmd.lang.rule.XPathRule"
-          typeResolution="true"
-          externalInfoUrl="${pmd.website.baseurl}/rules/java/design.html#UncommentedEmptyConstructor">
->>>>>>> a661b5a2
       <description>
 Uncommented Empty Constructor finds instances where a constructor does not
 contain statements, but there is no comment. By explicitly commenting empty
