<?xml version="1.0"?>

<ruleset name="Error Prone"
    xmlns="http://pmd.sourceforge.net/ruleset/2.0.0"
    xmlns:xsi="http://www.w3.org/2001/XMLSchema-instance"
    xsi:schemaLocation="http://pmd.sourceforge.net/ruleset/2.0.0 https://pmd.sourceforge.io/ruleset_2_0_0.xsd">

    <description>
Rules to detect constructs that are either broken, extremely confusing or prone to runtime errors.
    </description>

    <rule name="AssignmentInOperand"
          language="java"
          since="1.03"
          message="Avoid assignments in operands"
          class="net.sourceforge.pmd.lang.java.rule.errorprone.AssignmentInOperandRule"
          externalInfoUrl="${pmd.website.baseurl}/pmd_rules_java_errorprone.html#assignmentinoperand">
        <description>
Avoid assignments in operands; this can make code more complicated and harder to read.
        </description>
        <priority>3</priority>
        <example>
<![CDATA[
public void bar() {
    int x = 2;
    if ((x = getX()) == 3) {
      System.out.println("3!");
    }
}
]]>
        </example>
    </rule>

    <rule name="AssignmentToNonFinalStatic"
          language="java"
          since="2.2"
          message="Possible unsafe assignment to non-final static field ''{0}'' in a constructor."
          class="net.sourceforge.pmd.lang.java.rule.errorprone.AssignmentToNonFinalStaticRule"
          externalInfoUrl="${pmd.website.baseurl}/pmd_rules_java_errorprone.html#assignmenttononfinalstatic">
        <description>
Identifies a possible unsafe usage of a static field.
        </description>
        <priority>3</priority>
        <example>
<![CDATA[
public class StaticField {
   static int x;
   public FinalFields(int y) {
    x = y; // unsafe
   }
}
]]>
        </example>
    </rule>

    <rule name="AvoidAccessibilityAlteration"
          language="java"
          since="4.1"
          message="You should not modify visibility of constructors, methods or fields using setAccessible()"
          class="net.sourceforge.pmd.lang.rule.XPathRule"
          externalInfoUrl="${pmd.website.baseurl}/pmd_rules_java_errorprone.html#avoidaccessibilityalteration">
        <description>
Methods such as `getDeclaredConstructors()`, `getDeclaredMethods()`, and `getDeclaredFields()` also
return private constructors, methods and fields. These can be made accessible by calling `setAccessible(true)`.
This gives access to normally protected data which violates the principle of encapsulation.

This rule detects calls to `setAccessible` and finds possible accessibility alterations.
If the call to `setAccessible` is wrapped within a `PrivilegedAction`, then the access alteration
is assumed to be deliberate and is not reported.

Note that with Java 17 the Security Manager, which is used for `PrivilegedAction` execution,
is deprecated: [JEP 411: Deprecate the Security Manager for Removal](https://openjdk.java.net/jeps/411).
For future-proof code, deliberate access alteration should be suppressed using the usual
suppression methods (e.g. by using `@SuppressWarnings` annotation).
        </description>
        <priority>3</priority>
        <properties>
            <property name="xpath">
                <value>
<![CDATA[
//MethodCall[
          pmd-java:matchesSig("java.lang.reflect.AccessibleObject#setAccessible(boolean)")
       or pmd-java:matchesSig("_#setAccessible(java.lang.reflect.AccessibleObject[],boolean)")
    ]
    [not(ArgumentList/BooleanLiteral[@True = false()])]
    (: exclude anonymous privileged action classes :)
    [not(ancestor::ConstructorCall[1][pmd-java:typeIs('java.security.PrivilegedAction')]/AnonymousClassDeclaration)]
    (: exclude inner privileged action classes :)
    [not(ancestor::ClassOrInterfaceDeclaration[1][pmd-java:typeIs('java.security.PrivilegedAction')])]
]]>
                </value>
            </property>
        </properties>
        <example>
<![CDATA[
import java.lang.reflect.Constructor;
import java.lang.reflect.Field;
import java.lang.reflect.Method;
import java.security.AccessController;
import java.security.PrivilegedAction;

public class Violation {
    private void invalidSetAccessCalls() throws NoSuchMethodException, SecurityException {
        Constructor<?> constructor = this.getClass().getDeclaredConstructor(String.class);
        // call to forbidden setAccessible
        constructor.setAccessible(true);

        Method privateMethod = this.getClass().getDeclaredMethod("aPrivateMethod");
        // call to forbidden setAccessible
        privateMethod.setAccessible(true);

        // deliberate accessibility alteration
        String privateField = AccessController.doPrivileged(new PrivilegedAction<String>() {
            @Override
            public String run() {
                try {
                    Field field = Violation.class.getDeclaredField("aPrivateField");
                    field.setAccessible(true);
                    return (String) field.get(null);
                } catch (ReflectiveOperationException | SecurityException e) {
                    throw new RuntimeException(e);
                }
            }
        });
    }
}
]]>
        </example>
    </rule>

    <rule name="AvoidAssertAsIdentifier"
          language="java"
          since="3.4"
          message="Avoid using assert as an identifier; it became a reserved word in JDK 1.4"
          class="net.sourceforge.pmd.lang.rule.XPathRule"
          externalInfoUrl="${pmd.website.baseurl}/pmd_rules_java_errorprone.html#avoidassertasidentifier">
        <description>
Use of the term 'assert' will conflict with newer versions of Java since it is a reserved word.
        </description>
        <priority>2</priority>
        <properties>
            <property name="xpath">
                <value>//VariableDeclaratorId[@Name='assert']</value>
            </property>
        </properties>
        <example>
<![CDATA[
public class A {
    public class Foo {
        String assert = "foo";
    }
}
]]>
        </example>
    </rule>

    <rule name="AvoidBranchingStatementAsLastInLoop"
          language="java"
          since="5.0"
          class="net.sourceforge.pmd.lang.java.rule.errorprone.AvoidBranchingStatementAsLastInLoopRule"
          message="Avoid using a branching statement as the last in a loop."
          externalInfoUrl="${pmd.website.baseurl}/pmd_rules_java_errorprone.html#avoidbranchingstatementaslastinloop">
        <description>
Using a branching statement as the last part of a loop may be a bug, and/or is confusing.
Ensure that the usage is not a bug, or consider using another approach.
        </description>
        <priority>2</priority>
        <example>
<![CDATA[
// unusual use of branching statement in a loop
for (int i = 0; i < 10; i++) {
    if (i*i <= 25) {
        continue;
    }
    break;
}

// this makes more sense...
for (int i = 0; i < 10; i++) {
    if (i*i > 25) {
        break;
    }
}
]]>
        </example>
    </rule>

    <rule name="AvoidCallingFinalize"
          language="java"
          since="3.0"
          message="Avoid calling finalize() explicitly"
          class="net.sourceforge.pmd.lang.rule.XPathRule"
          externalInfoUrl="${pmd.website.baseurl}/pmd_rules_java_errorprone.html#avoidcallingfinalize">
        <description>
The method Object.finalize() is called by the garbage collector on an object when garbage collection determines
that there are no more references to the object. It should not be invoked by application logic.

Note that Oracle has declared Object.finalize() as deprecated since JDK 9.
        </description>
        <priority>3</priority>
        <properties>
            <property name="xpath">
                <value>
<![CDATA[
//MethodCall[pmd-java:matchesSig("java.lang.Object#finalize()")]
    (: it's ok inside finalize :)
    [not(SuperExpression and ancestor::*[self::MethodDeclaration or self::Initializer][1][@Name = 'finalize'][@Arity = 0][VoidType])]
]]>
                </value>
            </property>
        </properties>
        <example>
<![CDATA[
void foo() {
    Bar b = new Bar();
    b.finalize();
}
]]>
        </example>
    </rule>

    <rule name="AvoidCatchingNPE"
          language="java"
          since="1.8"
          message="Avoid catching NullPointerException; consider removing the cause of the NPE."
          class="net.sourceforge.pmd.lang.rule.XPathRule"
          externalInfoUrl="${pmd.website.baseurl}/pmd_rules_java_errorprone.html#avoidcatchingnpe">
        <description>
Code should never throw NullPointerExceptions under normal circumstances.  A catch block may hide the
original error, causing other, more subtle problems later on.
        </description>
        <priority>3</priority>
        <properties>
            <property name="xpath">
                <value>
<![CDATA[
//CatchClause/CatchParameter/ClassOrInterfaceType[pmd-java:typeIsExactly('java.lang.NullPointerException')]
]]>
                </value>
            </property>
        </properties>
        <example>
<![CDATA[
public class Foo {
    void bar() {
        try {
            // do something
        } catch (NullPointerException npe) {
        }
    }
}
]]>
        </example>
    </rule>

    <rule name="AvoidCatchingThrowable"
          language="java"
          since="1.2"
          message="A catch statement should never catch throwable since it includes errors."
          class="net.sourceforge.pmd.lang.rule.XPathRule"
          externalInfoUrl="${pmd.website.baseurl}/pmd_rules_java_errorprone.html#avoidcatchingthrowable">
        <description>
Catching Throwable errors is not recommended since its scope is very broad. It includes runtime issues such as
OutOfMemoryError that should be exposed and managed separately.
        </description>
        <priority>3</priority>
        <properties>
            <property name="xpath">
                <value><![CDATA[
                //CatchParameter[ClassOrInterfaceType[pmd-java:typeIsExactly('java.lang.Throwable')]]/VariableDeclaratorId
                ]]></value>
            </property>
        </properties>
        <example>
<![CDATA[
public void bar() {
    try {
        // do something
    } catch (Throwable th) {  // should not catch Throwable
        th.printStackTrace();
    }
}
]]>
        </example>
    </rule>

    <rule name="AvoidDecimalLiteralsInBigDecimalConstructor"
          language="java"
          since="3.4"
          message="Avoid creating BigDecimal with a decimal (float/double) literal. Use a String literal"
          class="net.sourceforge.pmd.lang.rule.XPathRule"
          externalInfoUrl="${pmd.website.baseurl}/pmd_rules_java_errorprone.html#avoiddecimalliteralsinbigdecimalconstructor">
        <description>
One might assume that the result of "new BigDecimal(0.1)" is exactly equal to 0.1, but it is actually
equal to .1000000000000000055511151231257827021181583404541015625.
This is because 0.1 cannot be represented exactly as a double (or as a binary fraction of any finite
length). Thus, the long value that is being passed in to the constructor is not exactly equal to 0.1,
appearances notwithstanding.

The (String) constructor, on the other hand, is perfectly predictable: 'new BigDecimal("0.1")' is
exactly equal to 0.1, as one would expect.  Therefore, it is generally recommended that the
(String) constructor be used in preference to this one.
        </description>
        <priority>3</priority>
        <properties>
            <property name="xpath">
                <value>
<![CDATA[
//ConstructorCall[pmd-java:matchesSig('java.math.BigDecimal#new(double)')]
]]>
                </value>
            </property>
        </properties>
        <example>
<![CDATA[
BigDecimal bd = new BigDecimal(1.123);       // loss of precision, this would trigger the rule

BigDecimal bd = new BigDecimal("1.123");     // preferred approach

BigDecimal bd = new BigDecimal(12);          // preferred approach, ok for integer values
]]>
        </example>
    </rule>

    <rule name="AvoidDuplicateLiterals"
          language="java"
          since="1.0"
          message="The String literal {0} appears {1} times in this file; the first occurrence is on line {2}"
          class="net.sourceforge.pmd.lang.java.rule.errorprone.AvoidDuplicateLiteralsRule"
          externalInfoUrl="${pmd.website.baseurl}/pmd_rules_java_errorprone.html#avoidduplicateliterals">
        <description>
Code containing duplicate String literals can usually be improved by declaring the String as a constant field.
        </description>
        <priority>3</priority>
        <example>
<![CDATA[
private void bar() {
     buz("Howdy");
     buz("Howdy");
     buz("Howdy");
     buz("Howdy");
}
private void buz(String x) {}
]]>
        </example>
    </rule>

    <rule name="AvoidEnumAsIdentifier"
          language="java"
          since="3.4"
          message="Avoid using enum as an identifier; it's a reserved word in JDK 1.5"
          class="net.sourceforge.pmd.lang.rule.XPathRule"
          externalInfoUrl="${pmd.website.baseurl}/pmd_rules_java_errorprone.html#avoidenumasidentifier">
        <description>
Use of the term 'enum' will conflict with newer versions of Java since it is a reserved word.
        </description>
        <priority>2</priority>
        <properties>
            <property name="xpath">
                <value>//VariableDeclaratorId[@Name='enum']</value>
            </property>
        </properties>
        <example>
<![CDATA[
public class A {
    public class Foo {
        String enum = "foo";
    }
}
]]>
        </example>
    </rule>

    <rule name="AvoidFieldNameMatchingMethodName"
          language="java"
          since="3.0"
          message="Field {0} has the same name as a method"
          class="net.sourceforge.pmd.lang.rule.XPathRule"
          externalInfoUrl="${pmd.website.baseurl}/pmd_rules_java_errorprone.html#avoidfieldnamematchingmethodname">
        <description>
It can be confusing to have a field name with the same name as a method. While this is permitted,
having information (field) and actions (method) is not clear naming. Developers versed in
Smalltalk often prefer this approach as the methods denote accessor methods.
        </description>
        <priority>3</priority>
        <properties>
            <property name="xpath">
                <value>
<![CDATA[
//FieldDeclaration/VariableDeclarator/VariableDeclaratorId
    [some $method in ../../..[self::ClassOrInterfaceBody or self::EnumBody]/MethodDeclaration
     satisfies lower-case(@Name) = lower-case($method/@Name)]
]]>
                </value>
            </property>
        </properties>
        <example>
<![CDATA[
public class Foo {
    Object bar;
    // bar is data or an action or both?
    void bar() {
    }
}
]]>
        </example>
    </rule>

    <rule name="AvoidFieldNameMatchingTypeName"
          language="java"
          since="3.0"
          message="It is somewhat confusing to have a field name matching the declaring class name"
          class="net.sourceforge.pmd.lang.rule.XPathRule"
          externalInfoUrl="${pmd.website.baseurl}/pmd_rules_java_errorprone.html#avoidfieldnamematchingtypename">
        <description>
It is somewhat confusing to have a field name matching the declaring type name.
This probably means that type and/or field names should be chosen more carefully.
        </description>
        <priority>3</priority>
        <properties>
            <property name="xpath">
                <value>
<![CDATA[
//FieldDeclaration/VariableDeclarator/VariableDeclaratorId
    [lower-case(@Name) = lower-case(ancestor::ClassOrInterfaceDeclaration[1]/@SimpleName)]
]]>
                </value>
            </property>
        </properties>
        <example>
<![CDATA[
public class Foo extends Bar {
    int foo;    // There is probably a better name that can be used
}
public interface Operation {
    int OPERATION = 1; // There is probably a better name that can be used
}
]]>
        </example>
    </rule>

    <rule name="AvoidInstanceofChecksInCatchClause"
          language="java"
          since="3.0"
          message="An instanceof check is being performed on the caught exception.  Create a separate catch clause for this exception type."
          class="net.sourceforge.pmd.lang.rule.XPathRule"
          externalInfoUrl="${pmd.website.baseurl}/pmd_rules_java_errorprone.html#avoidinstanceofchecksincatchclause">
        <description>
Each caught exception type should be handled in its own catch clause.
        </description>
        <priority>3</priority>
        <properties>
            <property name="xpath">
                <value>
<![CDATA[
//CatchParameter
    /following-sibling::Block//InfixExpression[@Operator = 'instanceof']
        /VariableAccess[@Name = ./ancestor::Block/preceding-sibling::CatchParameter/@Name]
]]>
                </value>
            </property>
        </properties>
        <example>
<![CDATA[
try { // Avoid this
    // do something
} catch (Exception ee) {
    if (ee instanceof IOException) {
        cleanup();
    }
}

try {  // Prefer this:
    // do something
} catch (IOException ee) {
    cleanup();
}
]]>
        </example>
    </rule>

    <rule name="AvoidLiteralsInIfCondition"
          language="java"
          since="4.2.6"
          message="Avoid using literals in if statements"
          class="net.sourceforge.pmd.lang.rule.XPathRule"
          externalInfoUrl="${pmd.website.baseurl}/pmd_rules_java_errorprone.html#avoidliteralsinifcondition">
        <description>
Avoid using hard-coded literals in conditional statements. By declaring them as static variables
or private members with descriptive names maintainability is enhanced. By default, the literals "-1" and "0" are ignored.
More exceptions can be defined with the property "ignoreMagicNumbers".

The rule doesn't consider deeper expressions by default, but this can be enabled via the property `ignoreExpressions`.
With this property set to false, if-conditions like `i == 1 + 5` are reported as well. Note that in that case,
the property ignoreMagicNumbers is not taken into account, if there are multiple literals involved in such an expression.
        </description>
        <priority>3</priority>
        <properties>
            <property name="ignoreMagicNumbers"
                      description="Comma-separated list of magic numbers, that should be ignored"
                      type="String" value="-1,0"/>
            <property name="ignoreExpressions"
                      description="If true, only literals in simple if conditions are considered. Otherwise literals in expressions are checked, too."
                      type="Boolean" value="true"/>
            <property name="xpath">
                <value>
<![CDATA[
(: simple case - no deep expressions - this is always executed :)
//IfStatement/*[1]/*[pmd-java:nodeIs('Literal')]
    [not(pmd-java:nodeIs('NullLiteral'))]
    [not(pmd-java:nodeIs('BooleanLiteral'))]
    [empty(index-of(tokenize($ignoreMagicNumbers, '\s*,\s*'), @Image))]
|
(: consider also deeper expressions :)
//IfStatement[$ignoreExpressions = false()]/*[1]//*[not(self::UnaryExpression[@Operator = '-'])]/*[pmd-java:nodeIs('Literal')]
    [not(pmd-java:nodeIs('NullLiteral'))]
    [not(pmd-java:nodeIs('BooleanLiteral'))]
    [empty(index-of(tokenize($ignoreMagicNumbers, '\s*,\s*'), @Image))]
|
(: consider negative literals :)
//IfStatement[$ignoreExpressions = false()]/*[1]//UnaryExpression[@Operator = '-']/*[pmd-java:nodeIs('Literal')]
    [not(pmd-java:nodeIs('NullLiteral'))]
    [not(pmd-java:nodeIs('BooleanLiteral'))]
    [empty(index-of(tokenize($ignoreMagicNumbers, '\s*,\s*'), concat('-', @Image)))]
|
(: consider multiple literals in expressions :)
//IfStatement[$ignoreExpressions = false()]/*[1][count(*[pmd-java:nodeIs('Literal')]
    [not(pmd-java:nodeIs('NullLiteral'))]
    [not(pmd-java:nodeIs('BooleanLiteral'))]) > 1]
]]>
                </value>
            </property>
        </properties>
        <example>
<![CDATA[
private static final int MAX_NUMBER_OF_REQUESTS = 10;

public void checkRequests() {

    if (i == 10) {                        // magic number, buried in a method
      doSomething();
    }

    if (i == MAX_NUMBER_OF_REQUESTS) {    // preferred approach
      doSomething();
    }

    if (aString.indexOf('.') != -1) {}     // magic number -1, by default ignored
    if (aString.indexOf('.') >= 0) { }     // alternative approach

    if (aDouble > 0.0) {}                  // magic number 0.0
    if (aDouble >= Double.MIN_VALUE) {}    // preferred approach

    // with rule property "ignoreExpressions" set to "false"
    if (i == pos + 5) {}  // violation: magic number 5 within an (additive) expression
    if (i == pos + SUFFIX_LENGTH) {} // preferred approach
}
]]>
        </example>
    </rule>

    <rule name="AvoidLosingExceptionInformation"
          since="4.2.6"
          language="java"
          message="Avoid statements in a catch block that invoke accessors on the exception without using the information"
          class="net.sourceforge.pmd.lang.rule.XPathRule"
          externalInfoUrl="${pmd.website.baseurl}/pmd_rules_java_errorprone.html#avoidlosingexceptioninformation">
        <description>
Statements in a catch block that invoke accessors on the exception without using the information
only add to code size.  Either remove the invocation, or use the return result.
        </description>
        <priority>2</priority>
        <properties>
            <property name="xpath">
                <value>
<![CDATA[
//CatchClause/Block/ExpressionStatement/MethodCall[
    pmd-java:matchesSig("java.lang.Throwable#getMessage()")
    or pmd-java:matchesSig("java.lang.Throwable#getLocalizedMessage()")
    or pmd-java:matchesSig("java.lang.Throwable#getCause()")
    or pmd-java:matchesSig("java.lang.Throwable#getStackTrace()")
    or pmd-java:matchesSig("java.lang.Object#toString()")
]
]]>
                </value>
            </property>
        </properties>
        <example>
<![CDATA[
public void bar() {
    try {
        // do something
    } catch (SomeException se) {
        se.getMessage();
    }
}
]]>
        </example>
    </rule>

    <rule name="AvoidMultipleUnaryOperators"
          language="java"
          since="4.2"
          class="net.sourceforge.pmd.lang.rule.XPathRule"
          message="Using multiple unary operators may be a bug, and/or is confusing."
          externalInfoUrl="${pmd.website.baseurl}/pmd_rules_java_errorprone.html#avoidmultipleunaryoperators">
        <description>
The use of multiple unary operators may be problematic, and/or confusing.
Ensure that the intended usage is not a bug, or consider simplifying the expression.
        </description>
        <priority>2</priority>
        <properties>
            <property name="xpath">
                <value><![CDATA[
                    (: Only report on the toplevel one :)
                    //UnaryExpression[UnaryExpression and not(parent::UnaryExpression)]
                ]]></value>
            </property>
        </properties>
        <example>
<![CDATA[
// These are typo bugs, or at best needlessly complex and confusing:
int i = - -1;
int j = + - +1;
int z = ~~2;
boolean b = !!true;
boolean c = !!!true;

// These are better:
int i = 1;
int j = -1;
int z = 2;
boolean b = true;
boolean c = false;

// And these just make your brain hurt:
int i = ~-2;
int j = -~7;
]]>
        </example>
    </rule>

    <rule name="AvoidUsingOctalValues"
          language="java"
          since="3.9"
          message="Do not start a literal by 0 unless it's an octal value"
          class="net.sourceforge.pmd.lang.java.rule.errorprone.AvoidUsingOctalValuesRule"
          externalInfoUrl="${pmd.website.baseurl}/pmd_rules_java_errorprone.html#avoidusingoctalvalues">
        <description>
Integer literals should not start with zero since this denotes that the rest of literal will be
interpreted as an octal value.
        </description>
        <priority>3</priority>
        <example>
<![CDATA[
int i = 012;    // set i with 10 not 12
int j = 010;    // set j with 8 not 10
k = i * j;      // set k with 80 not 120
]]>
        </example>
    </rule>

    <rule name="BeanMembersShouldSerialize"
          language="java"
          since="1.1"
          message="Found non-transient, non-static member. Please mark as transient or provide accessors."
          class="net.sourceforge.pmd.lang.java.rule.errorprone.BeanMembersShouldSerializeRule"
          externalInfoUrl="${pmd.website.baseurl}/pmd_rules_java_errorprone.html#beanmembersshouldserialize">
        <description>
If a class is a bean, or is referenced by a bean directly or indirectly it needs to be serializable.
Member variables need to be marked as transient, static, or have accessor methods in the class. Marking
variables as transient is the safest and easiest modification. Accessor methods should follow the Java
naming conventions, i.e. for a variable named foo, getFoo() and setFoo() accessor methods should be provided.
        </description>
        <priority>3</priority>
        <example>
<![CDATA[
private transient int someFoo;  // good, it's transient
private static int otherFoo;    // also OK
private int moreFoo;            // OK, has proper accessors, see below
private int badFoo;             // bad, should be marked transient

private void setMoreFoo(int moreFoo){
      this.moreFoo = moreFoo;
}

private int getMoreFoo(){
      return this.moreFoo;
}
]]>
        </example>
    </rule>

    <rule name="BrokenNullCheck"
          language="java"
          since="3.8"
          message="This expression will throw a NullPointerException"
          class="net.sourceforge.pmd.lang.java.rule.errorprone.BrokenNullCheckRule"
          externalInfoUrl="${pmd.website.baseurl}/pmd_rules_java_errorprone.html#brokennullcheck">
        <description>
The null check is broken since it will throw a NullPointerException itself.
It is likely that you used || instead of &amp;&amp; or vice versa.
        </description>
        <priority>2</priority>
        <example>
<![CDATA[
public String bar(String string) {
  // should be &&
    if (string!=null || !string.equals(""))
        return string;
  // should be ||
    if (string==null && string.equals(""))
        return string;
}
]]>
        </example>
    </rule>

    <rule name="CallSuperFirst"
          since="4.2.5"
          language="java"
          message="super should be called at the start of the method"
          class="net.sourceforge.pmd.lang.rule.XPathRule"
          externalInfoUrl="${pmd.website.baseurl}/pmd_rules_java_errorprone.html#callsuperfirst">
        <description>Super should be called at the start of the method</description>
        <priority>3</priority>
        <properties>
            <property name="xpath">
                <value>
<![CDATA[
//ClassOrInterfaceDeclaration
    [
      pmd-java:typeIs('android.app.Activity') or
      pmd-java:typeIs('android.app.Application') or
      pmd-java:typeIs('android.app.Service')
    ]
    //MethodDeclaration
    [
      @Name=('onCreate', 'onConfigurationChanged', 'onPostCreate', 'onPostResume', 'onRestart',
             'onRestoreInstanceState', 'onResume', 'onStart')
    ]
    [not(Block/*[1]/MethodCall[SuperExpression][@MethodName = ancestor::MethodDeclaration/@Name])]
]]>
                </value>
            </property>
        </properties>
        <example>
<![CDATA[
import android.app.Activity;
import android.os.Bundle;

public class DummyActivity extends Activity {
    public void onCreate(Bundle bundle) {
        // missing call to super.onCreate(bundle)
        foo();
    }
}
]]>
        </example>
    </rule>

    <rule name="CallSuperLast"
          since="4.2.5"
          language="java"
          message="super should be called at the end of the method"
          class="net.sourceforge.pmd.lang.rule.XPathRule"
          externalInfoUrl="${pmd.website.baseurl}/pmd_rules_java_errorprone.html#callsuperlast">
        <description>
Super should be called at the end of the method
        </description>
        <priority>3</priority>
        <properties>
            <property name="xpath">
                <value>
<![CDATA[
//ClassOrInterfaceDeclaration
    [
      pmd-java:typeIs('android.app.Activity') or
      pmd-java:typeIs('android.app.Application') or
      pmd-java:typeIs('android.app.Service')
    ]
    //MethodDeclaration
    [
      @Name=('finish', 'onDestroy', 'onPause', 'onSaveInstanceState', 'onStop', 'onTerminate')
    ]
    [not(Block/*[last()]/MethodCall[SuperExpression][@MethodName = ancestor::MethodDeclaration/@Name])]
]]>
                </value>
            </property>
        </properties>
        <example>
<![CDATA[
import android.app.Activity;

public class DummyActivity extends Activity {
    public void onPause() {
        foo();
        // missing call to super.onPause()
    }
}
]]>
        </example>
    </rule>

    <rule name="CheckSkipResult"
          language="java"
          since="5.0"
          message="Check the value returned by the skip() method of an InputStream to see if the requested number of bytes has been skipped."
          class="net.sourceforge.pmd.lang.java.rule.errorprone.CheckSkipResultRule"
          externalInfoUrl="${pmd.website.baseurl}/pmd_rules_java_errorprone.html#checkskipresult">
        <description>
The skip() method may skip a smaller number of bytes than requested. Check the returned value to find out if it was the case or not.
        </description>
        <priority>3</priority>
        <example>
<![CDATA[
public class Foo {

   private FileInputStream _s = new FileInputStream("file");

   public void skip(int n) throws IOException {
      _s.skip(n); // You are not sure that exactly n bytes are skipped
   }

   public void skipExactly(int n) throws IOException {
      while (n != 0) {
         long skipped = _s.skip(n);
         if (skipped == 0)
            throw new EOFException();
         n -= skipped;
      }
   }
]]>
        </example>
    </rule>

    <rule name="ClassCastExceptionWithToArray"
          language="java"
          since="3.4"
          message="This usage of the Collection.toArray() method will throw a ClassCastException."
          class="net.sourceforge.pmd.lang.rule.XPathRule"
          externalInfoUrl="${pmd.website.baseurl}/pmd_rules_java_errorprone.html#classcastexceptionwithtoarray">
        <description>
When deriving an array of a specific class from your Collection, one should provide an array of
the same class as the parameter of the `toArray()` method. Doing otherwise will result
in a `ClassCastException`.
        </description>
        <priority>3</priority>
        <properties>
            <property name="xpath">
                <value>
<![CDATA[
//CastExpression[ArrayType/ClassOrInterfaceType[not(pmd-java:typeIsExactly('java.lang.Object'))]]
    /MethodCall[pmd-java:matchesSig("java.util.Collection#toArray()")]
]]>
                </value>
            </property>
        </properties>
        <example>
<![CDATA[
Collection c = new ArrayList();
Integer obj = new Integer(1);
c.add(obj);

    // this would trigger the rule (and throw a ClassCastException if executed)
Integer[] a = (Integer [])c.toArray();

   // this is fine and will not trigger the rule
Integer[] b = (Integer [])c.toArray(new Integer[0]);
]]>
        </example>
    </rule>

    <rule name="CloneMethodMustBePublic"
          language="java"
          since="5.4.0"
          message="clone() method must be public if the class implements Cloneable"
          class="net.sourceforge.pmd.lang.rule.XPathRule"
          externalInfoUrl="${pmd.website.baseurl}/pmd_rules_java_errorprone.html#clonemethodmustbepublic">
        <description>
The java manual says "By convention, classes that implement this interface should override
Object.clone (which is protected) with a public method."
        </description>
        <priority>3</priority>
        <properties>
            <property name="xpath">
                <value>
<![CDATA[
//MethodDeclaration[not(pmd-java:modifiers() = "public")]
    [@Name = 'clone']
    [@Arity = 0]
]]>
                </value>
            </property>
        </properties>
        <example>
<![CDATA[
public class Foo implements Cloneable {
    @Override
    protected Object clone() throws CloneNotSupportedException { // Violation, must be public
    }
}

public class Foo implements Cloneable {
    @Override
    protected Foo clone() { // Violation, must be public
    }
}

public class Foo implements Cloneable {
    @Override
    public Object clone() // Ok
}
]]>
        </example>
    </rule>

    <rule name="CloneMethodMustImplementCloneable"
          language="java"
          since="1.9"
          message="clone() method should be implemented only if implementing Cloneable interface"
          class="net.sourceforge.pmd.lang.java.rule.errorprone.CloneMethodMustImplementCloneableRule"
          externalInfoUrl="${pmd.website.baseurl}/pmd_rules_java_errorprone.html#clonemethodmustimplementcloneable">
        <description>
The method clone() should only be implemented if the class implements the Cloneable interface with the exception of
a final method that only throws CloneNotSupportedException.

The rule can also detect, if the class implements or extends a Cloneable class.
        </description>
        <priority>3</priority>
        <example>
<![CDATA[
public class MyClass {
 public Object clone() throws CloneNotSupportedException {
  return foo;
 }
}
]]>
        </example>
    </rule>

    <rule name="CloneMethodReturnTypeMustMatchClassName"
          language="java"
          minimumLanguageVersion="1.5"
          since="5.4.0"
          message="The return type of the clone() method must be the class name when implements Cloneable"
          class="net.sourceforge.pmd.lang.rule.XPathRule"
          externalInfoUrl="${pmd.website.baseurl}/pmd_rules_java_errorprone.html#clonemethodreturntypemustmatchclassname">
        <description>
If a class implements `Cloneable` the return type of the method `clone()` must be the class name. That way, the caller
of the clone method doesn't need to cast the returned clone to the correct type.

Note: Such a covariant return type is only possible with Java 1.5 or higher.
        </description>
        <priority>3</priority>
        <properties>
            <property name="xpath">
                <value>
<![CDATA[
//MethodDeclaration
    [@Name = 'clone']
    [@Arity = 0]
    [ClassOrInterfaceType[1]/@SimpleName != ancestor::ClassOrInterfaceDeclaration[1]/@SimpleName]
]]>
                </value>
            </property>
        </properties>
        <example>
<![CDATA[
public class Foo implements Cloneable {
    @Override
    protected Object clone() { // Violation, Object must be Foo
    }
}

public class Foo implements Cloneable {
    @Override
    public Foo clone() { //Ok
    }
}
]]>
        </example>
    </rule>

    <rule name="CloseResource"
          language="java"
          since="1.2.2"
          message="Ensure that resources like this {0} object are closed after use"
          class="net.sourceforge.pmd.lang.java.rule.errorprone.CloseResourceRule"
          externalInfoUrl="${pmd.website.baseurl}/pmd_rules_java_errorprone.html#closeresource">
        <description>
Ensure that resources (like `java.sql.Connection`, `java.sql.Statement`, and `java.sql.ResultSet` objects
and any subtype of `java.lang.AutoCloseable`) are always closed after use.
Failing to do so might result in resource leaks.

Note: It suffices to configure the super type, e.g. `java.lang.AutoClosable`, so that this rule automatically triggers
on any subtype (e.g. `java.io.FileInputStream`). Additionally specifying `java.sql.Connection` helps in detecting
the types, if the type resolution / auxclasspath is not correctly setup.

Note: Since PMD 6.16.0 the default value for the property `types` contains `java.lang.AutoCloseable` and detects
now cases where the standard `java.io.*Stream` classes are involved. In order to restore the old behaviour,
just remove "AutoCloseable" from the types.
        </description>
        <priority>3</priority>
        <example>
<![CDATA[
public class Bar {
    public void withSQL() {
        Connection c = pool.getConnection();
        try {
            // do stuff
        } catch (SQLException ex) {
           // handle exception
        } finally {
            // oops, should close the connection using 'close'!
            // c.close();
        }
    }

    public void withFile() {
        InputStream file = new FileInputStream(new File("/tmp/foo"));
        try {
            int c = file.in();
        } catch (IOException e) {
            // handle exception
        } finally {
            // TODO: close file
        }
    }
}
]]>
        </example>
    </rule>

    <rule name="CompareObjectsWithEquals"
          language="java"
          since="3.2"
          message="Use equals() to compare object references."
          class="net.sourceforge.pmd.lang.rule.XPathRule"
          externalInfoUrl="${pmd.website.baseurl}/pmd_rules_java_errorprone.html#compareobjectswithequals">
        <description>
Use `equals()` to compare object references; avoid comparing them with `==`.

Since comparing objects with named constants is useful in some cases (eg, when
defining constants for sentinel values), the rule ignores comparisons against
fields with all-caps name (eg `this == SENTINEL`), which is a common naming
convention for constant fields.

You may allow some types to be compared by reference by listing the exceptions
in the `typesThatCompareByReference` property.
        </description>
        <priority>3</priority>
        <properties>
            <property name="version" value="2.0"/>
            <property name="typesThatCompareByReference" type="List[String]" delimiter="," description="List of canonical type names for which reference comparison is allowed.">
                <value>java.lang.Enum,java.lang.Class</value>
            </property>
            <property name="xpath">
                <value>
<![CDATA[
//InfixExpression
    [@Operator = ("==", "!=")]
    [count(*
        [not(self::NullLiteral)]
        [pmd-java:typeIs('java.lang.Object')]
        [not(some $t in $typesThatCompareByReference satisfies pmd-java:typeIs($t))]
      ) = 2
    ]
    [not(ancestor::MethodDeclaration[1][@Name = "equals"])]
    (: Is not a field access with an all-caps identifier :)
    [not(FieldAccess[upper-case(@Name)=@Name]
     or VariableAccess[upper-case(@Name)=@Name])]
]]>
        </value>
            </property>
        </properties>
        <example>
<![CDATA[
class Foo {
  boolean bar(String a, String b) {
    return a == b;
  }
}

]]>
        </example>
    </rule>

    <rule name="ComparisonWithNaN"
          language="java"
          since="6.36.0"
          message="Comparisons with NaN always return false"
          class="net.sourceforge.pmd.lang.rule.XPathRule"
          externalInfoUrl="${pmd.website.baseurl}/pmd_rules_java_errorprone.html#comparisonwithnan">
        <description><![CDATA[
            Reports comparisons with double and float `NaN` (Not-a-Number) values.
            These are [specified](https://docs.oracle.com/javase/specs/jls/se8/html/jls-15.html#jls-15.21.1)
            to have unintuitive behavior: NaN is considered unequal to itself.
            This means a check like `someDouble == Double.NaN` will always return
            false, even if `someDouble` is really the NaN value. To test whether a
            value is the NaN value, one should instead use `Double.isNaN(someDouble)`
            (or `Float.isNaN`). The `!=` operator should be treated similarly.
            Finally, comparisons like `someDouble <= Double.NaN` are nonsensical
            and will always evaluate to false.
            
            This rule has been renamed from "BadComparison" with PMD 6.36.0.
        ]]></description>
        <priority>3</priority>
        <properties>
            <property name="version" value="2.0"/>
            <property name="xpath">
                <value>
                    <![CDATA[
//InfixExpression[@Operator = ("==", "!=", "<=", ">=", "<", ">")]/FieldAccess[@Name='NaN' and (pmd-java:typeIs('double') or pmd-java:typeIs('float'))]
]]>
                </value>
            </property>
        </properties>
        <example>
            <![CDATA[
boolean x = (y == Double.NaN);
]]>
        </example>
    </rule>


    <rule name="ConstructorCallsOverridableMethod"
          language="java"
          since="1.04"
          message="Overridable {0} called during object construction"
          class="net.sourceforge.pmd.lang.java.rule.errorprone.ConstructorCallsOverridableMethodRule"
          externalInfoUrl="${pmd.website.baseurl}/pmd_rules_java_errorprone.html#constructorcallsoverridablemethod">
        <description>
Reports calls to overridable methods on `this` during object initialization. These
are invoked on an incompletely constructed object and can be difficult to debug if overridden.
This is because the subclass usually assumes that the superclass is completely initialized
in all methods. If that is not the case, bugs can appear in the constructor, for instance,
some fields that are still null may cause a NullPointerException or be stored somewhere
else to blow up later.

To avoid this problem, only use methods that are static, private, or final in constructors.
Note that those methods also must not call overridable methods transitively to be safe.
        </description>
        <priority>1</priority>
        <example>
<![CDATA[
public class SeniorClass {
  public SeniorClass(){
      toString(); //may throw NullPointerException if overridden
  }
  public String toString(){
    return "IAmSeniorClass";
  }
}
public class JuniorClass extends SeniorClass {
  private String name;
  public JuniorClass(){
    super(); //Automatic call leads to NullPointerException
    name = "JuniorClass";
  }
  public String toString(){
    return name.toUpperCase();
  }
}
]]>
        </example>
    </rule>

    <rule name="DetachedTestCase"
          language="java"
          since="6.13.0"
          message="Probable detached JUnit test case."
          class="net.sourceforge.pmd.lang.java.rule.errorprone.DetachedTestCaseRule"
          externalInfoUrl="${pmd.website.baseurl}/pmd_rules_java_errorprone.html#detachedtestcase">
        <description>
The method appears to be a test case since it has public or default visibility,
non-static access, no arguments, no return value, has no annotations, but is a
member of a class that has one or more JUnit test cases. If it is a utility
method, it should likely have private visibility. If it is an ignored test, it
should be annotated with @Test and @Ignore.
        </description>
        <priority>3</priority>
<<<<<<< HEAD
        <properties>
            <property name="xpath">
                <value><![CDATA[
//ClassOrInterfaceBodyDeclaration
[../ClassOrInterfaceBodyDeclaration/Annotation/*/Name
        [pmd-java:typeIs('org.junit.Test')
         or pmd-java:typeIs('org.junit.jupiter.api.Test')
         or pmd-java:typeIs('org.junit.jupiter.api.RepeatedTest')
         or pmd-java:typeIs('org.junit.jupiter.api.TestFactory')
         or pmd-java:typeIs('org.junit.jupiter.api.TestTemplate')
         or pmd-java:typeIs('org.junit.jupiter.params.ParameterizedTest')]
]
[not(Annotation)]
[MethodDeclaration[(@Public = true() or @PackagePrivate = true()) and @Static = false() and
        ResultType[@Void = true()] and
        MethodDeclarator/FormalParameters[@Size = 0]
    ]
]
]]></value>
            </property>
        </properties>
=======
>>>>>>> 48f4517a
        <example>
<![CDATA[
public class MyTest {
    @Test
    public void someTest() {
    }

    // violation: Not annotated
    public void someOtherTest () {
    }

}
]]>
        </example>
    </rule>

    <rule name="DoNotCallGarbageCollectionExplicitly"
          language="java"
          since="4.2"
          message="Do not explicitly trigger a garbage collection."
          class="net.sourceforge.pmd.lang.rule.XPathRule"
          externalInfoUrl="${pmd.website.baseurl}/pmd_rules_java_errorprone.html#donotcallgarbagecollectionexplicitly">
        <description>
Calls to `System.gc()`, `Runtime.getRuntime().gc()`, and `System.runFinalization()` are not advised.
Code should have the same behavior whether the garbage collection is disabled using the option
`-Xdisableexplicitgc` or not.

Moreover, "modern" JVMs do a very good job handling garbage collections. If memory usage issues unrelated to memory
leaks develop within an application, it should be dealt with JVM options rather than within the code itself.
        </description>
        <priority>2</priority>
        <properties>
            <property name="xpath">
                <value>
<![CDATA[
//MethodCall[
       pmd-java:matchesSig("java.lang.System#gc()")
    or pmd-java:matchesSig("java.lang.Runtime#gc()")
    or pmd-java:matchesSig("java.lang.System#runFinalization()")
    or pmd-java:matchesSig("java.lang.Runtime#runFinalization()")
]
]]>
                </value>
            </property>
        </properties>
        <example>
<![CDATA[
public class GCCall {
    public GCCall() {
        // Explicit gc call !
        System.gc();
    }

    public void doSomething() {
        // Explicit gc call !
        Runtime.getRuntime().gc();
    }

    public explicitGCcall() {
        // Explicit gc call !
        System.gc();
    }

    public void doSomething() {
        // Explicit gc call !
        Runtime.getRuntime().gc();
    }
}
]]>
        </example>
    </rule>

    <rule name="DoNotExtendJavaLangThrowable"
          language="java"
          since="6.0.0"
          message="Exceptions should not extend java.lang.Throwable"
          class="net.sourceforge.pmd.lang.rule.XPathRule"
          externalInfoUrl="${pmd.website.baseurl}/pmd_rules_java_errorprone.html#donotextendjavalangthrowable">
        <description>
Extend Exception or RuntimeException instead of Throwable.
        </description>
        <priority>3</priority>
        <properties>
            <property name="xpath">
                <value>
<![CDATA[
//ClassOrInterfaceDeclaration/ExtendsList/ClassOrInterfaceType
  [pmd-java:typeIsExactly('java.lang.Throwable')]
]]>
                </value>
            </property>
        </properties>
        <example>
<![CDATA[
public class Foo extends Throwable { }
]]>
        </example>
    </rule>

    <rule name="DoNotHardCodeSDCard"
          since="4.2.6"
          language="java"
          message="Do not hardcode /sdcard."
          class="net.sourceforge.pmd.lang.rule.XPathRule"
          externalInfoUrl="${pmd.website.baseurl}/pmd_rules_java_errorprone.html#donothardcodesdcard">
        <description>
Use Environment.getExternalStorageDirectory() instead of "/sdcard"
        </description>
        <priority>3</priority>
        <properties>
            <property name="xpath">
                <value>//StringLiteral[starts-with(@Image,'"/sdcard')]</value>
            </property>
        </properties>
        <example>
<![CDATA[
public class MyActivity extends Activity {
    protected void foo() {
        String storageLocation = "/sdcard/mypackage";   // hard-coded, poor approach

       storageLocation = Environment.getExternalStorageDirectory() + "/mypackage"; // preferred approach
    }
}
]]>
        </example>
    </rule>

    <rule name="DoNotTerminateVM"
          language="java"
          since="4.1"
          message="System.exit() should not be used in J2EE/JEE apps"
          class="net.sourceforge.pmd.lang.rule.XPathRule"
          externalInfoUrl="${pmd.website.baseurl}/pmd_rules_java_errorprone.html#donotterminatevm">
        <description>
Web applications should not call `System.exit()`, since only the web container or the
application server should stop the JVM. Otherwise a web application would terminate all other applications
running on the same application server.

This rule also checks for the equivalent calls `Runtime.getRuntime().exit()` and `Runtime.getRuntime().halt()`.

This rule was called *DoNotCallSystemExit* until PMD 6.29.0.
        </description>
        <priority>3</priority>
        <properties>
            <property name="xpath">
                <value>
<![CDATA[
//(MethodDeclaration[@MainMethod = false()] | Initializer)//MethodCall[
    pmd-java:matchesSig("java.lang.System#exit(int)")
    or pmd-java:matchesSig("java.lang.Runtime#exit(int)")
    or pmd-java:matchesSig("java.lang.Runtime#halt(int)")
]
]]>
                </value>
            </property>
        </properties>
        <example>
<![CDATA[
public void bar() {
    System.exit(0);                 // never call this when running in an application server!
}
public void foo() {
    Runtime.getRuntime().exit(0);   // never stop the JVM manually, the container will do this.
}
]]>
        </example>
    </rule>

    <rule name="DoNotThrowExceptionInFinally"
          language="java"
          since="4.2"
          message="A throw statement in a finally block makes the control flow hard to understand."
          class="net.sourceforge.pmd.lang.rule.XPathRule"
          externalInfoUrl="${pmd.website.baseurl}/pmd_rules_java_errorprone.html#donotthrowexceptioninfinally">
        <description>
Throwing exceptions within a 'finally' block is confusing since they may mask other exceptions
or code defects.
Note: This is a PMD implementation of the Lint4j rule "A throw in a finally block"
        </description>
        <priority>4</priority>
        <properties>
            <property name="xpath">
                <value>//FinallyClause[descendant::ThrowStatement]</value>
            </property>
        </properties>
        <example>
<![CDATA[
public class Foo {
    public void bar() {
        try {
            // Here do some stuff
        } catch( Exception e) {
            // Handling the issue
        } finally {
            // is this really a good idea ?
            throw new Exception();
        }
    }
}
]]>
        </example>
    </rule>

    <rule name="DontImportSun"
          language="java"
          since="1.5"
          message="Avoid importing anything from the 'sun.*' packages"
          class="net.sourceforge.pmd.lang.rule.XPathRule"
          externalInfoUrl="${pmd.website.baseurl}/pmd_rules_java_errorprone.html#dontimportsun">
        <description>
Avoid importing anything from the 'sun.*' packages. These packages are not portable
and are likely to change.

If you find yourself having to depend on Sun APIs, confine this dependency to as
small a scope as possible, for instance by writing a stable wrapper class around
the unstable API. You can then suppress this rule in the implementation of the wrapper.
        </description>
        <priority>4</priority>
        <properties>
            <property name="xpath">
                <value>
                    <![CDATA[
//ImportDeclaration[starts-with(@ImportedName, 'sun.')]
]]>
                </value>
            </property>

        </properties>
        <example>
<![CDATA[
import sun.misc.foo;
public class Foo {}
]]>
        </example>
    </rule>

    <rule name="DontUseFloatTypeForLoopIndices"
          language="java"
          since="4.3"
          message="Don't use floating point for loop indices. If you must use floating point, use double."
          class="net.sourceforge.pmd.lang.rule.XPathRule"
          externalInfoUrl="${pmd.website.baseurl}/pmd_rules_java_errorprone.html#dontusefloattypeforloopindices">
        <description>
Don't use floating point for loop indices. If you must use floating point, use double
unless you're certain that float provides enough precision and you have a compelling
performance need (space or time).
        </description>
        <priority>3</priority>
        <properties>
            <property name="xpath">
                <value>
<![CDATA[
//ForStatement/ForInit//VariableDeclaratorId[pmd-java:typeIs('float')]
]]>
                </value>
            </property>
        </properties>
        <example>
<![CDATA[
public class Count {
  public static void main(String[] args) {
    final int START = 2000000000;
    int count = 0;
    for (float f = START; f < START + 50; f++)
      count++;
      //Prints 0 because (float) START == (float) (START + 50).
      System.out.println(count);
      //The termination test misbehaves due to floating point granularity.
    }
}
]]>
        </example>
    </rule>

    <rule name="EmptyCatchBlock"
          language="java"
          since="0.1"
          message="Avoid empty catch blocks"
          class="net.sourceforge.pmd.lang.rule.XPathRule"
          externalInfoUrl="${pmd.website.baseurl}/pmd_rules_java_errorprone.html#emptycatchblock">
        <description>
Empty Catch Block finds instances where an exception is caught, but nothing is done.
In most circumstances, this swallows an exception which should either be acted on
or reported.
        </description>
        <priority>3</priority>
        <properties>
            <property name="xpath">
                <value>
<![CDATA[
//CatchClause[
  Block[
      count(*) = 0
      and ($allowCommentedBlocks = false() or Block/@containsComment = false())
  ]
  and CatchParameter/VariableDeclaratorId[not(matches(@Name, $allowExceptionNameRegex))]
]
]]>
                </value>
            </property>
            <property name="allowCommentedBlocks" type="Boolean" description="Empty blocks containing comments will be skipped" value="false"/>
            <property name="allowExceptionNameRegex" type="String" description="Empty blocks catching exceptions with names matching this regular expression will be skipped" value="^(ignored|expected)$"/>
        </properties>
        <example>
<![CDATA[
public void doSomething() {
    try {
        FileInputStream fis = new FileInputStream("/tmp/bugger");
    } catch (IOException ioe) {
        // not good
    }
}
]]>
        </example>
    </rule>

    <rule name="EmptyFinalizer"
          language="java"
          since="1.5"
          message="Avoid empty finalize methods"
          class="net.sourceforge.pmd.lang.rule.XPathRule"
          externalInfoUrl="${pmd.website.baseurl}/pmd_rules_java_errorprone.html#emptyfinalizer">
        <description>
Empty finalize methods serve no purpose and should be removed. Note that Oracle has declared Object.finalize() as deprecated since JDK 9.
        </description>
        <priority>3</priority>
        <properties>
            <property name="xpath">
                <value>
<![CDATA[
//MethodDeclaration[@Name='finalize'][@Arity = 0]
  /Block[not(*)]
]]>
                </value>
            </property>
        </properties>
        <example>
<![CDATA[
public class Foo {
   protected void finalize() {}
}
]]>
        </example>
    </rule>

    <rule name="EmptyFinallyBlock"
          language="java"
          since="0.4"
          message="Avoid empty finally blocks"
          class="net.sourceforge.pmd.lang.rule.XPathRule"
          externalInfoUrl="${pmd.website.baseurl}/pmd_rules_java_errorprone.html#emptyfinallyblock">
        <description>
Empty finally blocks serve no purpose and should be removed.
        </description>
        <priority>3</priority>
        <properties>
            <property name="xpath">
                <value>
<![CDATA[
//FinallyClause[Block[not(*)]]
]]>
                </value>
            </property>
        </properties>
        <example>
<![CDATA[
public class Foo {
    public void bar() {
        try {
            int x=2;
        } finally {
            // empty!
        }
    }
}
]]>
        </example>
    </rule>

    <rule name="EmptyIfStmt"
          language="java"
          since="0.1"
          message="Avoid empty 'if' statements"
          class="net.sourceforge.pmd.lang.rule.XPathRule"
          externalInfoUrl="${pmd.website.baseurl}/pmd_rules_java_errorprone.html#emptyifstmt">
        <description>
Empty If Statement finds instances where a condition is checked but nothing is done about it.
        </description>
        <priority>3</priority>
        <properties>
            <property name="xpath">
                <value>
<![CDATA[
//IfStatement/*[self::EmptyStatement or self::Block[not(*)]]
]]>
                </value>
            </property>
        </properties>
        <example>
<![CDATA[
public class Foo {
 void bar(int x) {
  if (x == 0) {
   // empty!
  }
 }
}
]]>
        </example>
    </rule>

    <rule name="EmptyInitializer"
          language="java"
          since="5.0"
          message="Empty initializer was found"
          class="net.sourceforge.pmd.lang.rule.XPathRule"
          externalInfoUrl="${pmd.website.baseurl}/pmd_rules_java_errorprone.html#emptyinitializer">
        <description>
Empty initializers serve no purpose and should be removed.
        </description>
        <priority>3</priority>
        <properties>
            <property name="xpath">
                <value>//Initializer/Block[not(*)]</value>
            </property>
        </properties>
        <example>
<![CDATA[
public class Foo {

   static {} // Why ?

   {} // Again, why ?

}
]]>
        </example>
    </rule>

    <rule name="EmptyStatementBlock"
          language="java"
          since="5.0"
          message="Avoid empty block statements."
          class="net.sourceforge.pmd.lang.rule.XPathRule"
          externalInfoUrl="${pmd.website.baseurl}/pmd_rules_java_errorprone.html#emptystatementblock">
        <description>
Empty block statements serve no purpose and should be removed.
        </description>
        <priority>3</priority>
        <properties>
            <property name="xpath">
                <value>//Block[not(*)][parent::Block or parent::SwitchFallthroughBranch or parent::SwitchArrowBranch]</value>
            </property>
        </properties>
        <example>
<![CDATA[
public class Foo {

   private int _bar;

   public void setBar(int bar) {
      { _bar = bar; } // Why not?
      {} // But remove this.
   }

}
]]>
        </example>
    </rule>

    <rule name="EmptyStatementNotInLoop"
          language="java"
          since="1.5"
          message="An empty statement (semicolon) not part of a loop"
          class="net.sourceforge.pmd.lang.rule.XPathRule"
          externalInfoUrl="${pmd.website.baseurl}/pmd_rules_java_errorprone.html#emptystatementnotinloop">
        <description>
An empty statement (or a semicolon by itself) that is not used as the sole body of a 'for'
or 'while' loop is probably a bug.  It could also be a double semicolon, which has no purpose
and should be removed.
        </description>
        <priority>3</priority>
        <properties>
            <property name="xpath">
                <value>
<![CDATA[
//EmptyStatement
 [not(
          parent::WhileStatement
       or parent::ForStatement
       or parent::ForeachStatement
       or preceding-sibling::*[1]/self::LocalClassStatement
  )
 ]
]]>
                </value>
            </property>
        </properties>
        <example>
<![CDATA[
public void doit() {
      // this is probably not what you meant to do
      ;
      // the extra semicolon here this is not necessary
      System.out.println("look at the extra semicolon");;
}
]]>
        </example>
    </rule>

    <rule name="EmptySwitchStatements"
          language="java"
          since="1.0"
          message="Avoid empty switch statements"
          class="net.sourceforge.pmd.lang.rule.XPathRule"
          externalInfoUrl="${pmd.website.baseurl}/pmd_rules_java_errorprone.html#emptyswitchstatements">
        <description>
Empty switch statements serve no purpose and should be removed.
        </description>
        <priority>3</priority>
        <properties>
            <property name="xpath">
                <value>//SwitchStatement[count(*) = 1]</value>
            </property>
        </properties>
        <example>
<![CDATA[
public void bar() {
    int x = 2;
    switch (x) {
        // once there was code here
        // but it's been commented out or something
    }
}
]]>
        </example>
    </rule>

    <rule name="EmptySynchronizedBlock"
          language="java"
          since="1.3"
          message="Avoid empty synchronized blocks"
          class="net.sourceforge.pmd.lang.rule.XPathRule"
          externalInfoUrl="${pmd.website.baseurl}/pmd_rules_java_errorprone.html#emptysynchronizedblock">
        <description>
Empty synchronized blocks serve no purpose and should be removed.
        </description>
        <priority>3</priority>
        <properties>
            <property name="xpath">
                <value>//SynchronizedStatement/Block[not(*)]</value>
            </property>
        </properties>
        <example>
<![CDATA[
public class Foo {
    public void bar() {
        synchronized (this) {
            // empty!
        }
    }
}
]]>
        </example>
    </rule>

    <rule name="EmptyTryBlock"
          language="java"
          since="0.4"
          message="Avoid empty try blocks"
          class="net.sourceforge.pmd.lang.rule.XPathRule"
          externalInfoUrl="${pmd.website.baseurl}/pmd_rules_java_errorprone.html#emptytryblock">
        <description>
Avoid empty try blocks - what's the point?
        </description>
        <priority>3</priority>
        <properties>
            <property name="xpath">
                <value>
<![CDATA[
//TryStatement[not(ResourceList)]/Block[not(*)]
]]>
                </value>
            </property>
        </properties>
        <example>
<![CDATA[
public class Foo {
    public void bar() {
        try {
        } catch (Exception e) {
            e.printStackTrace();
        }
    }
}
]]>
        </example>
    </rule>

    <rule name="EmptyWhileStmt"
          language="java"
          since="0.2"
          message="Avoid empty 'while' statements"
          class="net.sourceforge.pmd.lang.rule.XPathRule"
          externalInfoUrl="${pmd.website.baseurl}/pmd_rules_java_errorprone.html#emptywhilestmt">
        <description>
Empty While Statement finds all instances where a while statement does nothing.
If it is a timing loop, then you should use Thread.sleep() for it; if it is
a while loop that does a lot in the exit expression, rewrite it to make it clearer.
        </description>
        <priority>3</priority>
        <properties>
            <property name="xpath">
                <value>
<![CDATA[
//WhileStatement/*[self::Block[not(*)] or self::EmptyStatement]
]]>
                </value>
            </property>
        </properties>
        <example>
<![CDATA[
void bar(int a, int b) {
    while (a == b) {
        // empty!
    }
}
 ]]>
        </example>
    </rule>

    <rule name="EqualsNull"
          language="java"
          since="1.9"
          message="Avoid using equals() to compare against null"
          class="net.sourceforge.pmd.lang.rule.XPathRule"
          externalInfoUrl="${pmd.website.baseurl}/pmd_rules_java_errorprone.html#equalsnull">
        <description>
Tests for null should not use the equals() method. The '==' operator should be used instead.
        </description>
        <priority>1</priority>
        <properties>
            <property name="xpath">
                <value>
<![CDATA[
//MethodCall[@MethodName = "equals" and ArgumentList[count(*) = 1 and NullLiteral]]
]]>
                </value>
            </property>
        </properties>
        <example>
<![CDATA[
String x = "foo";

if (x.equals(null)) {   // bad form
    doSomething();
}

if (x == null) {        // preferred
    doSomething();
}
]]>
        </example>
    </rule>

    <rule name="FinalizeDoesNotCallSuperFinalize"
          language="java"
          since="1.5"
          message="Last statement in finalize method should be a call to super.finalize()"
          class="net.sourceforge.pmd.lang.rule.XPathRule"
          externalInfoUrl="${pmd.website.baseurl}/pmd_rules_java_errorprone.html#finalizedoesnotcallsuperfinalize">
        <description>
If the finalize() is implemented, its last action should be to call super.finalize. Note that Oracle has declared Object.finalize() as deprecated since JDK 9.
        </description>
        <priority>3</priority>
        <properties>
            <property name="xpath">
                <value>
<!-- in English: a method declaration of finalize(), with no arguments, containing
a block whose last statement is NOT a call to super.finalize -->
<![CDATA[
//MethodDeclaration[@Name = "finalize"][@Arity = 0]
   /Block/*[last()]
      [not(MethodCall[@MethodName = "finalize"]/SuperExpression)]
      [not(FinallyClause/Block/ExpressionStatement/
          MethodCall[@MethodName = "finalize"]/SuperExpression)]
]]>
                </value>
            </property>
        </properties>
        <example>
<![CDATA[
protected void finalize() {
    something();
    // neglected to call super.finalize()
}
]]>
        </example>
    </rule>

    <rule name="FinalizeOnlyCallsSuperFinalize"
          language="java"
          since="1.5"
          message="Finalize should do something besides just calling super.finalize()"
          class="net.sourceforge.pmd.lang.rule.XPathRule"
          externalInfoUrl="${pmd.website.baseurl}/pmd_rules_java_errorprone.html#finalizeonlycallssuperfinalize">
        <description>
If the finalize() is implemented, it should do something besides just calling super.finalize(). Note that Oracle has declared Object.finalize() as deprecated since JDK 9.
        </description>
        <priority>3</priority>
        <properties>
            <property name="xpath">
                <value>
<![CDATA[
//MethodDeclaration[@Name='finalize'][@Arity = 0]
   [Block[@Size=1]/ExpressionStatement/MethodCall[@MethodName = "finalize"][SuperExpression]]
]]>
                </value>
            </property>
        </properties>
        <example>
<![CDATA[
protected void finalize() {
    super.finalize();
}
]]>
        </example>
    </rule>

    <rule name="FinalizeOverloaded"
          language="java"
          since="1.5"
          message="Finalize methods should not be overloaded"
          class="net.sourceforge.pmd.lang.rule.XPathRule"
          externalInfoUrl="${pmd.website.baseurl}/pmd_rules_java_errorprone.html#finalizeoverloaded">
        <description>
Methods named finalize() should not have parameters.  It is confusing and most likely an attempt to
overload Object.finalize(). It will not be called by the VM.

Note that Oracle has declared Object.finalize() as deprecated since JDK 9.
        </description>
        <priority>3</priority>
        <properties>
            <property name="xpath">
                <value>
<![CDATA[
//MethodDeclaration[@Name='finalize'][@Arity > 0]
]]>
                </value>
            </property>
        </properties>
        <example>
<![CDATA[
public class Foo {
    // this is confusing and probably a bug
    protected void finalize(int a) {
    }
}
]]>
        </example>
    </rule>

    <rule name="FinalizeShouldBeProtected"
          language="java"
          since="1.1"
          message="If you override finalize(), make it protected"
          class="net.sourceforge.pmd.lang.rule.XPathRule"
          externalInfoUrl="${pmd.website.baseurl}/pmd_rules_java_errorprone.html#finalizeshouldbeprotected">
        <description>
When overriding the finalize(), the new method should be set as protected.  If made public,
other classes may invoke it at inappropriate times.

Note that Oracle has declared Object.finalize() as deprecated since JDK 9.
        </description>
        <priority>3</priority>
        <properties>
            <property name="xpath">
                <value>
<![CDATA[
//MethodDeclaration[@Visibility != "protected"][@Name='finalize'][@Arity = 0]
]]>
                </value>
            </property>
        </properties>
        <example>
<![CDATA[
public void finalize() {
    // do something
}
]]>
        </example>
    </rule>

    <rule name="IdempotentOperations"
          language="java"
          since="2.0"
          message="Avoid idempotent operations (like assigning a variable to itself)."
          class="net.sourceforge.pmd.lang.java.rule.errorprone.IdempotentOperationsRule"
          externalInfoUrl="${pmd.website.baseurl}/pmd_rules_java_errorprone.html#idempotentoperations">
        <description>
Avoid idempotent operations - they have no effect.
        </description>
        <priority>3</priority>
        <example>
<![CDATA[
public class Foo {
 public void bar() {
  int x = 2;
  x = x;
 }
}
]]>
        </example>
    </rule>

    <rule name="ImplicitSwitchFallThrough"
          language="java"
          since="3.0"
          message="This switch case may be reached by fallthrough from the previous case"
          class="net.sourceforge.pmd.lang.java.rule.errorprone.ImplicitSwitchFallThroughRule"
          externalInfoUrl="${pmd.website.baseurl}/pmd_rules_java_errorprone.html#implicitswitchfallthrough">
        <description>
Switch statements without break or return statements for each case option
may indicate problematic behaviour. Empty cases are ignored as these indicate
an intentional fall-through.

You can ignore a violation by commenting `// fallthrough` before the case label
which is reached by fallthrough, or with `@SuppressWarnings("fallthrough")`.

This rule has been renamed from "MissingBreakInSwitch" with PMD 6.37.0.
        </description>
        <priority>3</priority>
        <example>
<![CDATA[
public void bar(int status) {
    switch(status) {
      case CANCELLED:
        doCancelled();
        // break; hm, should this be commented out?
      case NEW:
        doNew();
        // is this really a fall-through?
        // what happens if you add another case after this one?
      case REMOVED:
        doRemoved();
        // fallthrough - this comment just clarifies that you want a fallthrough
      case OTHER: // empty case - this is interpreted as an intentional fall-through
      case ERROR:
        doErrorHandling();
        break;
    }
}
]]>
        </example>
    </rule>

    <rule name="InstantiationToGetClass"
          language="java"
          since="2.0"
          message="Avoid instantiating an object just to call getClass() on it; use the .class public member instead"
          class="net.sourceforge.pmd.lang.rule.XPathRule"
          externalInfoUrl="${pmd.website.baseurl}/pmd_rules_java_errorprone.html#instantiationtogetclass">
        <description>
Avoid instantiating an object just to call getClass() on it; use the .class public member instead.
        </description>
        <priority>4</priority>
        <properties>
            <property name="xpath">
                <value>
<![CDATA[
//MethodCall
 [@MethodName='getClass']
 [ConstructorCall]
]]>
                </value>
            </property>
        </properties>
        <example>
<![CDATA[
// replace this
Class c = new String().getClass();

// with this:
Class c = String.class;
]]>
        </example>
    </rule>

    <rule name="InvalidLogMessageFormat"
          language="java"
          since="5.5.0"
          message="Invalid message format"
          class="net.sourceforge.pmd.lang.java.rule.errorprone.InvalidLogMessageFormatRule"
          externalInfoUrl="${pmd.website.baseurl}/pmd_rules_java_errorprone.html#invalidlogmessageformat">
        <description>
Check for messages in slf4j and log4j2 (since 6.19.0) loggers with non matching number of arguments and placeholders.

Since 6.32.0 in addition to parameterized message placeholders (`{}`) also format specifiers of string formatted
messages are supported (`%s`).
        </description>
        <priority>5</priority>
        <example>
<![CDATA[
LOGGER.error("forget the arg {}");
LOGGER.error("forget the arg %s");
LOGGER.error("too many args {}", "arg1", "arg2");
LOGGER.error("param {}", "arg1", new IllegalStateException("arg")); //The exception is shown separately, so is correct.
]]>
        </example>
    </rule>

    <rule name="JumbledIncrementer"
          language="java"
          since="1.0"
          message="Avoid modifying an outer loop incrementer in an inner loop for update expression"
          class="net.sourceforge.pmd.lang.rule.XPathRule"
          externalInfoUrl="${pmd.website.baseurl}/pmd_rules_java_errorprone.html#jumbledincrementer">
        <description>
Avoid jumbled loop incrementers - it's usually a mistake, and is confusing even if intentional.
        </description>
        <priority>3</priority>
        <properties>
            <property name="xpath">
                <value><![CDATA[
//ForStatement
    [not(ForInit) or ForInit//VariableDeclaratorId/@Name != ForUpdate//VariableAccess/@Name]
    [ForUpdate//VariableAccess[@AccessType = 'WRITE']/@Name
     =
     ancestor::ForStatement/ForInit//VariableDeclaratorId/@Name
    ]
]]>
                </value>
            </property>
        </properties>
        <example>
 <![CDATA[
public class JumbledIncrementerRule1 {
    public void foo() {
        for (int i = 0; i < 10; i++) {          // only references 'i'
            for (int k = 0; k < 20; i++) {      // references both 'i' and 'k'
                System.out.println("Hello");
            }
        }
    }
}
]]>
        </example>
    </rule>

    <rule name="JUnitSpelling"
          language="java"
          since="1.0"
          message="You may have misspelled a JUnit framework method (setUp or tearDown)"
          class="net.sourceforge.pmd.lang.java.rule.errorprone.JUnitSpellingRule"
          externalInfoUrl="${pmd.website.baseurl}/pmd_rules_java_errorprone.html#junitspelling">
        <description>
            In JUnit 3, the setUp method is used to set up all data entities required in running tests.
            The tearDown method is used to clean up all data entities required in running tests.
            You should not misspell method name if you want your test to set up and clean up everything correctly.
        </description>
        <priority>3</priority>
        <example>
<![CDATA[
import junit.framework.*;

public class Foo extends TestCase {
    public void setup() {}    // oops, should be setUp
    public void TearDown() {} // oops, should be tearDown
}
]]>
        </example>
    </rule>

    <rule name="JUnitStaticSuite"
          language="java"
          since="1.0"
          message="You have a suite() method that is not both public and static, so JUnit won't call it to get your TestSuite.  Is that what you wanted to do?"
          class="net.sourceforge.pmd.lang.java.rule.errorprone.JUnitStaticSuiteRule"
          typeResolution="true"
          externalInfoUrl="${pmd.website.baseurl}/pmd_rules_java_errorprone.html#junitstaticsuite">
        <description>
The suite() method in a JUnit test needs to be both public and static.
        </description>
        <priority>3</priority>
        <example>
<![CDATA[
import junit.framework.*;

public class Foo extends TestCase {
    public void suite() {}         // oops, should be static
    private static void suite() {} // oops, should be public
}
]]>
        </example>
    </rule>

    <rule name="MethodWithSameNameAsEnclosingClass"
          language="java"
          since="1.5"
          message="A method should not have the same name as its containing class"
          class="net.sourceforge.pmd.lang.rule.XPathRule"
          externalInfoUrl="${pmd.website.baseurl}/pmd_rules_java_errorprone.html#methodwithsamenameasenclosingclass">
        <description>
A method should not have the same name as its containing class.
This would be confusing as it would look like a constructor. 
        </description>
        <priority>3</priority>
        <properties>
            <property name="xpath">
                <value>
<![CDATA[
//MethodDeclaration[@Name = ancestor::ClassOrInterfaceDeclaration/@SimpleName]
]]>
                </value>
            </property>
        </properties>
        <example>
<![CDATA[
public class MyClass {

    public MyClass() {}         // this is OK because it is a constructor

    public void MyClass() {}    // this is bad because it is a method
}
]]>
        </example>
    </rule>

    <rule name="MisplacedNullCheck"
          language="java"
          since="3.5"
          message="The null check here is misplaced; if the variable ''{0}'' is null there will be a NullPointerException"
          class="net.sourceforge.pmd.lang.rule.XPathRule"
          externalInfoUrl="${pmd.website.baseurl}/pmd_rules_java_errorprone.html#misplacednullcheck">
        <description>
The null check here is misplaced. If the variable is null a `NullPointerException` will be thrown.
Either the check is useless (the variable will never be `null`) or it is incorrect.
        </description>
        <priority>3</priority>
        <properties>
            <property name="xpath">
                <value>
<![CDATA[
//InfixExpression[@Operator = '&&']
    /InfixExpression[@Operator = '!=']
        (: one side is null :)
        [NullLiteral]
        (: other side checks for the variable used somewhere in the first child of conditional and expression :)
        [VariableAccess]
        [some $var in preceding-sibling::*//VariableAccess
            [parent::MethodCall or parent::FieldAccess]
            [not(ancestor::InfixExpression[@Operator = '||'])]
            /@Name
            satisfies $var = VariableAccess/@Name
        ]
    /VariableAccess
|
//InfixExpression[@Operator = '||']
    /InfixExpression[@Operator = '==']
        (: one side is null :)
        [NullLiteral]
        (: other side checks for the variable used somewhere in the first child of conditional or expression :)
        [VariableAccess]
        [some $var in preceding-sibling::*//VariableAccess
            [parent::MethodCall or parent::FieldAccess]
            [not(ancestor::InfixExpression[@Operator = '&&'])]
            /@Name
            satisfies $var = VariableAccess/@Name
        ]
    /VariableAccess
]]>
                </value>
            </property>
        </properties>
        <example>
<![CDATA[
public class Foo {
    void bar() {
        if (a.equals(baz) && a != null) {} // a could be null, misplaced null check

        if (a != null && a.equals(baz)) {} // correct null check
    }
}
]]>
        </example>
        <example>
<![CDATA[
public class Foo {
    void bar() {
        if (a.equals(baz) || a == null) {} // a could be null, misplaced null check

        if (a == null || a.equals(baz)) {} // correct null check
    }
}
]]>
        </example>
    </rule>

    <rule name="MissingSerialVersionUID"
          language="java"
          since="3.0"
          message="Classes implementing Serializable should set a serialVersionUID"
          class="net.sourceforge.pmd.lang.rule.XPathRule"
          externalInfoUrl="${pmd.website.baseurl}/pmd_rules_java_errorprone.html#missingserialversionuid">
        <description>
Serializable classes should provide a serialVersionUID field.
The serialVersionUID field is also needed for abstract base classes. Each individual class in the inheritance
chain needs an own serialVersionUID field. See also [Should an abstract class have a serialVersionUID](https://stackoverflow.com/questions/893259/should-an-abstract-class-have-a-serialversionuid).
        </description>
        <priority>3</priority>
        <properties>
            <property name="xpath">
                <value>
<![CDATA[
//ClassOrInterfaceDeclaration
    [@Interface = false()]
    [count(ClassOrInterfaceBody/FieldDeclaration/VariableDeclarator/VariableDeclaratorId[@Name='serialVersionUID']) = 0]
    [(ImplementsList | ExtendsList)/ClassOrInterfaceType[pmd-java:typeIs('java.io.Serializable')]]
]]>
                </value>
            </property>
        </properties>
        <example>
<![CDATA[
public class Foo implements java.io.Serializable {
    String name;
    // Define serialization id to avoid serialization related bugs
    // i.e., public static final long serialVersionUID = 4328743;
}
]]>
        </example>
    </rule>

    <rule name="MissingStaticMethodInNonInstantiatableClass"
          language="java"
          since="3.0"
          message="Class cannot be instantiated and does not provide any static methods or fields"
          class="net.sourceforge.pmd.lang.rule.XPathRule"
          externalInfoUrl="${pmd.website.baseurl}/pmd_rules_java_errorprone.html#missingstaticmethodinnoninstantiatableclass">
        <description>
A class that has private constructors and does not have any static methods or fields cannot be used.

When one of the private constructors is annotated with one of the annotations, then the class is not considered
non-instantiatable anymore and no violation will be reported.
See the property `annotations`.
        </description>
        <priority>3</priority>
        <properties>
<<<<<<< HEAD
            <property name="annotations" type="List[String]" value="org.springframework.beans.factory.annotation.Autowired, javax.inject.Inject" description="If a constructor is annotated with one of these annotations, then the class is ignored."/>
=======
            <property name="annotations" type="List[String]" delimiter="," value="org.springframework.beans.factory.annotation.Autowired,javax.inject.Inject" description="If a constructor is annotated with one of these annotations, then the class is ignored."/>
>>>>>>> 48f4517a
            <property name="xpath">
                <value>
<![CDATA[
//ClassOrInterfaceDeclaration[@Nested= false() and @Local= false()]
[
    (: at least one constructor :) ./ClassOrInterfaceBody/ConstructorDeclaration
    and
    (: only private constructors :) count(./ClassOrInterfaceBody/ConstructorDeclaration) = count(./ClassOrInterfaceBody/ConstructorDeclaration[pmd-java:modifiers() = "private"])
    and
    (: all constructors must not be annotated :)
        (every $x in $annotations satisfies
          not(./ClassOrInterfaceBody/ConstructorDeclaration/ModifierList/Annotation[pmd-java:typeIs($x)]))
]
(: no static methods :)
[not(.//MethodDeclaration[pmd-java:modifiers() = "static"])]
(: no (public, package-private, protected) static fields :)
[not(.//FieldDeclaration[not(pmd-java:modifiers() = "private")][pmd-java:modifiers() = "static"])]
(: no nested classes, that are public and static, and have no constructors at all or a public constructor :)
(: and have a method returning the outer class type :)
(: or the inner class extends the outer class :)
[not(.//ClassOrInterfaceDeclaration[@Nested = true()]
           [pmd-java:modifiers() = ("public", "static")]
           [not(./ClassOrInterfaceBody/ConstructorDeclaration) or ./ClassOrInterfaceBody/ConstructorDeclaration[pmd-java:modifiers() = "public"]]
           [(./ClassOrInterfaceBody/MethodDeclaration
                [pmd-java:modifiers() = "public"]
                [./ClassOrInterfaceType
                    [@SimpleName = //ClassOrInterfaceDeclaration[@Nested = false()]/@SimpleName]
                ]
            ) or (
                ./ExtendsList/ClassOrInterfaceType[@SimpleName = //ClassOrInterfaceDeclaration[@Nested = false()]/@SimpleName]
            )]
        )
]
]]>
                </value>
            </property>
        </properties>
        <example>
<![CDATA[
// This class is unusable, since it cannot be
// instantiated (private constructor),
// and no static method can be called.

public class Foo {
  private Foo() {}
  void foo() {}
}

]]>
        </example>
    </rule>

    <rule name="MoreThanOneLogger"
          language="java"
          since="2.0"
          message="Class contains more than one logger."
          class="net.sourceforge.pmd.lang.rule.XPathRule"
          externalInfoUrl="${pmd.website.baseurl}/pmd_rules_java_errorprone.html#morethanonelogger">
        <description>
Normally only one logger is used in each class. This rule supports slf4j, log4j, Java Util Logging and
log4j2 (since 6.19.0).
        </description>
        <priority>2</priority>
        <properties>
            <property name="version" value="2.0"/>
            <property name="xpath">
                <value><![CDATA[
//ClassOrInterfaceDeclaration[
  count(
    ClassOrInterfaceBody/FieldDeclaration/ClassOrInterfaceType[
      pmd-java:typeIs("org.apache.log4j.Logger") or
      pmd-java:typeIs("org.apache.logging.log4j.Logger") or
      pmd-java:typeIs("java.util.logging.Logger") or
      pmd-java:typeIs("org.slf4j.Logger")
    ]
  ) > 1
]
                ]]></value>
            </property>
        </properties>
        <example>
<![CDATA[
public class Foo {
    Logger log = Logger.getLogger(Foo.class.getName());
    // It is very rare to see two loggers on a class, normally
    // log information is multiplexed by levels
    Logger log2= Logger.getLogger(Foo.class.getName());
}
]]>
        </example>
    </rule>

    <rule name="NonCaseLabelInSwitchStatement"
          language="java"
          since="1.5"
          message="A non-case label was present in a switch statement"
          class="net.sourceforge.pmd.lang.rule.XPathRule"
          externalInfoUrl="${pmd.website.baseurl}/pmd_rules_java_errorprone.html#noncaselabelinswitchstatement">
        <description>
A non-case label (e.g. a named break/continue label) was present in a switch statement.
This is legal, but confusing. It is easy to mix up the case labels and the non-case labels.
        </description>
        <priority>3</priority>
        <properties>
            <property name="xpath">
                <value>//SwitchStatement//LabeledStatement</value>
            </property>
        </properties>
        <example>
<![CDATA[
public class Foo {
  void bar(int a) {
   switch (a) {
     case 1:
       // do something
       break;
     mylabel: // this is legal, but confusing!
       break;
     default:
       break;
    }
  }
}
]]>
        </example>
    </rule>

    <rule name="NonStaticInitializer"
          language="java"
          since="1.5"
          message="Non-static initializers are confusing"
          class="net.sourceforge.pmd.lang.rule.XPathRule"
          externalInfoUrl="${pmd.website.baseurl}/pmd_rules_java_errorprone.html#nonstaticinitializer">
        <description>
A non-static initializer block will be called any time a constructor is invoked (just prior to
invoking the constructor).  While this is a valid language construct, it is rarely used and is
confusing.
        </description>
        <priority>3</priority>
        <properties>
            <property name="version" value="2.0" />
            <property name="xpath">
                <value>
<![CDATA[
//Initializer[@Static=false()][not(ancestor::*[3][self::ConstructorCall or self::EnumConstant])]
]]>
                </value>
            </property>
        </properties>
        <example>
<![CDATA[
public class MyClass {
  // this block gets run before any call to a constructor
  {
    System.out.println("I am about to construct myself");
  }
}
]]>
        </example>
    </rule>

    <rule name="NullAssignment"
          language="java"
          since="1.02"
          message="Assigning an Object to null is a code smell.  Consider refactoring."
          class="net.sourceforge.pmd.lang.java.rule.errorprone.NullAssignmentRule"
          externalInfoUrl="${pmd.website.baseurl}/pmd_rules_java_errorprone.html#nullassignment">
        <description>
Assigning a "null" to a variable (outside of its declaration) is usually bad form.  Sometimes, this type
of assignment is an indication that the programmer doesn't completely understand what is going on in the code.

NOTE: This sort of assignment may used in some cases to dereference objects and encourage garbage collection.
        </description>
        <priority>3</priority>
        <example>
 <![CDATA[
public void bar() {
  Object x = null; // this is OK
  x = new Object();
     // big, complex piece of code here
  x = null; // this is not required
     // big, complex piece of code here
}
]]>
        </example>
    </rule>

    <rule name="OverrideBothEqualsAndHashcode"
          language="java"
          since="0.4"
          message="Ensure you override both equals() and hashCode()"
          class="net.sourceforge.pmd.lang.java.rule.errorprone.OverrideBothEqualsAndHashcodeRule"
          externalInfoUrl="${pmd.website.baseurl}/pmd_rules_java_errorprone.html#overridebothequalsandhashcode">
        <description>
Override both public boolean Object.equals(Object other), and public int Object.hashCode(), or override neither.  Even if you are inheriting a hashCode() from a parent class, consider implementing hashCode and explicitly delegating to your superclass.
        </description>
        <priority>3</priority>
        <example>
<![CDATA[
public class Bar {        // poor, missing a hashcode() method
    public boolean equals(Object o) {
      // do some comparison
    }
}

public class Baz {        // poor, missing an equals() method
    public int hashCode() {
      // return some hash value
    }
}

public class Foo {        // perfect, both methods provided
    public boolean equals(Object other) {
      // do some comparison
    }
    public int hashCode() {
      // return some hash value
    }
}
]]>
        </example>
    </rule>

    <rule name="ProperCloneImplementation"
          language="java"
          since="1.4"
          message="Object clone() should be implemented with super.clone()"
          class="net.sourceforge.pmd.lang.java.rule.errorprone.ProperCloneImplementationRule"
          externalInfoUrl="${pmd.website.baseurl}/pmd_rules_java_errorprone.html#propercloneimplementation">
        <description>
Object clone() should be implemented with super.clone().
        </description>
        <priority>2</priority>
        <example>
<![CDATA[
class Foo{
    public Object clone(){
        return new Foo(); // This is bad
    }
}
]]>
        </example>
    </rule>

    <rule name="ProperLogger"
          language="java"
          since="3.3"
          message="Logger should be defined private static final and have the correct class"
          class="net.sourceforge.pmd.lang.rule.XPathRule"
          externalInfoUrl="${pmd.website.baseurl}/pmd_rules_java_errorprone.html#properlogger">
        <description>
A logger should normally be defined private static final and be associated with the correct class.
`private final Log log;` is also allowed for rare cases where loggers need to be passed around,
with the restriction that the logger needs to be passed into the constructor.
        </description>
        <priority>3</priority>
        <properties>
            <property name="xpath">
                <value>
<![CDATA[
//FieldDeclaration
    [ClassOrInterfaceType[pmd-java:typeIs($loggerClass)]]
    [
        (: check modifiers :)
        (not(pmd-java:modifiers() = 'private') or not(pmd-java:modifiers() = 'final'))
        (: check logger name :)
        or (pmd-java:modifiers() = 'static' and VariableDeclarator/VariableDeclaratorId/@Name != $staticLoggerName)
        or (not(pmd-java:modifiers() = 'static') and VariableDeclarator/VariableDeclaratorId/@Name != $loggerName)
        (: check logger argument type matches class or enum name :)
        or .//ArgumentList/ClassLiteral/ClassOrInterfaceType/@SimpleName != ancestor::ClassOrInterfaceDeclaration/@SimpleName
        or .//ArgumentList/ClassLiteral/ClassOrInterfaceType/@SimpleName != ancestor::EnumDeclaration/@SimpleName

        (: special case - final logger initialized inside constructor :)
        or (VariableDeclarator/@Initializer = false()
            and not(pmd-java:modifiers() = 'static')
            and not(ancestor::ClassOrInterfaceBody/ConstructorDeclaration
                //AssignmentExpression[@Operator = '=']
                    [FieldAccess[1]/@Name = $loggerName or VariableAccess[1]/@Name = $loggerName]
                    [*[2][@Name = ancestor::ConstructorDeclaration//FormalParameter/VariableDeclaratorId/@Name]])
        )
    ]
]]>
                </value>
            </property>
            <property name="staticLoggerName" type="String" description="Name of the static Logger variable" value="LOG"/>
            <property name="loggerName" type="String" description="Name of the Logger instance variable" value="log"/>
            <property name="loggerClass" type="String" description="Class name of the logger" value="org.apache.commons.logging.Log"/>
        </properties>
        <example>
 <![CDATA[
public class Foo {

    private static final Log LOG = LogFactory.getLog(Foo.class);    // proper way

    protected Log LOG = LogFactory.getLog(Testclass.class);         // wrong approach
}
]]>
        </example>
    </rule>

    <rule name="ReturnEmptyCollectionRatherThanNull"
          language="java"
          since="6.37.0"
          class="net.sourceforge.pmd.lang.rule.XPathRule"
          message="Return an empty collection rather than 'null'."
          externalInfoUrl="${pmd.website.baseurl}/pmd_rules_java_errorprone.html#returnemptycollectionratherthannull">
        <description>
For any method that returns an collection (such as an array, Collection or Map), it is better to return
an empty one rather than a null reference. This removes the need for null checking all results and avoids
inadvertent NullPointerExceptions.

See Effective Java, 3rd Edition, Item 54: Return empty collections or arrays instead of null
        </description>
        <priority>1</priority>
        <properties>
            <property name="version" value="2.0"/>
            <property name="xpath">
                <value>
<![CDATA[
//ReturnStatement/NullLiteral
[ancestor::MethodDeclaration[1]
    [ArrayType
     or ClassOrInterfaceType[pmd-java:typeIs('java.util.Collection')
        or pmd-java:typeIs('java.util.Map')]]
]
[not(./ancestor::LambdaExpression)]
]]>
                </value>
            </property>
        </properties>
        <example>
<![CDATA[
public class Example {
    // Not a good idea...
    public int[] badBehavior() {
        // ...
        return null;
    }

    // Good behavior
    public String[] bonnePratique() {
        //...
        return new String[0];
    }
}
]]>
        </example>
    </rule>

    <rule name="ReturnFromFinallyBlock"
          language="java"
          since="1.05"
          message="Avoid returning from a finally block"
          class="net.sourceforge.pmd.lang.rule.XPathRule"
          externalInfoUrl="${pmd.website.baseurl}/pmd_rules_java_errorprone.html#returnfromfinallyblock">
        <description>
Avoid returning from a finally block, this can discard exceptions.
        </description>
        <priority>3</priority>
        <properties>
            <property name="xpath">
                <value>//FinallyClause//ReturnStatement except //FinallyClause//(MethodDeclaration|LambdaExpression)//ReturnStatement</value>
            </property>
        </properties>
        <example>
<![CDATA[
public class Bar {
    public String foo() {
        try {
            throw new Exception( "My Exception" );
        } catch (Exception e) {
            throw e;
        } finally {
            return "A. O. K."; // return not recommended here
        }
    }
}
]]>
        </example>
    </rule>

    <rule name="SimpleDateFormatNeedsLocale"
          language="java"
          since="2.0"
          message="When instantiating a SimpleDateFormat object, specify a Locale"
          class="net.sourceforge.pmd.lang.rule.XPathRule"
          externalInfoUrl="${pmd.website.baseurl}/pmd_rules_java_errorprone.html#simpledateformatneedslocale">
        <description>
Be sure to specify a Locale when creating SimpleDateFormat instances to ensure that locale-appropriate
formatting is used.
        </description>
        <priority>3</priority>
        <properties>
            <property name="xpath">
                <value>
<![CDATA[
//ConstructorCall
    [pmd-java:typeIs('java.text.SimpleDateFormat')]
    [ArgumentList/@Size = 1]
]]>
                    </value>
                </property>
            </properties>
        <example>
<![CDATA[
public class Foo {
  // Should specify Locale.US (or whatever)
  private SimpleDateFormat sdf = new SimpleDateFormat("pattern");
}
]]>
        </example>
    </rule>

    <rule name="SingleMethodSingleton"
          language="java"
          since="5.4"
          message="Class contains multiple getInstance methods. Please review."
          class="net.sourceforge.pmd.lang.java.rule.errorprone.SingleMethodSingletonRule"
          externalInfoUrl="${pmd.website.baseurl}/pmd_rules_java_errorprone.html#singlemethodsingleton">
        <description>
Some classes contain overloaded getInstance. The problem with overloaded getInstance methods
is that the instance created using the overloaded method is not cached and so,
for each call and new objects will be created for every invocation.
        </description>
        <priority>2</priority>
        <example>
<![CDATA[
public class Singleton {

    private static Singleton singleton = new Singleton( );

    private Singleton(){ }

    public static Singleton getInstance( ) {
        return singleton;
    }

    public static Singleton getInstance(Object obj){
        Singleton singleton = (Singleton) obj;
        return singleton;           //violation
    }
}
]]>
        </example>
    </rule>

    <rule name="SingletonClassReturningNewInstance"
          language="java"
          since="5.4"
          message="getInstance method always creates a new object and hence does not comply to Singleton Design Pattern behaviour. Please review"
          class="net.sourceforge.pmd.lang.java.rule.errorprone.SingletonClassReturningNewInstanceRule"
          externalInfoUrl="${pmd.website.baseurl}/pmd_rules_java_errorprone.html#singletonclassreturningnewinstance">
        <description>
            A singleton class should only ever have one instance. Failure to check
            whether an instance has already been created may result in multiple
            instances being created.
        </description>
        <priority>2</priority>
        <example>
<![CDATA[
class Singleton {
    private static Singleton instance = null;
    public static Singleton getInstance() {
        synchronized(Singleton.class) {
            return new Singleton(); // this should be assigned to the field
        }
    }
}
]]>
        </example>
    </rule>

    <rule name="StaticEJBFieldShouldBeFinal"
          language="java"
          since="4.1"
          message="EJB's shouldn't have non-final static fields"
          class="net.sourceforge.pmd.lang.rule.XPathRule"
          externalInfoUrl="${pmd.website.baseurl}/pmd_rules_java_errorprone.html#staticejbfieldshouldbefinal">
        <description>
According to the J2EE specification, an EJB should not have any static fields
with write access. However, static read-only fields are allowed. This ensures proper
behavior especially when instances are distributed by the container on several JREs.
        </description>
        <priority>3</priority>
        <properties>
            <property name="xpath">
                <value>
<![CDATA[
//ClassOrInterfaceDeclaration[ImplementsList/ClassOrInterfaceType[
        pmd-java:typeIs('javax.ejb.SessionBean')
     or pmd-java:typeIs('javax.ejb.EJBHome')
     or pmd-java:typeIs('javax.ejb.EJBLocalObject')
     or pmd-java:typeIs('javax.ejb.EJBLocalHome')
     or pmd-java:typeIs('javax.ejb.EJBObject')
    ]]
    /ClassOrInterfaceBody/FieldDeclaration
        [pmd-java:modifiers() = 'static']
        [not(pmd-java:modifiers() = 'final')]
]]>
                </value>
            </property>
        </properties>
        <example>
<![CDATA[
public class SomeEJB extends EJBObject implements EJBLocalHome {

    private static int CountA;          // poor, field can be edited

    private static final int CountB;    // preferred, read-only access
}
]]>
        </example>
    </rule>

    <rule name="StringBufferInstantiationWithChar"
          language="java"
          since="3.9"
          message="Do not instantiate a StringBuffer or StringBuilder with a char"
          class="net.sourceforge.pmd.lang.rule.XPathRule"
          externalInfoUrl="${pmd.website.baseurl}/pmd_rules_java_errorprone.html#stringbufferinstantiationwithchar">
        <description>
Individual character values provided as initialization arguments will be converted into integers.
This can lead to internal buffer sizes that are larger than expected. Some examples:

```
new StringBuffer()      //  16
new StringBuffer(6)     //  6
new StringBuffer("hello world")  // 11 + 16 = 27
new StringBuffer('A')   //  chr(A) = 65
new StringBuffer("A")   //  1 + 16 = 17

new StringBuilder()     //  16
new StringBuilder(6)    //  6
new StringBuilder("hello world")  // 11 + 16 = 27
new StringBuilder('C')   //  chr(C) = 67
new StringBuilder("A")   //  1 + 16 = 17
```
        </description>
        <priority>4</priority>
        <properties>
            <property name="xpath">
                <value>
<![CDATA[
//ConstructorCall[ArgumentList/CharLiteral]
    [pmd-java:typeIs('java.lang.StringBuilder') or pmd-java:typeIs('java.lang.StringBuffer')]
]]>
                </value>
            </property>
        </properties>
        <example>
<![CDATA[
// misleading instantiation, these buffers
// are actually sized to 99 characters long
StringBuffer  sb1 = new StringBuffer('c');
StringBuilder sb2 = new StringBuilder('c');

// in these forms, just single characters are allocated
StringBuffer  sb3 = new StringBuffer("c");
StringBuilder sb4 = new StringBuilder("c");
]]>
        </example>
    </rule>

    <rule name="SuspiciousEqualsMethodName"
          language="java"
          since="2.0"
          message="The method name and parameter number are suspiciously close to equals(Object)"
          class="net.sourceforge.pmd.lang.rule.XPathRule"
          externalInfoUrl="${pmd.website.baseurl}/pmd_rules_java_errorprone.html#suspiciousequalsmethodname">
        <description>
The method name and parameter number are suspiciously close to `Object.equals`, which can denote an
intention to override it. However, the method does not override `Object.equals`, but overloads it instead.
Overloading `Object.equals` method is confusing for other programmers, error-prone and hard to maintain,
especially when using inheritance, because `@Override` annotations used in subclasses can provide a false
sense of security. For more information on `Object.equals` method, see Effective Java, 3rd Edition,
Item 10: Obey the general contract when overriding equals.
        </description>
        <priority>2</priority>
        <properties>
            <property name="xpath">
                <value>
<![CDATA[
//MethodDeclaration[@Name = 'equals'][
    (@Arity = 1
     and not(FormalParameters/FormalParameter[pmd-java:typeIsExactly('java.lang.Object')])
     or not(PrimitiveType[@Kind = 'boolean'])
    ) or (
     @Arity = 2
     and PrimitiveType[@Kind = 'boolean']
     and FormalParameters/FormalParameter[pmd-java:typeIsExactly('java.lang.Object')]
     and not(pmd-java:hasAnnotation('java.lang.Override'))
    )
]
| //MethodDeclaration[@Name = 'equal'][
    @Arity = 1
    and FormalParameters/FormalParameter[pmd-java:typeIsExactly('java.lang.Object')]
]
]]>
                </value>
            </property>
        </properties>
        <example>
<![CDATA[
public class Foo {
   public int equals(Object o) {
     // oops, this probably was supposed to be boolean equals
   }
   public boolean equals(String s) {
     // oops, this probably was supposed to be equals(Object)
   }
   public boolean equals(Object o1, Object o2) {
     // oops, this probably was supposed to be equals(Object)
   }
}
]]>
        </example>
    </rule>

    <rule name="SuspiciousHashcodeMethodName"
          language="java"
          since="1.5"
          message="The method name and return type are suspiciously close to hashCode()"
          class="net.sourceforge.pmd.lang.rule.XPathRule"
          externalInfoUrl="${pmd.website.baseurl}/pmd_rules_java_errorprone.html#suspicioushashcodemethodname">
        <description>
The method name and return type are suspiciously close to hashCode(), which may denote an intention
to override the hashCode() method.
        </description>
        <properties>
            <property name="xpath">
                <value>
                    <![CDATA[
//MethodDeclaration[
        lower-case(@Name) = 'hashcode'
    and @Name != 'hashCode'
    and @Arity = 0
    and PrimitiveType[@Kind = 'int']
]
]]>
                </value>
            </property>
        </properties>
        <priority>3</priority>
        <example>
<![CDATA[
public class Foo {
    public int hashcode() { // oops, this probably was supposed to be 'hashCode'
    }
}
]]>
        </example>
    </rule>

    <rule name="SuspiciousOctalEscape"
          language="java"
          since="1.5"
          message="Suspicious decimal characters following octal escape in string literal: {0}"
          class="net.sourceforge.pmd.lang.java.rule.errorprone.SuspiciousOctalEscapeRule"
          externalInfoUrl="${pmd.website.baseurl}/pmd_rules_java_errorprone.html#suspiciousoctalescape">
        <description>
A suspicious octal escape sequence was found inside a String literal.
The Java language specification (section 3.10.6) says an octal
escape sequence inside a literal String shall consist of a backslash
followed by:

    OctalDigit | OctalDigit OctalDigit | ZeroToThree OctalDigit OctalDigit

Any octal escape sequence followed by non-octal digits can be confusing,
e.g. "\038" is interpreted as the octal escape sequence "\03" followed by
the literal character "8".
        </description>
        <priority>3</priority>
        <example>
<![CDATA[
public void foo() {
  // interpreted as octal 12, followed by character '8'
  System.out.println("suspicious: \128");
}
]]>
        </example>
    </rule>

    <rule name="TestClassWithoutTestCases"
          language="java"
          since="3.0"
          message="This class name ends with 'Test' but contains no test cases"
          class="net.sourceforge.pmd.lang.java.rule.errorprone.TestClassWithoutTestCasesRule"
          externalInfoUrl="${pmd.website.baseurl}/pmd_rules_java_errorprone.html#testclasswithouttestcases">
        <description>
Test classes end with the suffix Test. Having a non-test class with that name is not a good practice,
since most people will assume it is a test case. Test classes have test methods named testXXX.
        </description>
        <priority>3</priority>
        <example>
<![CDATA[
//Consider changing the name of the class if it is not a test
//Consider adding test methods if it is a test
public class CarTest {
   public static void main(String[] args) {
    // do something
   }
   // code
}
]]>
        </example>
    </rule>

    <rule name="UnconditionalIfStatement"
          language="java"
          since="1.5"
          message="Do not use 'if' statements that are always true or always false"
          class="net.sourceforge.pmd.lang.rule.XPathRule"
          externalInfoUrl="${pmd.website.baseurl}/pmd_rules_java_errorprone.html#unconditionalifstatement">
        <description>
Do not use "if" statements whose conditionals are always true or always false.
        </description>
        <priority>3</priority>
        <properties>
            <property name="xpath">
                <value>
 <![CDATA[
//IfStatement[BooleanLiteral[1]]
]]>
                </value>
            </property>
        </properties>
        <example>
<![CDATA[
public class Foo {
    public void close() {
        if (true) {        // fixed conditional, not recommended
            // ...
        }
    }
}
]]>
        </example>
    </rule>

    <rule name="UnnecessaryBooleanAssertion"
          language="java"
          since="3.0"
          message="assertTrue(true) or similar statements are unnecessary"
          class="net.sourceforge.pmd.lang.rule.XPathRule"
          externalInfoUrl="${pmd.website.baseurl}/pmd_rules_java_errorprone.html#unnecessarybooleanassertion">
        <description>
A JUnit test assertion with a boolean literal is unnecessary since it always will evaluate to the same thing.
Consider using flow control (in case of `assertTrue(false)` or similar) or simply removing
statements like `assertTrue(true)` and `assertFalse(false)`. If you just want a test to halt after finding
an error, use the `fail()` method and provide an indication message of why it did.
        </description>
        <priority>3</priority>
        <properties>
            <property name="xpath">
                <value>
<![CDATA[
//ClassOrInterfaceDeclaration
    [pmd-java:typeIs('junit.framework.TestCase')
     or .//Annotation[pmd-java:typeIs('org.junit.Test')
                   or pmd-java:typeIs('org.junit.jupiter.api.Test')
                   or pmd-java:typeIs('org.junit.jupiter.api.RepeatedTest')
                   or pmd-java:typeIs('org.junit.jupiter.api.TestFactory')
                   or pmd-java:typeIs('org.junit.jupiter.api.TestTemplate')
                   or pmd-java:typeIs('org.junit.jupiter.params.ParameterizedTest')
     ]
    ]
    //MethodCall[@MethodName = ('assertTrue', 'assertFalse')]
        [ArgumentList
            [
                BooleanLiteral or
                UnaryExpression[@Operator = '!'][BooleanLiteral]
            ]
        ]
]]>
                </value>
            </property>
        </properties>
        <example>
<![CDATA[
public class SimpleTest extends TestCase {
    public void testX() {
        assertTrue(true);            // serves no real purpose - remove it
    }
}
]]>
        </example>
    </rule>

    <rule name="UnnecessaryCaseChange"
          language="java"
          since="3.3"
          message="Using equalsIgnoreCase() is cleaner than using toUpperCase/toLowerCase().equals()."
          class="net.sourceforge.pmd.lang.java.rule.errorprone.UnnecessaryCaseChangeRule"
          externalInfoUrl="${pmd.website.baseurl}/pmd_rules_java_errorprone.html#unnecessarycasechange">
        <description>
Using equalsIgnoreCase() is faster than using toUpperCase/toLowerCase().equals()
        </description>
        <priority>3</priority>
        <example>
<![CDATA[
boolean answer1 = buz.toUpperCase().equals("baz");              // should be buz.equalsIgnoreCase("baz")

boolean answer2 = buz.toUpperCase().equalsIgnoreCase("baz");    // another unnecessary toUpperCase()
]]>
        </example>
    </rule>

    <rule name="UnnecessaryConversionTemporary"
          language="java"
          since="0.1"
          message="Avoid unnecessary temporaries when converting primitives to Strings"
          class="net.sourceforge.pmd.lang.rule.XPathRule"
          externalInfoUrl="${pmd.website.baseurl}/pmd_rules_java_errorprone.html#unnecessaryconversiontemporary">
        <description>
Avoid the use temporary objects when converting primitives to Strings. Use the static conversion methods
on the wrapper classes instead.
        </description>
        <priority>3</priority>
        <properties>
            <property name="xpath">
                <value>
<![CDATA[
//MethodCall[@MethodName = 'toString']
    [ConstructorCall[position() = 1]
        [
            pmd-java:typeIs('java.lang.Integer')
         or pmd-java:typeIs('java.lang.Long')
         or pmd-java:typeIs('java.lang.Float')
         or pmd-java:typeIs('java.lang.Byte')
         or pmd-java:typeIs('java.lang.Double')
         or pmd-java:typeIs('java.lang.Short')
        ]
    ]
]]>
                </value>
            </property>
        </properties>
        <example>
<![CDATA[
public String convert(int x) {
    String foo = new Integer(x).toString(); // this wastes an object

    return Integer.toString(x);             // preferred approach
}
]]>
        </example>
    </rule>

    <rule name="UnusedNullCheckInEquals"
          language="java"
          since="3.5"
          message="Invoke equals() on the object you''ve already ensured is not null"
          class="net.sourceforge.pmd.lang.rule.XPathRule"
          externalInfoUrl="${pmd.website.baseurl}/pmd_rules_java_errorprone.html#unusednullcheckinequals">
        <description>
After checking an object reference for null, you should invoke equals() on that object rather than passing
it to another object's equals() method.
        </description>
        <priority>3</priority>
        <properties>
            <property name="xpath">
                <value>
<![CDATA[
//InfixExpression[@Operator = '&&']
  /MethodCall[pmd-java:matchesSig("java.lang.Object#equals(java.lang.Object)")]
             [not(StringLiteral)]
             [not(VariableAccess[@CompileTimeConstant = true()])]
             [ArgumentList/VariableAccess/@Name = ..//InfixExpression[@Operator = '!='][NullLiteral]/VariableAccess/@Name]
]]>
                </value>
            </property>
        </properties>
        <example>
<![CDATA[
public class Test {

    public String method1() { return "ok";}
    public String method2() { return null;}

    public void method(String a) {
        String b;
        // I don't know it method1() can be "null"
        // but I know "a" is not null..
        // I'd better write a.equals(method1())

        if (a!=null && method1().equals(a)) { // will trigger the rule
            //whatever
        }

        if (method1().equals(a) && a != null) { // won't trigger the rule
            //whatever
        }

        if (a!=null && method1().equals(b)) { // won't trigger the rule
            //whatever
        }

        if (a!=null && "LITERAL".equals(a)) { // won't trigger the rule
            //whatever
        }

        if (a!=null && !a.equals("go")) { // won't trigger the rule
            a=method2();
            if (method1().equals(a)) {
                //whatever
            }
        }
    }
}
]]>
        </example>
    </rule>

    <rule name="UseCorrectExceptionLogging"
          language="java"
          since="3.2"
          message="Use the correct logging statement for logging exceptions"
          class="net.sourceforge.pmd.lang.rule.XPathRule"
          externalInfoUrl="${pmd.website.baseurl}/pmd_rules_java_errorprone.html#usecorrectexceptionlogging">
        <description>
To make sure the full stacktrace is printed out, use the logging statement with two arguments: a String and a Throwable.

This rule only applies to [Apache Commons Logging](https://commons.apache.org/proper/commons-logging/).
        </description>
        <priority>3</priority>
        <properties>
            <property name="xpath">
                <value>
<![CDATA[
//CatchClause/Block//MethodCall
    [pmd-java:matchesSig('org.apache.commons.logging.Log#_(java.lang.Object)')]
    [ArgumentList[not(MethodCall)]//VariableAccess/@Name = ancestor::CatchClause/CatchParameter/@Name]
]]>
                </value>
            </property>
        </properties>
        <example>
<![CDATA[
public class Main {
    private static final Log _LOG = LogFactory.getLog( Main.class );
    void bar() {
        try {
        } catch( Exception e ) {
            _LOG.error( e ); //Wrong!
        } catch( OtherException oe ) {
            _LOG.error( oe.getMessage(), oe ); //Correct
        }
    }
}
]]>
        </example>
    </rule>

    <rule name="UseEqualsToCompareStrings"
          language="java"
          since="4.1"
          message="Use equals() to compare strings instead of ''=='' or ''!=''"
          class="net.sourceforge.pmd.lang.rule.XPathRule"
          externalInfoUrl="${pmd.website.baseurl}/pmd_rules_java_errorprone.html#useequalstocomparestrings">
        <description>
Using '==' or '!=' to compare strings is only reliable if the interned string (`String#intern()`)
is used on both sides.

Use the `equals()` method instead.
        </description>
        <priority>3</priority>
        <properties>
            <property name="xpath">
                <value>
<![CDATA[
//InfixExpression[@Operator = ('==', '!=')]
                 [count(*[pmd-java:typeIsExactly('java.lang.String')]) = 2]
]]>
                </value>
            </property>
        </properties>
        <example>
<![CDATA[
public boolean test(String s) {
    if (s == "one") return true;        // unreliable
    if ("two".equals(s)) return true;   // better
    return false;
}
]]>
        </example>
    </rule>

    <rule name="UselessOperationOnImmutable"
          language="java"
          since="3.5"
          message="An operation on an Immutable object (String, BigDecimal or BigInteger) won't change the object itself"
          class="net.sourceforge.pmd.lang.java.rule.errorprone.UselessOperationOnImmutableRule"
          externalInfoUrl="${pmd.website.baseurl}/pmd_rules_java_errorprone.html#uselessoperationonimmutable">
        <description>
An operation on an Immutable object (String, BigDecimal or BigInteger) won't change the object itself
since the result of the operation is a new object. Therefore, ignoring the operation result is an error.
        </description>
        <priority>3</priority>
        <example>
<![CDATA[
import java.math.*;

class Test {
    void method1() {
        BigDecimal bd=new BigDecimal(10);
        bd.add(new BigDecimal(5));      // this will trigger the rule
    }
    void method2() {
        BigDecimal bd=new BigDecimal(10);
        bd = bd.add(new BigDecimal(5)); // this won't trigger the rule
    }
}
]]>
        </example>
    </rule>

    <rule name="UseLocaleWithCaseConversions"
          language="java"
          since="2.0"
          message="When doing a String.toLowerCase()/toUpperCase() call, use a Locale"
          class="net.sourceforge.pmd.lang.rule.XPathRule"
          externalInfoUrl="${pmd.website.baseurl}/pmd_rules_java_errorprone.html#uselocalewithcaseconversions">
        <description>
When doing `String::toLowerCase()/toUpperCase()` conversions, use an explicit locale argument to specify the case
transformation rules.

Using `String::toLowerCase()` without arguments implicitly uses `Locale::getDefault()`.
The problem is that the default locale depends on the current JVM setup (and usually on the system in which
it is running). Using the system default may be exactly what you want (e.g. if you are manipulating strings
you got through standard input), but it may as well not be the case (e.g. if you are getting the string over
the network or a file, and the encoding is well-defined and independent of the environment). In the latter case,
using the default locale makes the case transformation brittle, as it may yield unexpected results on a machine
whose locale has other case translation rules. For example, in Turkish, the uppercase form of `i` is `İ` (U+0130,
not ASCII) and not `I` (U+0049) as in English.

The rule is intended to *force* developers to think about locales when dealing with strings. By taking a
conscious decision about the choice of locale at the time of writing, you reduce the risk of surprising
behaviour down the line, and communicate your intent to future readers.
        </description>
        <priority>3</priority>
        <properties>
            <property name="xpath">
                <value>
<![CDATA[
//MethodCall[pmd-java:matchesSig("java.lang.String#toLowerCase()") or pmd-java:matchesSig("java.lang.String#toUpperCase()")]
            [not(MethodCall[@MethodName = "toHexString"])]
]]>
                </value>
            </property>
        </properties>
        <example>
<![CDATA[
// violation - implicitly system-dependent conversion
if (x.toLowerCase().equals("list")) {}

// The above will not match "LIST" on a system with a Turkish locale.
// It could be replaced with
if (x.toLowerCase(Locale.US).equals("list")) { }
// or simply
if (x.equalsIgnoreCase("list")) { }

// ok - system independent conversion
String z = a.toLowerCase(Locale.ROOT);

// ok - explicit system-dependent conversion
String z2 = a.toLowerCase(Locale.getDefault());
]]>
        </example>
    </rule>

    <rule name="UseProperClassLoader"
          language="java"
          since="3.7"
          message="In J2EE, getClassLoader() might not work as expected.  Use Thread.currentThread().getContextClassLoader() instead."
          class="net.sourceforge.pmd.lang.rule.XPathRule"
          externalInfoUrl="${pmd.website.baseurl}/pmd_rules_java_errorprone.html#useproperclassloader">
        <description>
In J2EE, the getClassLoader() method might not work as expected. Use
Thread.currentThread().getContextClassLoader() instead.
        </description>
        <priority>3</priority>
        <properties>
            <property name="xpath">
                <value>//MethodCall[pmd-java:matchesSig("java.lang.Class#getClassLoader()")]</value>
            </property>
        </properties>
        <example>
<![CDATA[
public class Foo {
    ClassLoader cl = Bar.class.getClassLoader();
}
]]>
        </example>
    </rule>

</ruleset><|MERGE_RESOLUTION|>--- conflicted
+++ resolved
@@ -1180,30 +1180,6 @@
 should be annotated with @Test and @Ignore.
         </description>
         <priority>3</priority>
-<<<<<<< HEAD
-        <properties>
-            <property name="xpath">
-                <value><![CDATA[
-//ClassOrInterfaceBodyDeclaration
-[../ClassOrInterfaceBodyDeclaration/Annotation/*/Name
-        [pmd-java:typeIs('org.junit.Test')
-         or pmd-java:typeIs('org.junit.jupiter.api.Test')
-         or pmd-java:typeIs('org.junit.jupiter.api.RepeatedTest')
-         or pmd-java:typeIs('org.junit.jupiter.api.TestFactory')
-         or pmd-java:typeIs('org.junit.jupiter.api.TestTemplate')
-         or pmd-java:typeIs('org.junit.jupiter.params.ParameterizedTest')]
-]
-[not(Annotation)]
-[MethodDeclaration[(@Public = true() or @PackagePrivate = true()) and @Static = false() and
-        ResultType[@Void = true()] and
-        MethodDeclarator/FormalParameters[@Size = 0]
-    ]
-]
-]]></value>
-            </property>
-        </properties>
-=======
->>>>>>> 48f4517a
         <example>
 <![CDATA[
 public class MyTest {
@@ -2352,11 +2328,7 @@
         </description>
         <priority>3</priority>
         <properties>
-<<<<<<< HEAD
-            <property name="annotations" type="List[String]" value="org.springframework.beans.factory.annotation.Autowired, javax.inject.Inject" description="If a constructor is annotated with one of these annotations, then the class is ignored."/>
-=======
             <property name="annotations" type="List[String]" delimiter="," value="org.springframework.beans.factory.annotation.Autowired,javax.inject.Inject" description="If a constructor is annotated with one of these annotations, then the class is ignored."/>
->>>>>>> 48f4517a
             <property name="xpath">
                 <value>
 <![CDATA[
