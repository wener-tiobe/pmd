--- conflicted
+++ resolved
@@ -2303,11 +2303,7 @@
                 <value>
 <![CDATA[
 //ClassOrInterfaceDeclaration
-<<<<<<< HEAD
-=======
-    [@Abstract = 'false']
     [@Interface = 'false']
->>>>>>> e30503b3
     [count(ClassOrInterfaceBody/ClassOrInterfaceBodyDeclaration
         /FieldDeclaration/VariableDeclarator/VariableDeclaratorId[@Image='serialVersionUID']) = 0]
     [(ImplementsList | ExtendsList)/ClassOrInterfaceType[pmd-java:typeIs('java.io.Serializable')]]
