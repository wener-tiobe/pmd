--- conflicted
+++ resolved
@@ -85,26 +85,8 @@
             <property name="xpath">
                 <value>
 <![CDATA[
-<<<<<<< HEAD
-//Statement[(ForStatement or WhileStatement or DoStatement) and
-count(*//AssignmentOperator[@Image = '='])=1
-and
-*/Statement
-[
-./Block/BlockStatement/Statement/StatementExpression/PrimaryExpression
-/PrimaryPrefix/Name/../../PrimarySuffix/Expression
-[(PrimaryExpression or AdditiveExpression) and count
-(.//PrimaryPrefix/Name)=1]//PrimaryPrefix/Name/@Image
-and
-./Block/BlockStatement/Statement/StatementExpression/Expression/PrimaryExpression
-/PrimaryPrefix/Name/../../PrimarySuffix[count
-(..//PrimarySuffix)=1]/Expression[(PrimaryExpression
-or AdditiveExpression) and count(.//PrimaryPrefix/Name)=1]
-//PrimaryPrefix/Name/@Image
-]]
-=======
 //Statement
-  [(ForStatement or WhileStatement)]
+  [(ForStatement or WhileStatement or DoStatement)]
   [count(*/Statement//AssignmentOperator[@Image = '='])=1]
   [*/Statement/Block/BlockStatement/Statement
         /StatementExpression[AssignmentOperator[@Image = '=']]
@@ -123,7 +105,6 @@
                    ]
         //PrimaryPrefix/Name/@Image]
   ]
->>>>>>> a9f00eca
 ]]>
                 </value>
             </property>
