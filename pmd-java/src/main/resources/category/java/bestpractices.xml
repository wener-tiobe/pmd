<?xml version="1.0"?>

<ruleset name="Best Practices"
    xmlns="http://pmd.sourceforge.net/ruleset/2.0.0"
    xmlns:xsi="http://www.w3.org/2001/XMLSchema-instance"
    xsi:schemaLocation="http://pmd.sourceforge.net/ruleset/2.0.0 https://pmd.sourceforge.io/ruleset_2_0_0.xsd">

    <description>
Rules which enforce generally accepted best practices.
    </description>

    <rule name="AbstractClassWithoutAbstractMethod"
          language="java"
          since="3.0"
          message="This abstract class does not have any abstract methods"
          class="net.sourceforge.pmd.lang.java.rule.bestpractices.AbstractClassWithoutAbstractMethodRule"
          externalInfoUrl="${pmd.website.baseurl}/pmd_rules_java_bestpractices.html#abstractclasswithoutabstractmethod">
        <description>
The abstract class does not contain any abstract methods. An abstract class suggests
an incomplete implementation, which is to be completed by subclasses implementing the
abstract methods. If the class is intended to be used as a base class only (not to be instantiated
directly) a protected constructor can be provided prevent direct instantiation.
        </description>
        <priority>3</priority>
        <example>
<![CDATA[
public abstract class Foo {
  void int method1() { ... }
  void int method2() { ... }
  // consider using abstract methods or removing
  // the abstract modifier and adding protected constructors
}
]]>
        </example>
    </rule>

    <rule name="AccessorClassGeneration"
          language="java"
          since="1.04"
          maximumLanguageVersion="10"
          message="Avoid instantiation through private constructors from outside of the constructor's class."
          class="net.sourceforge.pmd.lang.java.rule.bestpractices.AccessorClassGenerationRule"
          externalInfoUrl="${pmd.website.baseurl}/pmd_rules_java_bestpractices.html#accessorclassgeneration">
        <description>
Instantiation by way of private constructors from outside of the constructor's class often causes the
generation of an accessor. A factory method, or non-privatization of the constructor can eliminate this
situation. The generated class file is actually an interface.  It gives the accessing class the ability
to invoke a new hidden package scope constructor that takes the interface as a supplementary parameter.
This turns a private constructor effectively into one with package scope, and is challenging to discern.
        </description>
        <priority>3</priority>
        <example>
<![CDATA[
public class Outer {
 void method(){
  Inner ic = new Inner();//Causes generation of accessor class
 }
 public class Inner {
  private Inner(){}
 }
}
]]>
        </example>
    </rule>

    <rule name="AccessorMethodGeneration"
          language="java"
          since="5.5.4"
          maximumLanguageVersion="10"
          message="Consider giving this member package visibility to access it from {0} without a synthetic accessor method"
          class="net.sourceforge.pmd.lang.java.rule.bestpractices.AccessorMethodGenerationRule"
          externalInfoUrl="${pmd.website.baseurl}/pmd_rules_java_bestpractices.html#accessormethodgeneration">
        <description>
When accessing private fields / methods from another class, the Java compiler will generate accessor methods
with package-private visibility. This adds overhead, and to the dex method count on Android. This situation can
be avoided by changing the visibility of the field / method from private to package-private.
        </description>
        <priority>3</priority>
        <example>
<![CDATA[
public class OuterClass {
    private int counter;
    /* package */ int id;

    public class InnerClass {
        InnerClass() {
            OuterClass.this.counter++; // wrong accessor method will be generated
        }

        public int getOuterClassId() {
            return OuterClass.this.id; // id is package-private, no accessor method needed
        }
    }
}
]]>
        </example>
    </rule>

    <rule name="ArrayIsStoredDirectly"
          language="java"
          since="2.2"
          message="The user-supplied array ''{0}'' is stored directly."
          class="net.sourceforge.pmd.lang.java.rule.bestpractices.ArrayIsStoredDirectlyRule"
          externalInfoUrl="${pmd.website.baseurl}/pmd_rules_java_bestpractices.html#arrayisstoreddirectly">
        <description>
Constructors and methods receiving arrays should clone objects and store the copy.
This prevents future changes from the user from affecting the original array.
        </description>
        <priority>3</priority>
        <example>
<![CDATA[
public class Foo {
    private String [] x;
        public void foo (String [] param) {
        // Don't do this, make a copy of the array at least
        this.x=param;
    }
}
]]>
        </example>
    </rule>

    <rule name="AvoidMessageDigestField"
          language="java"
          since="6.18.0"
          message="You shouldn't declare field of MessageDigest type, because unsynchronized access could cause problems"
          class="net.sourceforge.pmd.lang.rule.XPathRule"
          externalInfoUrl="${pmd.website.baseurl}/pmd_rules_java_bestpractices.html#avoidmessagedigestfield">
        <description>
            Declaring a MessageDigest instance as a field make this instance directly available to multiple threads.
            Such sharing of MessageDigest instances should be avoided if possible since it leads to wrong results
            if the access is not synchronized correctly.
            Just create a new instance and use it locally, where you need it.
            Creating a new instance is easier than synchronizing access to a shared instance.
        </description>
        <priority>3</priority>
        <properties>
            <property name="xpath">
                <value>
                    <![CDATA[
//FieldDeclaration/ClassOrInterfaceType[pmd-java:typeIs('java.security.MessageDigest')]
]]>
                </value>
            </property>
        </properties>
        <example>
            <![CDATA[
import java.security.MessageDigest;
public class AvoidMessageDigestFieldExample {
    private final MessageDigest sharedMd;
    public AvoidMessageDigestFieldExample() throws Exception {
        sharedMd = MessageDigest.getInstance("SHA-256");
    }
    public byte[] calculateHashShared(byte[] data) {
        // sharing a MessageDigest like this without synchronizing access
        // might lead to wrong results
        sharedMd.reset();
        sharedMd.update(data);
        return sharedMd.digest();
    }

    // better
    public byte[] calculateHash(byte[] data) throws Exception {
        MessageDigest md = MessageDigest.getInstance("SHA-256");
        md.update(data);
        return md.digest();
    }
}
]]>
        </example>
    </rule>

    <rule name="AvoidPrintStackTrace"
          language="java"
          since="3.2"
          message="Avoid printStackTrace(); use a logger call instead."
          class="net.sourceforge.pmd.lang.rule.XPathRule"
          externalInfoUrl="${pmd.website.baseurl}/pmd_rules_java_bestpractices.html#avoidprintstacktrace">
        <description>
Avoid printStackTrace(); use a logger call instead.
        </description>
        <priority>3</priority>
        <properties>
            <property name="xpath">
                <value>
<![CDATA[
//MethodCall[ pmd-java:matchesSig("java.lang.Throwable#printStackTrace()") ]
]]>
                </value>
            </property>
        </properties>
        <example>
<![CDATA[
class Foo {
    void bar() {
        try {
            // do something
        } catch (Exception e) {
            e.printStackTrace();
        }
    }
}
]]>
        </example>
    </rule>

    <rule name="AvoidReassigningCatchVariables"
          language="java"
          since="6.27.0"
          message="Avoid reassigning caught exception ''{0}''"
          class="net.sourceforge.pmd.lang.java.rule.bestpractices.AvoidReassigningCatchVariablesRule"
          externalInfoUrl="${pmd.website.baseurl}/pmd_rules_java_bestpractices.html#avoidreassigningcatchvariables">
        <description>
Reassigning exception variables caught in a catch statement should be avoided because of:

1) If it is needed, multi catch can be easily added and code will still compile.

2) Following the principle of least surprise we want to make sure that a variable caught in a catch statement
is always the one thrown in a try block.
        </description>
        <priority>3</priority>
        <example><![CDATA[
public class Foo {
    public void foo() {
        try {
            // do something
        } catch (Exception e) {
            e = new NullPointerException(); // not recommended
        }

        try {
            // do something
        } catch (MyException | ServerException e) {
            e = new RuntimeException(); // won't compile
        }
    }
}
        ]]></example>
    </rule>

    <rule name="AvoidReassigningLoopVariables"
          language="java"
          since="6.11.0"
          message="Avoid reassigning the loop control variable ''{0}''"
          class="net.sourceforge.pmd.lang.java.rule.bestpractices.AvoidReassigningLoopVariablesRule"
          externalInfoUrl="${pmd.website.baseurl}/pmd_rules_java_bestpractices.html#avoidreassigningloopvariables">
        <description>
Reassigning loop variables can lead to hard-to-find bugs. Prevent or limit how these variables can be changed.

In foreach-loops, configured by the `foreachReassign` property:
- `deny`: Report any reassignment of the loop variable in the loop body. _This is the default._
- `allow`: Don't check the loop variable.
- `firstOnly`: Report any reassignments of the loop variable, except as the first statement in the loop body.
            _This is useful if some kind of normalization or clean-up of the value before using is permitted, but any other change of the variable is not._

In for-loops, configured by the `forReassign` property:
- `deny`: Report any reassignment of the control variable in the loop body. _This is the default._
- `allow`: Don't check the control variable.
- `skip`: Report any reassignments of the control variable, except conditional increments/decrements (`++`, `--`, `+=`, `-=`).
            _This prevents accidental reassignments or unconditional increments of the control variable._
        </description>
        <priority>3</priority>
        <example>
<![CDATA[
public class Foo {
  private void foo() {
    for (String s : listOfStrings()) {
      s = s.trim(); // OK, when foreachReassign is "firstOnly" or "allow"
      doSomethingWith(s);

      s = s.toUpper(); // OK, when foreachReassign is "allow"
      doSomethingElseWith(s);
    }

    for (int i=0; i < 10; i++) {
      if (check(i)) {
        i++; // OK, when forReassign is "skip" or "allow"
      }

      i = 5;  // OK, when forReassign is "allow"

      doSomethingWith(i);
    }
  }
}
]]>
        </example>
    </rule>

    <rule name="AvoidReassigningParameters"
          language="java"
          since="1.0"
          message="Avoid reassigning parameters such as ''{0}''"
          class="net.sourceforge.pmd.lang.java.rule.bestpractices.AvoidReassigningParametersRule"
          externalInfoUrl="${pmd.website.baseurl}/pmd_rules_java_bestpractices.html#avoidreassigningparameters">
        <description>
Reassigning values to incoming parameters is not recommended.  Use temporary local variables instead.
        </description>
        <priority>2</priority>
        <example>
<![CDATA[
public class Foo {
  private void foo(String bar) {
    bar = "something else";
  }
}
]]>
        </example>
    </rule>

    <rule name="AvoidStringBufferField"
          language="java"
          since="4.2"
          message="StringBuffers can grow quite a lot, and so may become a source of memory leak (if the owning class has a long life time)."
          class="net.sourceforge.pmd.lang.rule.XPathRule"
          externalInfoUrl="${pmd.website.baseurl}/pmd_rules_java_bestpractices.html#avoidstringbufferfield">
        <description>
StringBuffers/StringBuilders can grow considerably, and so may become a source of memory leaks
if held within objects with long lifetimes.
        </description>
        <priority>3</priority>
        <properties>
            <property name="xpath">
                <value>
<![CDATA[
//FieldDeclaration/ClassOrInterfaceType[pmd-java:typeIs('java.lang.StringBuffer') or pmd-java:typeIs('java.lang.StringBuilder')]
]]>
                </value>
            </property>
        </properties>
        <example>
<![CDATA[
public class Foo {
    private StringBuffer buffer;    // potential memory leak as an instance variable;
}
]]>
        </example>
    </rule>

    <rule name="AvoidUsingHardCodedIP"
          language="java"
          since="4.1"
          message="Do not hard code the IP address ${variableName}"
          class="net.sourceforge.pmd.lang.java.rule.bestpractices.AvoidUsingHardCodedIPRule"
          externalInfoUrl="${pmd.website.baseurl}/pmd_rules_java_bestpractices.html#avoidusinghardcodedip">
        <description>
Application with hard-coded IP addresses can become impossible to deploy in some cases.
Externalizing IP adresses is preferable.
        </description>
        <priority>3</priority>
        <example>
<![CDATA[
public class Foo {
    private String ip = "127.0.0.1";     // not recommended
}
]]>
        </example>
    </rule>

    <rule name="CheckResultSet"
          language="java"
          since="4.1"
          class="net.sourceforge.pmd.lang.java.rule.bestpractices.CheckResultSetRule"
          message="Always check the return of one of the navigation method (next,previous,first,last) of a ResultSet."
          externalInfoUrl="${pmd.website.baseurl}/pmd_rules_java_bestpractices.html#checkresultset">
        <description>
Always check the return values of navigation methods (next, previous, first, last) of a ResultSet.
If the value return is 'false', it should be handled properly.
        </description>
        <priority>3</priority>
        <example>
<![CDATA[
Statement stat = conn.createStatement();
ResultSet rst = stat.executeQuery("SELECT name FROM person");
rst.next();     // what if it returns false? bad form
String firstName = rst.getString(1);

Statement stat = conn.createStatement();
ResultSet rst = stat.executeQuery("SELECT name FROM person");
if (rst.next()) {    // result is properly examined and used
    String firstName = rst.getString(1);
    } else  {
        // handle missing data
}
]]>
        </example>
    </rule>

    <rule name="ConstantsInInterface"
          language="java"
          since="5.5"
          message="Avoid constants in interfaces. Interfaces define types, constants are implementation details better placed in classes or enums. See Effective Java, item 19."
          class="net.sourceforge.pmd.lang.rule.XPathRule"
          externalInfoUrl="${pmd.website.baseurl}/pmd_rules_java_bestpractices.html#constantsininterface">
        <description>
Avoid constants in interfaces. Interfaces should define types, constants are implementation details
better placed in classes or enums. See Effective Java, item 19.
        </description>
        <priority>3</priority>
        <properties>
        <property name="ignoreIfHasMethods" type="Boolean" description="Whether to ignore constants in interfaces if the interface defines any methods" value="true"/>
            <property name="xpath">
                <value>
<![CDATA[
//ClassOrInterfaceDeclaration[@Interface = true()][$ignoreIfHasMethods= false() or not(ClassOrInterfaceBody/MethodDeclaration)]/ClassOrInterfaceBody/FieldDeclaration
 ]]>
                </value>
            </property>
        </properties>
        <example>
<![CDATA[
public interface ConstantInterface {
    public static final int CONST1 = 1; // violation, no fields allowed in interface!
    static final int CONST2 = 1;        // violation, no fields allowed in interface!
    final int CONST3 = 1;               // violation, no fields allowed in interface!
    int CONST4 = 1;                     // violation, no fields allowed in interface!
}

// with ignoreIfHasMethods = false
public interface AnotherConstantInterface {
    public static final int CONST1 = 1; // violation, no fields allowed in interface!

    int anyMethod();
}

// with ignoreIfHasMethods = true
public interface YetAnotherConstantInterface {
    public static final int CONST1 = 1; // no violation

    int anyMethod();
}
 ]]>
        </example>
    </rule>

    <rule name="DefaultLabelNotLastInSwitchStmt"
          language="java"
          since="1.5"
          message="The default label should be the last label in a switch statement"
          class="net.sourceforge.pmd.lang.rule.XPathRule"
          externalInfoUrl="${pmd.website.baseurl}/pmd_rules_java_bestpractices.html#defaultlabelnotlastinswitchstmt">
        <description>
By convention, the default label should be the last label in a switch statement.
        </description>
        <priority>3</priority>
        <properties>
            <property name="xpath">
                <value>
<![CDATA[
//SwitchLabel[@Default = true() and not(.. is ../../*[last()])]
]]>
                </value>
            </property>
        </properties>
        <example>
<![CDATA[
public class Foo {
  void bar(int a) {
   switch (a) {
    case 1:  // do something
       break;
    default:  // the default case should be last, by convention
       break;
    case 2:
       break;
   }
  }
}
]]>
        </example>
    </rule>

    <rule name="DoubleBraceInitialization"
          language="java"
          since="6.16.0"
          message="Double-brace initialization should be avoided"
          class="net.sourceforge.pmd.lang.rule.XPathRule"
          externalInfoUrl="${pmd.website.baseurl}/pmd_rules_java_bestpractices.html#doublebraceinitialization">
        <description>
            Double brace initialisation is a pattern to initialise eg collections concisely. But it implicitly
            generates a new .class file, and the object holds a strong reference to the enclosing object. For those
            reasons, it is preferable to initialize the object normally, even though it's verbose.

            This rule counts any anonymous class which only has a single initializer as an instance of double-brace
            initialization. There is currently no way to find out whether a method called in the initializer is not
            accessible from outside the anonymous class, and those legit cases should be suppressed for the time being.
        </description>
        <priority>3</priority>
        <properties>
            <property name="xpath">
                <value>
                    <![CDATA[
//ConstructorCall/AnonymousClassDeclaration/ClassOrInterfaceBody[count(*)=1]/Initializer[@Static=false()]
]]>
                </value>
            </property>
        </properties>
        <example><![CDATA[
// this is double-brace initialization
return new ArrayList<String>(){{
    add("a");
    add("b");
    add("c");
}};

// the better way is to not create an anonymous class:
List<String> a = new ArrayList<>();
a.add("a");
a.add("b");
a.add("c");
return a;
]]>
        </example>
    </rule>


    <rule name="ForLoopCanBeForeach"
          language="java"
          since="6.0.0"
          message="This 'for' loop can be replaced by a 'foreach' loop"
          minimumLanguageVersion="1.5"
          class="net.sourceforge.pmd.lang.java.rule.bestpractices.ForLoopCanBeForeachRule"
          externalInfoUrl="${pmd.website.baseurl}/pmd_rules_java_bestpractices.html#forloopcanbeforeach">
        <description>
Reports loops that can be safely replaced with the foreach syntax. The rule considers loops over
lists, arrays and iterators. A loop is safe to replace if it only uses the index variable to
access an element of the list or array, only has one update statement, and loops through *every*
element of the list or array left to right.
        </description>
        <priority>3</priority>
        <example>
<![CDATA[
public class MyClass {
  void loop(List<String> l) {
    for (int i = 0; i < l.size(); i++) { // pre Java 1.5
      System.out.println(l.get(i));
    }

    for (String s : l) {        // post Java 1.5
      System.out.println(s);
    }
  }
}
]]>
        </example>
    </rule>

    <rule name="ForLoopVariableCount"
          language="java"
          since="6.11.0"
          message="Too many control variables in the 'for' statement"
          class="net.sourceforge.pmd.lang.rule.XPathRule"
          externalInfoUrl="${pmd.website.baseurl}/pmd_rules_java_bestpractices.html#forloopvariablecount">
        <description>
Having a lot of control variables in a 'for' loop makes it harder to see what range of values
the loop iterates over. By default this rule allows a regular 'for' loop with only one variable.
        </description>
        <priority>3</priority>
        <properties>
            <property name="maximumVariables" type="Integer"
                      description="A regular for statement will have 1 control variable" min="0" max="100" value="1"/>
            <property name="xpath">
                <value>//ForInit/LocalVariableDeclaration[count(VariableDeclarator) > $maximumVariables]</value>
            </property>
        </properties>
        <example>
<![CDATA[
// this will be reported with the default setting of at most one control variable in a for loop
for (int i = 0, j = 0; i < 10; i++, j += 2) {
   foo();
]]>
        </example>
    </rule>

    <rule name="GuardLogStatement"
          language="java"
          since="5.1.0"
          message="Logger calls should be surrounded by log level guards."
          class="net.sourceforge.pmd.lang.java.rule.bestpractices.GuardLogStatementRule"
          externalInfoUrl="${pmd.website.baseurl}/pmd_rules_java_bestpractices.html#guardlogstatement">
        <description>
Whenever using a log level, one should check if the loglevel is actually enabled, or
otherwise skip the associate String creation and manipulation.

An alternative to checking the log level are substituting parameters, formatters or lazy logging
with lambdas. The available alternatives depend on the actual logging framework.
        </description>
        <priority>2</priority>
        <example>
<![CDATA[
    // Add this for performance
    if (log.isDebugEnabled()) {
        log.debug("log something" + " and " + "concat strings");
    }

    // Avoid the guarding if statement with substituting parameters
    log.debug("log something {} and {}", param1, param2);

    // Avoid the guarding if statement with formatters
    log.debug("log something %s and %s", param1, param2);

    // Avoid the guarding if statement with lazy logging and lambdas
    log.debug("log something expensive: {}", () -> calculateExpensiveLoggingText());
]]>
        </example>
    </rule>

    <rule name="JUnit4SuitesShouldUseSuiteAnnotation"
          language="java"
          since="4.0"
          message="JUnit 4 indicates test suites via annotations, not the suite method."
          class="net.sourceforge.pmd.lang.rule.XPathRule"
          externalInfoUrl="${pmd.website.baseurl}/pmd_rules_java_bestpractices.html#junit4suitesshouldusesuiteannotation">
        <description>
In JUnit 3, test suites are indicated by the suite() method. In JUnit 4, suites are indicated
through the @RunWith(Suite.class) annotation.
        </description>
        <priority>3</priority>
        <properties>
            <property name="xpath">
                <value>
<![CDATA[
//MethodDeclaration[@Name='suite' and ClassOrInterfaceType[pmd-java:typeIs('junit.framework.Test')]]
                   [not(.//ReturnStatement/*[pmd-java:typeIs('junit.framework.JUnit4TestAdapter')])]
]]>
                </value>
            </property>
        </properties>
        <example>
<![CDATA[
public class BadExample extends TestCase{

    public static Test suite(){
        return new Suite();
    }
}

@RunWith(Suite.class)
@SuiteClasses( { TestOne.class, TestTwo.class })
public class GoodTest {
}
]]>
        </example>
    </rule>

    <rule name="JUnit4TestShouldUseAfterAnnotation"
          language="java"
          since="4.0"
          message="JUnit 4 tests that clean up tests should use the @After annotation, JUnit5 tests should use @AfterEach or @AfterAll"
          class="net.sourceforge.pmd.lang.rule.XPathRule"
          externalInfoUrl="${pmd.website.baseurl}/pmd_rules_java_bestpractices.html#junit4testshoulduseafterannotation">
        <description>
In JUnit 3, the tearDown method was used to clean up all data entities required in running tests.
JUnit 4 skips the tearDown method and executes all methods annotated with @After after running each test.
JUnit 5 introduced @AfterEach and @AfterAll annotations to execute methods after each test or after all tests in the class, respectively.
        </description>
        <priority>3</priority>
        <properties>
            <property name="xpath">
                <value>
<![CDATA[
//MethodDeclaration[@Name='tearDown' and @Arity=0]
    [not(ModifierList/Annotation[
           pmd-java:typeIs('org.junit.After')
        or pmd-java:typeIs('org.junit.jupiter.api.AfterEach')
        or pmd-java:typeIs('org.junit.jupiter.api.AfterAll')
        or pmd-java:typeIs('org.testng.annotations.AfterMethod')])]
    (: Make sure this is a junit 4 class :)
    [../MethodDeclaration[pmd-java:hasAnnotation('org.junit.Test')]]
]]>
                </value>
            </property>
        </properties>
        <example>
<![CDATA[
public class MyTest {
    public void tearDown() {
        bad();
    }
}
public class MyTest2 {
    @After public void tearDown() {
        good();
    }
}
]]>
        </example>
    </rule>

    <rule name="JUnit4TestShouldUseBeforeAnnotation"
          language="java"
          since="4.0"
          message="JUnit 4 tests that set up tests should use the @Before annotation, JUnit5 tests should use @BeforeEach or @BeforeAll"
          class="net.sourceforge.pmd.lang.rule.XPathRule"
          externalInfoUrl="${pmd.website.baseurl}/pmd_rules_java_bestpractices.html#junit4testshouldusebeforeannotation">
        <description>
In JUnit 3, the setUp method was used to set up all data entities required in running tests.
JUnit 4 skips the setUp method and executes all methods annotated with @Before before all tests.
JUnit 5 introduced @BeforeEach and @BeforeAll annotations to execute methods before each test or before all tests in the class, respectively.
        </description>
        <priority>3</priority>
        <properties>
            <property name="xpath">
                <value>
<![CDATA[
//MethodDeclaration[@Name='setUp' and @Arity=0]
    [not(ModifierList/Annotation[
           pmd-java:typeIs('org.junit.Before')
        or pmd-java:typeIs('org.junit.jupiter.api.BeforeEach')
        or pmd-java:typeIs('org.junit.jupiter.api.BeforeAll')
        or pmd-java:typeIs('org.testng.annotations.BeforeMethod')])]
    (: Make sure this is a junit 4 class :)
    [../MethodDeclaration[pmd-java:hasAnnotation('org.junit.Test')]]

]]>
                </value>
            </property>
        </properties>
        <example>
<![CDATA[
public class MyTest {
    public void setUp() {
        bad();
    }
}
public class MyTest2 {
    @Before public void setUp() {
        good();
    }
}
]]>
        </example>
    </rule>

    <rule name="JUnit4TestShouldUseTestAnnotation"
          language="java"
          since="4.0"
          message="JUnit 4 tests that execute tests should use the @Test annotation, JUnit 5 tests should use @Test, @RepeatedTest, @TestFactory, @TestTemplate or @ParameterizedTest"
          class="net.sourceforge.pmd.lang.rule.XPathRule"
          externalInfoUrl="${pmd.website.baseurl}/pmd_rules_java_bestpractices.html#junit4testshouldusetestannotation">
        <description>
In JUnit 3, the framework executed all methods which started with the word test as a unit test.
In JUnit 4, only methods annotated with the @Test annotation are executed.
In JUnit 5, one of the following annotations should be used for tests: @Test, @RepeatedTest, @TestFactory, @TestTemplate or @ParameterizedTest.
        </description>
        <priority>3</priority>
        <properties>
            <property name="xpath">
                <value>
<![CDATA[
//ClassOrInterfaceDeclaration[matches(@SimpleName, $testClassPattern) or pmd-java:typeIs('junit.framework.TestCase')]
    (: a junit 3 method :)
    /ClassOrInterfaceBody/MethodDeclaration[
        @Visibility="public"
        and starts-with(@Name, 'test')
        and not(ModifierList/Annotation[
          pmd-java:typeIs('org.junit.Test')
          or pmd-java:typeIs('org.junit.jupiter.api.Test') or pmd-java:typeIs('org.junit.jupiter.api.RepeatedTest')
          or pmd-java:typeIs('org.junit.jupiter.api.TestFactory') or pmd-java:typeIs('org.junit.jupiter.api.TestTemplate')
          or pmd-java:typeIs('org.junit.jupiter.params.ParameterizedTest')
          ]
        )
    ]
]]>
                </value>
            </property>
            <property name="testClassPattern" type="Regex" description="The regex pattern used to identify test classes" value="Test" />
        </properties>
        <example>
<![CDATA[
public class MyTest {
    public void testBad() {
        doSomething();
    }

    @Test
    public void testGood() {
        doSomething();
    }
}
]]>
        </example>
    </rule>

    <rule name="JUnitAssertionsShouldIncludeMessage"
          language="java"
          since="1.04"
          message="JUnit assertions should include a message"
          class="net.sourceforge.pmd.lang.java.rule.bestpractices.JUnitAssertionsShouldIncludeMessageRule"
          externalInfoUrl="${pmd.website.baseurl}/pmd_rules_java_bestpractices.html#junitassertionsshouldincludemessage">
        <description>
JUnit assertions should include an informative message - i.e., use the three-argument version of
assertEquals(), not the two-argument version.
        </description>
        <priority>3</priority>
        <example>
<![CDATA[
public class Foo extends TestCase {
    public void testSomething() {
        assertEquals("foo", "bar");
        // Use the form:
        // assertEquals("Foo does not equals bar", "foo", "bar");
        // instead
    }
}
]]>
        </example>
    </rule>

    <rule name="JUnitTestContainsTooManyAsserts"
          language="java"
          since="5.0"
          message="Unit tests should not contain more than ${maximumAsserts} assert(s)."
          class="net.sourceforge.pmd.lang.java.rule.bestpractices.JUnitTestContainsTooManyAssertsRule"
          externalInfoUrl="${pmd.website.baseurl}/pmd_rules_java_bestpractices.html#junittestcontainstoomanyasserts">
        <description>
Unit tests should not contain too many asserts. Many asserts are indicative of a complex test, for which
it is harder to verify correctness.  Consider breaking the test scenario into multiple, shorter test scenarios.
Customize the maximum number of assertions used by this Rule to suit your needs.

This rule checks for JUnit4, JUnit5 and TestNG Tests, as well as methods starting with "test".
        </description>
        <priority>3</priority>
        <example>
<![CDATA[
public class MyTestCase extends TestCase {
    // Ok
    public void testMyCaseWithOneAssert() {
        boolean myVar = false;
        assertFalse("should be false", myVar);
    }

    // Bad, too many asserts (assuming max=1)
    public void testMyCaseWithMoreAsserts() {
        boolean myVar = false;
        assertFalse("myVar should be false", myVar);
        assertEquals("should equals false", false, myVar);
    }
}
]]>
        </example>
    </rule>

    <rule name="JUnitTestsShouldIncludeAssert"
          language="java"
          since="2.0"
          message="JUnit tests should include assert() or fail()"
          class="net.sourceforge.pmd.lang.java.rule.bestpractices.JUnitTestsShouldIncludeAssertRule"
          externalInfoUrl="${pmd.website.baseurl}/pmd_rules_java_bestpractices.html#junittestsshouldincludeassert">
        <description>
JUnit tests should include at least one assertion.  This makes the tests more robust, and using assert
with messages provide the developer a clearer idea of what the test does.
        </description>
        <priority>3</priority>
        <example>
<![CDATA[
public class Foo extends TestCase {
   public void testSomething() {
      Bar b = findBar();
   // This is better than having a NullPointerException
   // assertNotNull("bar not found", b);
   b.work();
   }
}
]]>
        </example>
    </rule>

    <rule name="JUnitUseExpected"
          language="java"
          since="4.0"
          message="In JUnit4, use the @Test(expected) annotation to denote tests that should throw exceptions"
          class="net.sourceforge.pmd.lang.java.rule.bestpractices.JUnitUseExpectedRule"
          externalInfoUrl="${pmd.website.baseurl}/pmd_rules_java_bestpractices.html#junituseexpected">
        <description>
In JUnit4, use the @Test(expected) annotation to denote tests that should throw exceptions.
        </description>
        <priority>3</priority>
        <example>
<![CDATA[
public class MyTest {
    @Test
    public void testBad() {
        try {
            doSomething();
            fail("should have thrown an exception");
        } catch (Exception e) {
        }
    }

    @Test(expected=Exception.class)
    public void testGood() {
        doSomething();
    }
}
]]>
        </example>
    </rule>

    <rule name="LiteralsFirstInComparisons"
          language="java"
          since="6.24.0"
          message="Position literals first in String comparisons"
          class="net.sourceforge.pmd.lang.java.rule.bestpractices.LiteralsFirstInComparisonsRule"
          externalInfoUrl="${pmd.website.baseurl}/pmd_rules_java_bestpractices.html#literalsfirstincomparisons">
        <description>
            Position literals first in all String comparisons, if the second argument is null then NullPointerExceptions
            can be avoided, they will just return false. Note that switching literal positions for compareTo and
            compareToIgnoreCase may change the result, see examples.
        </description>
        <priority>3</priority>
        <example>
            <![CDATA[
class Foo {
    boolean bar(String x) {
        return x.equals("2"); // should be "2".equals(x)
    }
    boolean bar(String x) {
        return x.equalsIgnoreCase("2"); // should be "2".equalsIgnoreCase(x)
    }
    boolean bar(String x) {
        return (x.compareTo("bar") > 0); // should be: "bar".compareTo(x) < 0
    }
    boolean bar(String x) {
        return (x.compareToIgnoreCase("bar") > 0); // should be: "bar".compareToIgnoreCase(x) < 0
    }
    boolean bar(String x) {
        return x.contentEquals("bar"); // should be "bar".contentEquals(x)
    }
}
]]>
        </example>
    </rule>

    <rule name="LooseCoupling"
          language="java"
          since="0.7"
          message="Avoid using implementation types like ''{0}''; use the interface instead"
          class="net.sourceforge.pmd.lang.java.rule.bestpractices.LooseCouplingRule"
          externalInfoUrl="${pmd.website.baseurl}/pmd_rules_java_bestpractices.html#loosecoupling">
        <description>
Excessive coupling to implementation types (e.g., `HashSet`) limits your ability to use alternate
implementations in the future as requirements change. Whenever available, declare variables
and parameters using a more general type (e.g, `Set`).

This rule reports uses of concrete collection types. User-defined types that should be treated
the same as interfaces can be configured with the property `allowedTypes`.
        </description>
        <priority>3</priority>
        <example>
<![CDATA[
import java.util.ArrayList;
import java.util.HashSet;

public class Bar {
    // sub-optimal approach
    private ArrayList<SomeType> list = new ArrayList<>();

    public HashSet<SomeType> getFoo() {
        return new HashSet<SomeType>();
    }

    // preferred approach
    private List<SomeType> list = new ArrayList<>();

    public Set<SomeType> getFoo() {
        return new HashSet<SomeType>();
    }
}
]]>
        </example>
    </rule>

    <rule name="MethodReturnsInternalArray"
          language="java"
          since="2.2"
          message="Returning ''{0}'' may expose an internal array."
          class="net.sourceforge.pmd.lang.java.rule.bestpractices.MethodReturnsInternalArrayRule"
          externalInfoUrl="${pmd.website.baseurl}/pmd_rules_java_bestpractices.html#methodreturnsinternalarray">
        <description>
Exposing internal arrays to the caller violates object encapsulation since elements can be
removed or replaced outside of the object that owns it. It is safer to return a copy of the array.
        </description>
        <priority>3</priority>
        <example>
<![CDATA[
public class SecureSystem {
    UserData [] ud;
    public UserData [] getUserData() {
        // Don't return directly the internal array, return a copy
        return ud;
    }
}
]]>
        </example>
    </rule>


    <rule name="MissingOverride"
          language="java"
          since="6.2.0"
          minimumLanguageVersion="1.5"
          message="The method ''{0}'' is missing an @Override annotation."
          class="net.sourceforge.pmd.lang.java.rule.bestpractices.MissingOverrideRule"
          externalInfoUrl="${pmd.website.baseurl}/pmd_rules_java_bestpractices.html#missingoverride">
        <description>
            Annotating overridden methods with @Override ensures at compile time that
            the method really overrides one, which helps refactoring and clarifies intent.
        </description>
        <priority>3</priority>
        <example>
            <![CDATA[
            public class Foo implements Runnable {
                // This method is overridden, and should have an @Override annotation
                public void run() {

                }
            }
            ]]>
        </example>
    </rule>

    <rule name="OneDeclarationPerLine"
          language="java"
          since="5.0"
          class="net.sourceforge.pmd.lang.rule.XPathRule"
          message="Use one line for each declaration, it enhances code readability."
          externalInfoUrl="${pmd.website.baseurl}/pmd_rules_java_bestpractices.html#onedeclarationperline">
        <description>
Java allows the use of several variables declaration of the same type on one line.
However, it can lead to quite messy code. This rule looks for several declarations on the same line.
        </description>
        <priority>4</priority>
        <properties>
            <property name="xpath">
                <value>
<![CDATA[
//LocalVariableDeclaration
   [not(parent::ForInit)]
   [count(VariableDeclarator) > 1]
   [$strictMode or count(distinct-values(VariableDeclarator/@BeginLine)) != count(VariableDeclarator)]
|
//FieldDeclaration
   [count(VariableDeclarator) > 1]
   [$strictMode or count(distinct-values(VariableDeclarator/@BeginLine)) != count(VariableDeclarator)]
]]>
                </value>
            </property>
            <property name="strictMode" type="Boolean" value="false"
                      description="If true, mark combined declaration even if the declarations are on separate lines."/>
        </properties>
        <example>
<![CDATA[
String name;            // separate declarations
String lastname;

String name, lastname;  // combined declaration, a violation

String name,
       lastname;        // combined declaration on multiple lines, no violation by default.
                        // Set property strictMode to true to mark this as violation.
]]>
        </example>
    </rule>

    <rule name="PreserveStackTrace"
          language="java"
          since="3.7"
          message="New exception is thrown in catch block, original stack trace may be lost"
          class="net.sourceforge.pmd.lang.java.rule.bestpractices.PreserveStackTraceRule"
          externalInfoUrl="${pmd.website.baseurl}/pmd_rules_java_bestpractices.html#preservestacktrace">
        <description>
Throwing a new exception from a catch block without passing the original exception into the
new exception will cause the original stack trace to be lost making it difficult to debug
effectively.
        </description>
        <priority>3</priority>
        <example>
<![CDATA[
public class Foo {
    void good() {
        try{
            Integer.parseInt("a");
        } catch (Exception e) {
            throw new Exception(e); // first possibility to create exception chain
        }
        try {
            Integer.parseInt("a");
        } catch (Exception e) {
            throw (IllegalStateException)new IllegalStateException().initCause(e); // second possibility to create exception chain.
        }
    }
    void bad() {
        try{
            Integer.parseInt("a");
        } catch (Exception e) {
            throw new Exception(e.getMessage());
        }
    }
}
]]>
        </example>
    </rule>

    <rule name="ReplaceEnumerationWithIterator"
          language="java"
          since="3.4"
          message="Consider replacing this Enumeration with the newer java.util.Iterator"
          class="net.sourceforge.pmd.lang.rule.XPathRule"
          externalInfoUrl="${pmd.website.baseurl}/pmd_rules_java_bestpractices.html#replaceenumerationwithiterator">
        <description>
Consider replacing Enumeration usages with the newer java.util.Iterator
        </description>
        <priority>3</priority>
        <properties>
            <property name="xpath">
                <value>
<![CDATA[
//ImplementsList/ClassOrInterfaceType[pmd-java:typeIsExactly('java.util.Enumeration')]
]]>
                </value>
            </property>
        </properties>
        <example>
<![CDATA[
public class Foo implements Enumeration {
    private int x = 42;
    public boolean hasMoreElements() {
        return true;
    }
    public Object nextElement() {
        return String.valueOf(i++);
    }
}
]]>
        </example>
    </rule>

    <rule name="ReplaceHashtableWithMap"
          language="java"
          since="3.4"
          message="Consider replacing this Hashtable with the newer java.util.Map"
          class="net.sourceforge.pmd.lang.rule.XPathRule"
          externalInfoUrl="${pmd.website.baseurl}/pmd_rules_java_bestpractices.html#replacehashtablewithmap">
        <description>
Consider replacing Hashtable usage with the newer java.util.Map if thread safety is not required.
        </description>
        <priority>3</priority>
        <properties>
            <property name="xpath">
                <value><![CDATA[
                //ClassOrInterfaceType[pmd-java:typeIs('java.util.Hashtable')]
                ]]></value>
            </property>
        </properties>
        <example>
<![CDATA[
public class Foo {
    void bar() {
        Hashtable h = new Hashtable();
    }
}
]]>
        </example>
    </rule>

    <rule name="ReplaceVectorWithList"
          language="java"
          since="3.4"
          message="Consider replacing this Vector with the newer java.util.List"
          class="net.sourceforge.pmd.lang.rule.XPathRule"
          externalInfoUrl="${pmd.website.baseurl}/pmd_rules_java_bestpractices.html#replacevectorwithlist">
        <description>
Consider replacing Vector usages with the newer java.util.ArrayList if expensive thread-safe operations are not required.
        </description>
        <priority>3</priority>
        <properties>
            <property name="xpath">
                <value><![CDATA[
                //ClassOrInterfaceType[pmd-java:typeIs('java.util.Vector')]
                ]]></value>
            </property>
        </properties>
        <example>
<![CDATA[
public class Foo {
    void bar() {
        Vector v = new Vector();
    }
}
]]>
        </example>
    </rule>

    <rule name="SwitchStmtsShouldHaveDefault"
          language="java"
          since="1.0"
          message="Switch statements should have a default label"
          class="net.sourceforge.pmd.lang.rule.XPathRule"
          externalInfoUrl="${pmd.website.baseurl}/pmd_rules_java_bestpractices.html#switchstmtsshouldhavedefault">
        <description>
All switch statements should include a default option to catch any unspecified values.
        </description>
        <priority>3</priority>
        <properties>
            <property name="xpath">
                <value><![CDATA[
                //SwitchStatement[@DefaultCase = false() and @ExhaustiveEnumSwitch = false()]
            ]]></value>
            </property>
        </properties>
        <example>
<![CDATA[
public void bar() {
    int x = 2;
    switch (x) {
      case 1: int j = 6;
      case 2: int j = 8;
          // missing default: here
    }
}
]]>
        </example>
    </rule>

    <rule name="SystemPrintln"
          language="java"
          since="2.1"
          message="Usage of System.out/err"
          class="net.sourceforge.pmd.lang.rule.XPathRule"
          externalInfoUrl="${pmd.website.baseurl}/pmd_rules_java_bestpractices.html#systemprintln">
        <description>
References to System.(out|err).print are usually intended for debugging purposes and can remain in
the codebase even in production code. By using a logger one can enable/disable this behaviour at
will (and by priority) and avoid clogging the Standard out log.
        </description>
        <priority>2</priority>
        <properties>
            <property name="xpath">
                <value>
<![CDATA[
//MethodCall[ starts-with(@MethodName, 'print') ]
  /FieldAccess[ @Name = ('err', 'out') ]
  /TypeExpression[ pmd-java:typeIsExactly('java.lang.System') ]
]]>
                </value>
            </property>
        </properties>
        <example>
 <![CDATA[
class Foo{
    Logger log = Logger.getLogger(Foo.class.getName());
    public void testA () {
        System.out.println("Entering test");
        // Better use this
        log.fine("Entering test");
    }
}
]]>
        </example>
    </rule>

    <rule name="UnusedAssignment"
          language="java"
          since="6.26.0"
          message="The value assigned to this variable is never used or always overwritten"
          class="net.sourceforge.pmd.lang.java.rule.bestpractices.UnusedAssignmentRule"
          externalInfoUrl="${pmd.website.baseurl}/pmd_rules_java_bestpractices.html#unusedassignment">
        <description>
            Reports assignments to variables that are never used before the variable is overwritten,
            or goes out of scope. Unused assignments are those for which
            1. The variable is never read after the assignment, or
            2. The assigned value is always overwritten by other assignments before the next read of
            the variable.

            The rule doesn't consider assignments to fields except for those of `this` in a constructor,
            or static fields of the current class in static initializers.

            The rule may be suppressed with the standard `@SuppressWarnings("unused")` tag.

            The rule subsumes {% rule "UnusedLocalVariable" %}, and {% rule "UnusedFormalParameter" %}.
            Those violations are filtered
            out by default, in case you already have enabled those rules, but may be enabled with the property
            `reportUnusedVariables`. Variables whose name starts with `ignored` or `unused` are filtered out, as
            is standard practice for exceptions.

            Limitations:
            * The rule currently cannot know which method calls throw exceptions, or which exceptions they throw.
            In the body of a try block, every method or constructor call is assumed to throw.  This may cause false-negatives.
            The only other language construct that is assumed to throw is the `throw` statement, in particular,
            things like `assert` statements, or NullPointerExceptions on dereference are ignored.
            * The rule cannot resolve assignments across constructors, when they're called with the special
            `this(...)` syntax. This may cause false-negatives.

            Both of those limitations may be partly relaxed in PMD 7.
        </description>
        <priority>3</priority>
        <example>
            <![CDATA[
            class A {
                // this field initializer is redundant,
                // it is always overwritten in the constructor
                int f = 1;

                A(int f) {
                    this.f = f;
                }
            }
        ]]>
        </example>
        <example><![CDATA[
class B {

    int method(int i, int j) {
        // this initializer is redundant,
        // it is overwritten in all branches of the `if`
        int k = 0;

        // Both the assignments to k are unused, because k is
        // not read after the if/else
        // This may hide a bug: the programmer probably wanted to return k
        if (i < j)
            k = i;
        else
            k = j;

        return j;
    }

}
        ]]>

        </example>
        <example><![CDATA[
class C {

    int method() {
        int i = 0;

        checkSomething(++i);
        checkSomething(++i);
        checkSomething(++i);
        checkSomething(++i);

        // That last increment is not reported unless
        // the property `checkUnusedPrefixIncrement` is
        // set to `true`
        // Technically it could be written (i+1), but it
        // is not very important
    }

}
        ]]>

        </example>
        <example><![CDATA[
class C {

    // variables that are truly unused (at most assigned to, but never accessed)
    // are only reported if property `reportUnusedVariables` is true

    void method(int param) { } // for example this method parameter

    // even then, you can suppress the violation with an annotation:

    void method(@SuppressWarning("unused") int param) { } // no violation, even if `reportUnusedVariables` is true

    // For catch parameters, or for resources which don't need to be used explicitly,
    // you can give a name that starts with "ignored" to ignore such warnings

    {
        try (Something ignored = Something.create()) {
            // even if ignored is unused, it won't be flagged
            // its purpose might be to side-effect in the create/close routines

        } catch (Exception e) { // this is unused and will cause a warning if `reportUnusedVariables` is true
            // you should choose a name that starts with "ignored"
            return;
        }
    }

}
        ]]>

        </example>
    </rule>

    <rule name="UnusedFormalParameter"
          language="java"
          since="0.8"
          message="Avoid unused {0} parameters such as ''{1}''."
          class="net.sourceforge.pmd.lang.java.rule.bestpractices.UnusedFormalParameterRule"
          externalInfoUrl="${pmd.website.baseurl}/pmd_rules_java_bestpractices.html#unusedformalparameter">
        <description>
Reports parameters of methods and constructors that are not referenced them in the method body.
Parameters whose name starts with `ignored` or `unused` are filtered out.

Removing unused formal parameters from public methods could cause a ripple effect through the code base.
Hence, by default, this rule only considers private methods. To include non-private methods, set the
`checkAll` property to `true`.

        </description>
        <priority>3</priority>
        <example>
<![CDATA[
public class Foo {
    private void bar(String howdy) {
        // howdy is not used
    }
}
]]>
        </example>
    </rule>

    <rule name="UnusedImports"
          language="java"
          since="1.0"
          message="Unused import ''{0}''"
          class="net.sourceforge.pmd.lang.java.rule.bestpractices.UnusedImportsRule"
<<<<<<< HEAD
=======
          typeResolution="true"
          deprecated="true"
>>>>>>> fc1ef8e4
          externalInfoUrl="${pmd.website.baseurl}/pmd_rules_java_bestpractices.html#unusedimports">
        <description>
Reports import statements that are not used within the file. This also reports
duplicate imports, and imports from the same package. The simplest fix is just
to delete those imports.

This rule is deprecated since PMD 6.34.0. Use the rule {% rule "java/codestyle/UnnecessaryImport" %}
from category codestyle instead.
        </description>
        <priority>4</priority>
        <example>
<![CDATA[
import java.io.File;  // not referenced or required
import java.util.*;   // not referenced or required

public class Foo {}
]]>
        </example>
    </rule>

    <rule name="UnusedLocalVariable"
          language="java"
          since="0.1"
          message="Avoid unused local variables such as ''{0}''."
          class="net.sourceforge.pmd.lang.java.rule.bestpractices.UnusedLocalVariableRule"
          externalInfoUrl="${pmd.website.baseurl}/pmd_rules_java_bestpractices.html#unusedlocalvariable">
        <description>
Detects when a local variable is declared and/or assigned, but not used.
Variables whose name starts with `ignored` or `unused` are filtered out.
        </description>
        <priority>3</priority>
        <example>
<![CDATA[
public class Foo {
    public void doSomething() {
        int i = 5; // Unused
    }
}
]]>
        </example>
    </rule>

    <rule name="UnusedPrivateField"
          since="0.1"
          language="java"
          message="Avoid unused private fields such as ''{0}''."
          class="net.sourceforge.pmd.lang.java.rule.bestpractices.UnusedPrivateFieldRule"
          externalInfoUrl="${pmd.website.baseurl}/pmd_rules_java_bestpractices.html#unusedprivatefield">
        <description>
Detects when a private field is declared and/or assigned a value, but not used.
        </description>
        <priority>3</priority>
        <example>
<![CDATA[
public class Something {
    private static int FOO = 2; // Unused
    private int i = 5; // Unused
    private int j = 6;
    public int addOne() {
        return j++;
    }
}
]]>
        </example>
    </rule>

    <rule name="UnusedPrivateMethod"
          language="java"
          since="0.7"
          message="Avoid unused private methods such as ''{0}''."
          class="net.sourceforge.pmd.lang.java.rule.bestpractices.UnusedPrivateMethodRule"
          externalInfoUrl="${pmd.website.baseurl}/pmd_rules_java_bestpractices.html#unusedprivatemethod">
        <description>
Unused Private Method detects when a private method is declared but is unused.
        </description>
        <priority>3</priority>
        <example>
<![CDATA[
public class Something {
    private void foo() {} // unused
}
]]>
        </example>
    </rule>

    <rule name="UseAssertEqualsInsteadOfAssertTrue"
          language="java"
          since="3.1"
          message="Use assertEquals(x, y) instead of assertTrue(x.equals(y))"
          class="net.sourceforge.pmd.lang.rule.XPathRule"
          externalInfoUrl="${pmd.website.baseurl}/pmd_rules_java_bestpractices.html#useassertequalsinsteadofasserttrue">
        <description>
This rule detects JUnit assertions in object equality. These assertions should be made by more specific methods, like assertEquals.
        </description>
        <priority>3</priority>
        <properties>
            <property name="xpath">
                <value>
<![CDATA[
// MethodCall[ pmd-java:matchesSig('org.junit.Assert#assertTrue(_*)')
            or pmd-java:matchesSig('org.junit.jupiter.api.Assertions#assertTrue(_*)')
            or pmd-java:matchesSig('junit.framework.TestCase#assertTrue(_*)') ]
             [ArgumentList/*[last()][self::MethodCall[pmd-java:matchesSig('_#equals(java.lang.Object)')]]]
]]>
                </value>
            </property>
        </properties>
        <example>
<![CDATA[
public class FooTest extends TestCase {
    void testCode() {
        Object a, b;
        assertTrue(a.equals(b));                    // bad usage
        assertEquals("a should equals b", a, b);    // good usage
    }
}
]]>
        </example>
    </rule>

    <rule name="UseAssertNullInsteadOfAssertTrue"
          language="java"
          since="3.5"
          message="Use assertNull(x) instead of assertTrue(x==null), or assertNotNull(x) vs assertFalse(x==null)"
          class="net.sourceforge.pmd.lang.rule.XPathRule"
          externalInfoUrl="${pmd.website.baseurl}/pmd_rules_java_bestpractices.html#useassertnullinsteadofasserttrue">
        <description>
This rule detects JUnit assertions in object references equality. These assertions should be made by
more specific methods, like assertNull, assertNotNull.
        </description>
        <priority>3</priority>
        <properties>
            <property name="xpath">
                <value>
<![CDATA[
// MethodCall[ @MethodName = ('assertTrue', 'assertFalse')
       and (pmd-java:matchesSig('org.junit.Assert#_(_*)')
         or pmd-java:matchesSig('org.junit.jupiter.api.Assertions#_(_*)')
         or pmd-java:matchesSig('junit.framework.TestCase#_(_*)'))
      ]
      [ArgumentList/*[last()][self::InfixExpression[@Operator = ("==", "!=") and NullLiteral]]]
]]>
                </value>
            </property>
        </properties>
        <example>
<![CDATA[
public class FooTest extends TestCase {
    void testCode() {
        Object a = doSomething();
        assertTrue(a==null);    // bad usage
        assertNull(a);          // good usage
        assertTrue(a != null);  // bad usage
        assertNotNull(a);       // good usage
    }
}
]]>
        </example>
    </rule>

    <rule name="UseAssertSameInsteadOfAssertTrue"
          language="java"
          since="3.1"
          message="Use assertSame(x, y) instead of assertTrue(x==y), or assertNotSame(x,y) vs assertFalse(x==y)"
          class="net.sourceforge.pmd.lang.rule.XPathRule"
          externalInfoUrl="${pmd.website.baseurl}/pmd_rules_java_bestpractices.html#useassertsameinsteadofasserttrue">
        <description>
This rule detects JUnit assertions in object references equality. These assertions should be made
by more specific methods, like assertSame, assertNotSame.
        </description>
        <priority>3</priority>
        <properties>
            <property name="xpath">
                <value>
<![CDATA[
// MethodCall[ @MethodName = ('assertTrue', 'assertFalse')
       and (pmd-java:matchesSig('org.junit.Assert#_(_*)')
         or pmd-java:matchesSig('org.junit.jupiter.api.Assertions#_(_*)')
         or pmd-java:matchesSig('junit.framework.TestCase#_(_*)'))
      ]
      [ArgumentList/*[last()][self::InfixExpression[@Operator = ("==", "!=") and not(NullLiteral)]]]
]]>
                </value>
            </property>
        </properties>
        <example>
<![CDATA[
public class FooTest extends TestCase {
    void testCode() {
        Object a, b;
        assertTrue(a == b); // bad usage
        assertSame(a, b);   // good usage
    }
}
]]>
        </example>
    </rule>

    <rule name="UseAssertTrueInsteadOfAssertEquals"
          language="java"
          since="5.0"
          message="Use assertTrue(x)/assertFalse(x) instead of assertEquals(true, x)/assertEquals(false, x) or assertEquals(Boolean.TRUE, x)/assertEquals(Boolean.FALSE, x)."
          class="net.sourceforge.pmd.lang.rule.XPathRule"
          externalInfoUrl="${pmd.website.baseurl}/pmd_rules_java_bestpractices.html#useasserttrueinsteadofassertequals">
        <description>
When asserting a value is the same as a literal or Boxed boolean, use assertTrue/assertFalse, instead of assertEquals.
        </description>
        <priority>3</priority>
        <properties>
            <property name="xpath">
                <value>
<![CDATA[
// MethodCall[ @MethodName = 'assertEquals'
       and (pmd-java:matchesSig('org.junit.Assert#_(_*)')
         or pmd-java:matchesSig('org.junit.jupiter.api.Assertions#_(_*)')
         or pmd-java:matchesSig('junit.framework.TestCase#_(_*)'))
      ]
      [ArgumentList/*[self::BooleanLiteral or self::FieldAccess[@Name=("TRUE", "FALSE") and pmd-java:typeIs('java.lang.Boolean')]]]
]]>
                </value>
            </property>
        </properties>
        <example>
<![CDATA[
public class MyTestCase extends TestCase {
    public void testMyCase() {
        boolean myVar = true;
        // Ok
        assertTrue("myVar is true", myVar);
        // Bad
        assertEquals("myVar is true", true, myVar);
        // Bad
        assertEquals("myVar is false", false, myVar);
        // Bad
        assertEquals("myVar is true", Boolean.TRUE, myVar);
        // Bad
        assertEquals("myVar is false", Boolean.FALSE, myVar);
    }
}
]]>
        </example>
    </rule>

    <rule name="UseCollectionIsEmpty"
          language="java"
          since="3.9"
          message="Substitute calls to size() == 0 (or size() != 0, size() &gt; 0, size() &lt; 1) with calls to isEmpty()"
          class="net.sourceforge.pmd.lang.java.rule.bestpractices.UseCollectionIsEmptyRule"
          externalInfoUrl="${pmd.website.baseurl}/pmd_rules_java_bestpractices.html#usecollectionisempty">
        <description>
The isEmpty() method on java.util.Collection is provided to determine if a collection has any elements.
Comparing the value of size() to 0 does not convey intent as well as the isEmpty() method.
        </description>
        <priority>3</priority>
        <example>
<![CDATA[
public class Foo {
    void good() {
        List foo = getList();
        if (foo.isEmpty()) {
            // blah
        }
    }

    void bad() {
        List foo = getList();
        if (foo.size() == 0) {
            // blah
        }
    }
}
]]>
        </example>
    </rule>

    <rule name="UseStandardCharsets"
          language="java"
          since="6.34.0"
          minimumLanguageVersion="1.7"
          message="Please use StandardCharsets constants"
          class="net.sourceforge.pmd.lang.rule.XPathRule"
          externalInfoUrl="${pmd.website.baseurl}/pmd_rules_java_bestpractices.html#usestandardcharsets">
        <description>
Starting with Java 7, StandardCharsets provides constants for common Charset objects, such as UTF-8.
Using the constants is less error prone, and can provide a small performance advantage compared to `Charset.forName(...)`
since no scan across the internal `Charset` caches is needed.
        </description>
        <priority>3</priority>
        <properties>
            <property name="xpath">
                <value>
<![CDATA[
//MethodCall[@MethodName = 'forName'][pmd-java:typeIs('java.nio.charset.Charset')]
    [
        ArgumentList/StringLiteral
            [@Image = ('"US-ASCII"', '"ISO-8859-1"', '"UTF-8"', '"UTF-16BE"', '"UTF-16LE"', '"UTF-16"')]
    ]
]]>
                </value>
            </property>
        </properties>
        <example>
<![CDATA[
public class UseStandardCharsets {
    public void run() {

        // looking up the charset dynamically
        try (OutputStreamWriter osw = new OutputStreamWriter(out, Charset.forName("UTF-8"))) {
            osw.write("test");
        }

        // best to use StandardCharsets
        try (OutputStreamWriter osw = new OutputStreamWriter(out, StandardCharsets.UTF_8)) {
            osw.write("test");
        }
    }
}
]]>
        </example>
    </rule>

    <rule name="UseTryWithResources"
          language="java"
          minimumLanguageVersion="1.7"
          since="6.12.0"
          message="Consider using a try-with-resources statement instead of explicitly closing the resource"
          class="net.sourceforge.pmd.lang.rule.XPathRule"
          externalInfoUrl="${pmd.website.baseurl}/pmd_rules_java_bestpractices.html#usetrywithresources">
        <description>
Java 7 introduced the try-with-resources statement. This statement ensures that each resource is closed at the end
of the statement. It avoids the need of explicitly closing the resources in a finally block. Additionally exceptions
are better handled: If an exception occurred both in the `try` block and `finally` block, then the exception from
the try block was suppressed. With the `try`-with-resources statement, the exception thrown from the try-block is
preserved.
        </description>
        <priority>3</priority>
        <properties>
            <property name="closeMethods" type="List[String]" delimiter="," description="Method names in finally block, which trigger this rule" value="close,closeQuietly"/>
            <property name="xpath">
                <value>
<![CDATA[
//TryStatement[FinallyClause//ExpressionStatement/MethodCall[@MethodName = $closeMethods][
    (:   vvvvvvvvvvvvvvvvvvvvvvvvv This is to rule out static method call :)
    *[1][not(self::TypeExpression) and pmd-java:typeIs('java.lang.AutoCloseable')]
    or
    ArgumentList/*[pmd-java:typeIs('java.lang.AutoCloseable')]
]]
]]>
                </value>
            </property>
        </properties>
        <example>
<![CDATA[
public class TryWithResources {
    public void run() {
        InputStream in = null;
        try {
            in = openInputStream();
            int i = in.read();
        } catch (IOException e) {
            e.printStackTrace();
        } finally {
            try {
                if (in != null) in.close();
            } catch (IOException ignored) {
                // ignored
            }
        }

        // better use try-with-resources
        try (InputStream in2 = openInputStream()) {
            int i = in2.read();
        }
    }
}
]]>
        </example>
    </rule>

    <rule name="UseVarargs"
          language="java"
          minimumLanguageVersion="1.5"
          since="5.0"
          message="Consider using varargs for methods or constructors which take an array the last parameter."
          class="net.sourceforge.pmd.lang.rule.XPathRule"
          externalInfoUrl="${pmd.website.baseurl}/pmd_rules_java_bestpractices.html#usevarargs">
        <description>
Java 5 introduced the varargs parameter declaration for methods and constructors. This syntactic
sugar provides flexibility for users of these methods and constructors, allowing them to avoid
having to deal with the creation of an array.

Byte arrays in any method and String arrays in `public static void main(String[])` methods are ignored.
        </description>
        <priority>4</priority>
        <properties>
            <property name="xpath">
                <value>
<![CDATA[
//FormalParameters[not(parent::MethodDeclaration[@Overridden=true() or @MainMethod=true()])]
  /FormalParameter[position()=last()]
   [@Varargs=false()]
   [ArrayType[not(PrimitiveType[@Kind = "byte"] or ClassOrInterfaceType[pmd-java:typeIs('java.lang.Byte')])]
    or VariableDeclaratorId[ArrayDimensions] and (PrimitiveType[not(@Kind="byte")] or ClassOrInterfaceType[not(pmd-java:typeIs('java.lang.Byte'))])]
]]>
                </value>
            </property>
        </properties>
        <example>
<![CDATA[
public class Foo {
    public void foo(String s, Object[] args) {
        // Do something here...
    }

    public void bar(String s, Object... args) {
        // Ahh, varargs tastes much better...
    }
}
]]>
        </example>
    </rule>

    <rule name="WhileLoopWithLiteralBoolean"
          class="net.sourceforge.pmd.lang.rule.XPathRule"
          language="java"
          since="6.13.0"
          message="The loop can be simplified."
          externalInfoUrl="${pmd.website.baseurl}/pmd_rules_java_bestpractices.html#whileloopwithliteralboolean">
        <description>
`do {} while (true);` requires reading the end of the statement before it is
apparent that it loops forever, whereas `while (true) {}` is easier to understand.

`do {} while (false);` is redundant, and if an inner variable scope is required,
a block `{}` is sufficient.

`while (false) {}` will never execute the block and can be removed in its entirety.
        </description>
        <priority>3</priority>
        <properties>
            <property name="xpath">
                <value><![CDATA[
  //DoStatement/BooleanLiteral
| //WhileStatement/BooleanLiteral[@True = false()]
                ]]></value>
            </property>
            <property name="version" value="2.0" />
        </properties>
        <example>
public class Example {
  {
    while (true) { } // allowed
    while (false) { } // disallowed
    do { } while (true); // disallowed
    do { } while (false); // disallowed
  }
}
        </example>
    </rule>

</ruleset><|MERGE_RESOLUTION|>--- conflicted
+++ resolved
@@ -1417,11 +1417,7 @@
           since="1.0"
           message="Unused import ''{0}''"
           class="net.sourceforge.pmd.lang.java.rule.bestpractices.UnusedImportsRule"
-<<<<<<< HEAD
-=======
-          typeResolution="true"
           deprecated="true"
->>>>>>> fc1ef8e4
           externalInfoUrl="${pmd.website.baseurl}/pmd_rules_java_bestpractices.html#unusedimports">
         <description>
 Reports import statements that are not used within the file. This also reports
