<?xml version="1.0"?>

<ruleset name="Best Practices"
    xmlns="http://pmd.sourceforge.net/ruleset/2.0.0"
    xmlns:xsi="http://www.w3.org/2001/XMLSchema-instance"
    xsi:schemaLocation="http://pmd.sourceforge.net/ruleset/2.0.0 https://pmd.sourceforge.io/ruleset_2_0_0.xsd">

    <description>
Rules which enforce generally accepted best practices.
    </description>

    <rule name="AbstractClassWithoutAbstractMethod"
          language="java"
          since="3.0"
          message="This abstract class does not have any abstract methods"
          class="net.sourceforge.pmd.lang.java.rule.bestpractices.AbstractClassWithoutAbstractMethodRule"
          externalInfoUrl="${pmd.website.baseurl}/pmd_rules_java_bestpractices.html#abstractclasswithoutabstractmethod">
        <description>
The abstract class does not contain any abstract methods. An abstract class suggests
an incomplete implementation, which is to be completed by subclasses implementing the
abstract methods. If the class is intended to be used as a base class only (not to be instantiated
directly) a protected constructor can be provided prevent direct instantiation.
        </description>
        <priority>3</priority>
        <example>
<![CDATA[
public abstract class Foo {
  void int method1() { ... }
  void int method2() { ... }
  // consider using abstract methods or removing
  // the abstract modifier and adding protected constructors
}
]]>
        </example>
    </rule>

    <rule name="AccessorClassGeneration"
          language="java"
          since="1.04"
          maximumLanguageVersion="10"
          message="Avoid instantiation through private constructors from outside of the constructor's class."
          class="net.sourceforge.pmd.lang.java.rule.bestpractices.AccessorClassGenerationRule"
          externalInfoUrl="${pmd.website.baseurl}/pmd_rules_java_bestpractices.html#accessorclassgeneration">
        <description>
Instantiation by way of private constructors from outside of the constructor's class often causes the
generation of an accessor. A factory method, or non-privatization of the constructor can eliminate this
situation. The generated class file is actually an interface.  It gives the accessing class the ability
to invoke a new hidden package scope constructor that takes the interface as a supplementary parameter.
This turns a private constructor effectively into one with package scope, and is challenging to discern.
        </description>
        <priority>3</priority>
        <example>
<![CDATA[
public class Outer {
 void method(){
  Inner ic = new Inner();//Causes generation of accessor class
 }
 public class Inner {
  private Inner(){}
 }
}
]]>
        </example>
    </rule>

    <rule name="AccessorMethodGeneration"
          language="java"
          since="5.5.4"
          maximumLanguageVersion="10"
          message="Consider giving this member package visibility to access it from {0} without a synthetic accessor method"
          class="net.sourceforge.pmd.lang.java.rule.bestpractices.AccessorMethodGenerationRule"
          externalInfoUrl="${pmd.website.baseurl}/pmd_rules_java_bestpractices.html#accessormethodgeneration">
        <description>
When accessing private fields / methods from another class, the Java compiler will generate accessor methods
with package-private visibility. This adds overhead, and to the dex method count on Android. This situation can
be avoided by changing the visibility of the field / method from private to package-private.
        </description>
        <priority>3</priority>
        <example>
<![CDATA[
public class OuterClass {
    private int counter;
    /* package */ int id;

    public class InnerClass {
        InnerClass() {
            OuterClass.this.counter++; // wrong accessor method will be generated
        }

        public int getOuterClassId() {
            return OuterClass.this.id; // id is package-private, no accessor method needed
        }
    }
}
]]>
        </example>
    </rule>

    <rule name="ArrayIsStoredDirectly"
          language="java"
          since="2.2"
          message="The user-supplied array ''{0}'' is stored directly."
          class="net.sourceforge.pmd.lang.java.rule.bestpractices.ArrayIsStoredDirectlyRule"
          externalInfoUrl="${pmd.website.baseurl}/pmd_rules_java_bestpractices.html#arrayisstoreddirectly">
        <description>
Constructors and methods receiving arrays should clone objects and store the copy.
This prevents future changes from the user from affecting the original array.
        </description>
        <priority>3</priority>
        <example>
<![CDATA[
public class Foo {
    private String [] x;
        public void foo (String [] param) {
        // Don't do this, make a copy of the array at least
        this.x=param;
    }
}
]]>
        </example>
    </rule>

    <rule name="AvoidMessageDigestField"
          language="java"
          since="6.18.0"
          message="You shouldn't declare field of MessageDigest type, because unsynchronized access could cause problems"
          class="net.sourceforge.pmd.lang.rule.XPathRule"
          externalInfoUrl="${pmd.website.baseurl}/pmd_rules_java_bestpractices.html#avoidmessagedigestfield">
        <description>
            Declaring a MessageDigest instance as a field make this instance directly available to multiple threads.
            Such sharing of MessageDigest instances should be avoided if possible since it leads to wrong results
            if the access is not synchronized correctly.
            Just create a new instance and use it locally, where you need it.
            Creating a new instance is easier than synchronizing access to a shared instance.
        </description>
        <priority>3</priority>
        <properties>
            <property name="xpath">
                <value>
                    <![CDATA[
//FieldDeclaration/ClassOrInterfaceType[pmd-java:typeIs('java.security.MessageDigest')]
]]>
                </value>
            </property>
        </properties>
        <example>
            <![CDATA[
import java.security.MessageDigest;
public class AvoidMessageDigestFieldExample {
    private final MessageDigest sharedMd;
    public AvoidMessageDigestFieldExample() throws Exception {
        sharedMd = MessageDigest.getInstance("SHA-256");
    }
    public byte[] calculateHashShared(byte[] data) {
        // sharing a MessageDigest like this without synchronizing access
        // might lead to wrong results
        sharedMd.reset();
        sharedMd.update(data);
        return sharedMd.digest();
    }

    // better
    public byte[] calculateHash(byte[] data) throws Exception {
        MessageDigest md = MessageDigest.getInstance("SHA-256");
        md.update(data);
        return md.digest();
    }
}
]]>
        </example>
    </rule>

    <rule name="AvoidPrintStackTrace"
          language="java"
          since="3.2"
          message="Avoid printStackTrace(); use a logger call instead."
          class="net.sourceforge.pmd.lang.rule.XPathRule"
          externalInfoUrl="${pmd.website.baseurl}/pmd_rules_java_bestpractices.html#avoidprintstacktrace">
        <description>
Avoid printStackTrace(); use a logger call instead.
        </description>
        <priority>3</priority>
        <properties>
            <property name="xpath">
                <value>
<![CDATA[
//MethodCall[ pmd-java:matchesSig("java.lang.Throwable#printStackTrace()") ]
]]>
                </value>
            </property>
        </properties>
        <example>
<![CDATA[
class Foo {
    void bar() {
        try {
            // do something
        } catch (Exception e) {
            e.printStackTrace();
        }
    }
}
]]>
        </example>
    </rule>

    <rule name="AvoidReassigningCatchVariables"
          language="java"
          since="6.27.0"
          message="Avoid reassigning caught exception ''{0}''"
          class="net.sourceforge.pmd.lang.java.rule.bestpractices.AvoidReassigningCatchVariablesRule"
          externalInfoUrl="${pmd.website.baseurl}/pmd_rules_java_bestpractices.html#avoidreassigningcatchvariables">
        <description>
Reassigning exception variables caught in a catch statement should be avoided because of:

1) If it is needed, multi catch can be easily added and code will still compile.

2) Following the principle of least surprise we want to make sure that a variable caught in a catch statement
is always the one thrown in a try block.
        </description>
        <priority>3</priority>
        <example><![CDATA[
public class Foo {
    public void foo() {
        try {
            // do something
        } catch (Exception e) {
            e = new NullPointerException(); // not recommended
        }

        try {
            // do something
        } catch (MyException | ServerException e) {
            e = new RuntimeException(); // won't compile
        }
    }
}
        ]]></example>
    </rule>

    <rule name="AvoidReassigningLoopVariables"
          language="java"
          since="6.11.0"
          message="Avoid reassigning the loop control variable ''{0}''"
          class="net.sourceforge.pmd.lang.java.rule.bestpractices.AvoidReassigningLoopVariablesRule"
          externalInfoUrl="${pmd.website.baseurl}/pmd_rules_java_bestpractices.html#avoidreassigningloopvariables">
        <description>
Reassigning loop variables can lead to hard-to-find bugs. Prevent or limit how these variables can be changed.

In foreach-loops, configured by the `foreachReassign` property:
- `deny`: Report any reassignment of the loop variable in the loop body. _This is the default._
- `allow`: Don't check the loop variable.
- `firstOnly`: Report any reassignments of the loop variable, except as the first statement in the loop body.
            _This is useful if some kind of normalization or clean-up of the value before using is permitted, but any other change of the variable is not._

In for-loops, configured by the `forReassign` property:
- `deny`: Report any reassignment of the control variable in the loop body. _This is the default._
- `allow`: Don't check the control variable.
- `skip`: Report any reassignments of the control variable, except conditional increments/decrements (`++`, `--`, `+=`, `-=`).
            _This prevents accidental reassignments or unconditional increments of the control variable._
        </description>
        <priority>3</priority>
        <example>
<![CDATA[
public class Foo {
  private void foo() {
    for (String s : listOfStrings()) {
      s = s.trim(); // OK, when foreachReassign is "firstOnly" or "allow"
      doSomethingWith(s);

      s = s.toUpper(); // OK, when foreachReassign is "allow"
      doSomethingElseWith(s);
    }

    for (int i=0; i < 10; i++) {
      if (check(i)) {
        i++; // OK, when forReassign is "skip" or "allow"
      }

      i = 5;  // OK, when forReassign is "allow"

      doSomethingWith(i);
    }
  }
}
]]>
        </example>
    </rule>

    <rule name="AvoidReassigningParameters"
          language="java"
          since="1.0"
          message="Avoid reassigning parameters such as ''{0}''"
          class="net.sourceforge.pmd.lang.java.rule.bestpractices.AvoidReassigningParametersRule"
          externalInfoUrl="${pmd.website.baseurl}/pmd_rules_java_bestpractices.html#avoidreassigningparameters">
        <description>
Reassigning values to incoming parameters is not recommended.  Use temporary local variables instead.
        </description>
        <priority>2</priority>
        <example>
<![CDATA[
public class Foo {
  private void foo(String bar) {
    bar = "something else";
  }
}
]]>
        </example>
    </rule>

    <rule name="AvoidStringBufferField"
          language="java"
          since="4.2"
          message="StringBuffers can grow quite a lot, and so may become a source of memory leak (if the owning class has a long life time)."
          class="net.sourceforge.pmd.lang.rule.XPathRule"
          externalInfoUrl="${pmd.website.baseurl}/pmd_rules_java_bestpractices.html#avoidstringbufferfield">
        <description>
StringBuffers/StringBuilders can grow considerably, and so may become a source of memory leaks
if held within objects with long lifetimes.
        </description>
        <priority>3</priority>
        <properties>
            <property name="xpath">
                <value>
<![CDATA[
//FieldDeclaration/ClassOrInterfaceType[pmd-java:typeIs('java.lang.StringBuffer') or pmd-java:typeIs('java.lang.StringBuilder')]
]]>
                </value>
            </property>
        </properties>
        <example>
<![CDATA[
public class Foo {
    private StringBuffer buffer;    // potential memory leak as an instance variable;
}
]]>
        </example>
    </rule>

    <rule name="AvoidUsingHardCodedIP"
          language="java"
          since="4.1"
          message="Do not hard code the IP address ${variableName}"
          class="net.sourceforge.pmd.lang.java.rule.bestpractices.AvoidUsingHardCodedIPRule"
          externalInfoUrl="${pmd.website.baseurl}/pmd_rules_java_bestpractices.html#avoidusinghardcodedip">
        <description>
Application with hard-coded IP addresses can become impossible to deploy in some cases.
Externalizing IP adresses is preferable.
        </description>
        <priority>3</priority>
        <example>
<![CDATA[
public class Foo {
    private String ip = "127.0.0.1";     // not recommended
}
]]>
        </example>
    </rule>

    <rule name="CheckResultSet"
          language="java"
          since="4.1"
          class="net.sourceforge.pmd.lang.java.rule.bestpractices.CheckResultSetRule"
          message="Always check the return of one of the navigation method (next,previous,first,last) of a ResultSet."
          externalInfoUrl="${pmd.website.baseurl}/pmd_rules_java_bestpractices.html#checkresultset">
        <description>
Always check the return values of navigation methods (next, previous, first, last) of a ResultSet.
If the value return is 'false', it should be handled properly.
        </description>
        <priority>3</priority>
        <example>
<![CDATA[
Statement stat = conn.createStatement();
ResultSet rst = stat.executeQuery("SELECT name FROM person");
rst.next();     // what if it returns false? bad form
String firstName = rst.getString(1);

Statement stat = conn.createStatement();
ResultSet rst = stat.executeQuery("SELECT name FROM person");
if (rst.next()) {    // result is properly examined and used
    String firstName = rst.getString(1);
    } else  {
        // handle missing data
}
]]>
        </example>
    </rule>

    <rule name="ConstantsInInterface"
          language="java"
          since="5.5"
          message="Avoid constants in interfaces. Interfaces define types, constants are implementation details better placed in classes or enums. See Effective Java, item 19."
          class="net.sourceforge.pmd.lang.rule.XPathRule"
          externalInfoUrl="${pmd.website.baseurl}/pmd_rules_java_bestpractices.html#constantsininterface">
        <description>
Avoid constants in interfaces. Interfaces should define types, constants are implementation details
better placed in classes or enums. See Effective Java, item 19.
        </description>
        <priority>3</priority>
        <properties>
        <property name="ignoreIfHasMethods" type="Boolean" description="Whether to ignore constants in interfaces if the interface defines any methods" value="true"/>
            <property name="xpath">
                <value>
<![CDATA[
//ClassOrInterfaceDeclaration[@Interface = true()][$ignoreIfHasMethods= false() or not(ClassOrInterfaceBody/MethodDeclaration)]/ClassOrInterfaceBody/FieldDeclaration
 ]]>
                </value>
            </property>
        </properties>
        <example>
<![CDATA[
public interface ConstantInterface {
    public static final int CONST1 = 1; // violation, no fields allowed in interface!
    static final int CONST2 = 1;        // violation, no fields allowed in interface!
    final int CONST3 = 1;               // violation, no fields allowed in interface!
    int CONST4 = 1;                     // violation, no fields allowed in interface!
}

// with ignoreIfHasMethods = false
public interface AnotherConstantInterface {
    public static final int CONST1 = 1; // violation, no fields allowed in interface!

    int anyMethod();
}

// with ignoreIfHasMethods = true
public interface YetAnotherConstantInterface {
    public static final int CONST1 = 1; // no violation

    int anyMethod();
}
 ]]>
        </example>
    </rule>

    <rule name="DefaultLabelNotLastInSwitchStmt"
          language="java"
          since="1.5"
          message="The default label should be the last label in a switch statement"
          class="net.sourceforge.pmd.lang.rule.XPathRule"
          externalInfoUrl="${pmd.website.baseurl}/pmd_rules_java_bestpractices.html#defaultlabelnotlastinswitchstmt">
        <description>
By convention, the default label should be the last label in a switch statement.
        </description>
        <priority>3</priority>
        <properties>
            <property name="xpath">
                <value>
<![CDATA[
//SwitchLabel[@Default = true() and not(.. is ../../*[last()])]
]]>
                </value>
            </property>
        </properties>
        <example>
<![CDATA[
public class Foo {
  void bar(int a) {
   switch (a) {
    case 1:  // do something
       break;
    default:  // the default case should be last, by convention
       break;
    case 2:
       break;
   }
  }
}
]]>
        </example>
    </rule>

    <rule name="DoubleBraceInitialization"
          language="java"
          since="6.16.0"
          message="Double-brace initialization should be avoided"
          class="net.sourceforge.pmd.lang.rule.XPathRule"
          externalInfoUrl="${pmd.website.baseurl}/pmd_rules_java_bestpractices.html#doublebraceinitialization">
        <description>
            Double brace initialisation is a pattern to initialise eg collections concisely. But it implicitly
            generates a new .class file, and the object holds a strong reference to the enclosing object. For those
            reasons, it is preferable to initialize the object normally, even though it's verbose.

            This rule counts any anonymous class which only has a single initializer as an instance of double-brace
            initialization. There is currently no way to find out whether a method called in the initializer is not
            accessible from outside the anonymous class, and those legit cases should be suppressed for the time being.
        </description>
        <priority>3</priority>
        <properties>
            <property name="xpath">
                <value>
                    <![CDATA[
//ConstructorCall/AnonymousClassDeclaration/ClassOrInterfaceBody[count(*)=1]/Initializer[@Static=false()]
]]>
                </value>
            </property>
        </properties>
        <example><![CDATA[
// this is double-brace initialization
return new ArrayList<String>(){{
    add("a");
    add("b");
    add("c");
}};

// the better way is to not create an anonymous class:
List<String> a = new ArrayList<>();
a.add("a");
a.add("b");
a.add("c");
return a;
]]>
        </example>
    </rule>


    <rule name="ForLoopCanBeForeach"
          language="java"
          since="6.0.0"
          message="This 'for' loop can be replaced by a 'foreach' loop"
          minimumLanguageVersion="1.5"
          class="net.sourceforge.pmd.lang.java.rule.bestpractices.ForLoopCanBeForeachRule"
          externalInfoUrl="${pmd.website.baseurl}/pmd_rules_java_bestpractices.html#forloopcanbeforeach">
        <description>
Reports loops that can be safely replaced with the foreach syntax. The rule considers loops over
lists, arrays and iterators. A loop is safe to replace if it only uses the index variable to
access an element of the list or array, only has one update statement, and loops through *every*
element of the list or array left to right.
        </description>
        <priority>3</priority>
        <example>
<![CDATA[
public class MyClass {
  void loop(List<String> l) {
    for (int i = 0; i < l.size(); i++) { // pre Java 1.5
      System.out.println(l.get(i));
    }

    for (String s : l) {        // post Java 1.5
      System.out.println(s);
    }
  }
}
]]>
        </example>
    </rule>

    <rule name="ForLoopVariableCount"
          language="java"
          since="6.11.0"
          message="Too many control variables in the 'for' statement"
          class="net.sourceforge.pmd.lang.rule.XPathRule"
          externalInfoUrl="${pmd.website.baseurl}/pmd_rules_java_bestpractices.html#forloopvariablecount">
        <description>
Having a lot of control variables in a 'for' loop makes it harder to see what range of values
the loop iterates over. By default this rule allows a regular 'for' loop with only one variable.
        </description>
        <priority>3</priority>
        <properties>
            <property name="maximumVariables" type="Integer"
                      description="A regular for statement will have 1 control variable" min="0" max="100" value="1"/>
            <property name="xpath">
                <value>//ForInit/LocalVariableDeclaration[count(VariableDeclarator) > $maximumVariables]</value>
            </property>
        </properties>
        <example>
<![CDATA[
// this will be reported with the default setting of at most one control variable in a for loop
for (int i = 0, j = 0; i < 10; i++, j += 2) {
   foo();
]]>
        </example>
    </rule>

    <rule name="GuardLogStatement"
          language="java"
          since="5.1.0"
          message="Logger calls should be surrounded by log level guards."
          class="net.sourceforge.pmd.lang.java.rule.bestpractices.GuardLogStatementRule"
          externalInfoUrl="${pmd.website.baseurl}/pmd_rules_java_bestpractices.html#guardlogstatement">
        <description>
Whenever using a log level, one should check if the loglevel is actually enabled, or
otherwise skip the associate String creation and manipulation.

An alternative to checking the log level are substituting parameters, formatters or lazy logging
with lambdas. The available alternatives depend on the actual logging framework.
        </description>
        <priority>2</priority>
        <example>
<![CDATA[
    // Add this for performance
    if (log.isDebugEnabled()) {
        log.debug("log something" + " and " + "concat strings");
    }

    // Avoid the guarding if statement with substituting parameters
    log.debug("log something {} and {}", param1, param2);

    // Avoid the guarding if statement with formatters
    log.debug("log something %s and %s", param1, param2);

    // Avoid the guarding if statement with lazy logging and lambdas
    log.debug("log something expensive: {}", () -> calculateExpensiveLoggingText());
]]>
        </example>
    </rule>

    <rule name="JUnit4SuitesShouldUseSuiteAnnotation"
          language="java"
          since="4.0"
          message="JUnit 4 indicates test suites via annotations, not the suite method."
          class="net.sourceforge.pmd.lang.rule.XPathRule"
          externalInfoUrl="${pmd.website.baseurl}/pmd_rules_java_bestpractices.html#junit4suitesshouldusesuiteannotation">
        <description>
In JUnit 3, test suites are indicated by the suite() method. In JUnit 4, suites are indicated
through the @RunWith(Suite.class) annotation.
        </description>
        <priority>3</priority>
        <properties>
            <property name="xpath">
                <value>
<![CDATA[
//MethodDeclaration[@Name='suite' and ClassOrInterfaceType[pmd-java:typeIs('junit.framework.Test')]]
                   [not(.//ReturnStatement/*[pmd-java:typeIs('junit.framework.JUnit4TestAdapter')])]
]]>
                </value>
            </property>
        </properties>
        <example>
<![CDATA[
public class BadExample extends TestCase{

    public static Test suite(){
        return new Suite();
    }
}

@RunWith(Suite.class)
@SuiteClasses( { TestOne.class, TestTwo.class })
public class GoodTest {
}
]]>
        </example>
    </rule>

    <rule name="JUnit4TestShouldUseAfterAnnotation"
          language="java"
          since="4.0"
          message="JUnit 4 tests that clean up tests should use the @After annotation, JUnit5 tests should use @AfterEach or @AfterAll"
          class="net.sourceforge.pmd.lang.rule.XPathRule"
          externalInfoUrl="${pmd.website.baseurl}/pmd_rules_java_bestpractices.html#junit4testshoulduseafterannotation">
        <description>
In JUnit 3, the tearDown method was used to clean up all data entities required in running tests.
JUnit 4 skips the tearDown method and executes all methods annotated with @After after running each test.
JUnit 5 introduced @AfterEach and @AfterAll annotations to execute methods after each test or after all tests in the class, respectively.
        </description>
        <priority>3</priority>
        <properties>
            <property name="xpath">
                <value>
<![CDATA[
//MethodDeclaration[@Name='tearDown' and @Arity=0]
    [not(ModifierList/Annotation[
           pmd-java:typeIs('org.junit.After')
        or pmd-java:typeIs('org.junit.jupiter.api.AfterEach')
        or pmd-java:typeIs('org.junit.jupiter.api.AfterAll')
        or pmd-java:typeIs('org.testng.annotations.AfterMethod')])]
    (: Make sure this is a junit 4 class :)
    [../MethodDeclaration[pmd-java:hasAnnotation('org.junit.Test')]]
]]>
                </value>
            </property>
        </properties>
        <example>
<![CDATA[
public class MyTest {
    public void tearDown() {
        bad();
    }
}
public class MyTest2 {
    @After public void tearDown() {
        good();
    }
}
]]>
        </example>
    </rule>

    <rule name="JUnit4TestShouldUseBeforeAnnotation"
          language="java"
          since="4.0"
          message="JUnit 4 tests that set up tests should use the @Before annotation, JUnit5 tests should use @BeforeEach or @BeforeAll"
          class="net.sourceforge.pmd.lang.rule.XPathRule"
          externalInfoUrl="${pmd.website.baseurl}/pmd_rules_java_bestpractices.html#junit4testshouldusebeforeannotation">
        <description>
In JUnit 3, the setUp method was used to set up all data entities required in running tests.
JUnit 4 skips the setUp method and executes all methods annotated with @Before before all tests.
JUnit 5 introduced @BeforeEach and @BeforeAll annotations to execute methods before each test or before all tests in the class, respectively.
        </description>
        <priority>3</priority>
        <properties>
            <property name="xpath">
                <value>
<![CDATA[
//MethodDeclaration[@Name='setUp' and @Arity=0]
    [not(ModifierList/Annotation[
           pmd-java:typeIs('org.junit.Before')
        or pmd-java:typeIs('org.junit.jupiter.api.BeforeEach')
        or pmd-java:typeIs('org.junit.jupiter.api.BeforeAll')
        or pmd-java:typeIs('org.testng.annotations.BeforeMethod')])]
    (: Make sure this is a junit 4 class :)
    [../MethodDeclaration[pmd-java:hasAnnotation('org.junit.Test')]]

]]>
                </value>
            </property>
        </properties>
        <example>
<![CDATA[
public class MyTest {
    public void setUp() {
        bad();
    }
}
public class MyTest2 {
    @Before public void setUp() {
        good();
    }
}
]]>
        </example>
    </rule>

    <rule name="JUnit4TestShouldUseTestAnnotation"
          language="java"
          since="4.0"
          message="JUnit 4 tests that execute tests should use the @Test annotation, JUnit 5 tests should use @Test, @RepeatedTest, @TestFactory, @TestTemplate or @ParameterizedTest"
          class="net.sourceforge.pmd.lang.rule.XPathRule"
          externalInfoUrl="${pmd.website.baseurl}/pmd_rules_java_bestpractices.html#junit4testshouldusetestannotation">
        <description>
In JUnit 3, the framework executed all methods which started with the word test as a unit test.
In JUnit 4, only methods annotated with the @Test annotation are executed.
In JUnit 5, one of the following annotations should be used for tests: @Test, @RepeatedTest, @TestFactory, @TestTemplate or @ParameterizedTest.
        </description>
        <priority>3</priority>
        <properties>
            <property name="xpath">
                <value>
<![CDATA[
//ClassOrInterfaceDeclaration[matches(@SimpleName, $testClassPattern) or pmd-java:typeIs('junit.framework.TestCase')]
    (: a junit 3 method :)
    /ClassOrInterfaceBody/MethodDeclaration[
        @Visibility="public"
        and starts-with(@Name, 'test')
        and not(ModifierList/Annotation[
          pmd-java:typeIs('org.junit.Test')
          or pmd-java:typeIs('org.junit.jupiter.api.Test') or pmd-java:typeIs('org.junit.jupiter.api.RepeatedTest')
          or pmd-java:typeIs('org.junit.jupiter.api.TestFactory') or pmd-java:typeIs('org.junit.jupiter.api.TestTemplate')
          or pmd-java:typeIs('org.junit.jupiter.params.ParameterizedTest')
          ]
        )
    ]
]]>
                </value>
            </property>
            <property name="testClassPattern" type="Regex" description="The regex pattern used to identify test classes" value="Test" />
        </properties>
        <example>
<![CDATA[
public class MyTest {
    public void testBad() {
        doSomething();
    }

    @Test
    public void testGood() {
        doSomething();
    }
}
]]>
        </example>
    </rule>

    <rule name="JUnitAssertionsShouldIncludeMessage"
          language="java"
          since="1.04"
          message="JUnit assertions should include a message"
          class="net.sourceforge.pmd.lang.java.rule.bestpractices.JUnitAssertionsShouldIncludeMessageRule"
          externalInfoUrl="${pmd.website.baseurl}/pmd_rules_java_bestpractices.html#junitassertionsshouldincludemessage">
        <description>
JUnit assertions should include an informative message - i.e., use the three-argument version of
assertEquals(), not the two-argument version.
        </description>
        <priority>3</priority>
        <example>
<![CDATA[
public class Foo extends TestCase {
    public void testSomething() {
        assertEquals("foo", "bar");
        // Use the form:
        // assertEquals("Foo does not equals bar", "foo", "bar");
        // instead
    }
}
]]>
        </example>
    </rule>

    <rule name="JUnitTestContainsTooManyAsserts"
          language="java"
          since="5.0"
          message="Unit tests should not contain more than ${maximumAsserts} assert(s)."
          class="net.sourceforge.pmd.lang.java.rule.bestpractices.JUnitTestContainsTooManyAssertsRule"
          externalInfoUrl="${pmd.website.baseurl}/pmd_rules_java_bestpractices.html#junittestcontainstoomanyasserts">
        <description>
Unit tests should not contain too many asserts. Many asserts are indicative of a complex test, for which
it is harder to verify correctness.  Consider breaking the test scenario into multiple, shorter test scenarios.
Customize the maximum number of assertions used by this Rule to suit your needs.

This rule checks for JUnit4, JUnit5 and TestNG Tests, as well as methods starting with "test".
        </description>
        <priority>3</priority>
        <example>
<![CDATA[
public class MyTestCase extends TestCase {
    // Ok
    public void testMyCaseWithOneAssert() {
        boolean myVar = false;
        assertFalse("should be false", myVar);
    }

    // Bad, too many asserts (assuming max=1)
    public void testMyCaseWithMoreAsserts() {
        boolean myVar = false;
        assertFalse("myVar should be false", myVar);
        assertEquals("should equals false", false, myVar);
    }
}
]]>
        </example>
    </rule>

    <rule name="JUnitTestsShouldIncludeAssert"
          language="java"
          since="2.0"
          message="JUnit tests should include assert() or fail()"
          class="net.sourceforge.pmd.lang.java.rule.bestpractices.JUnitTestsShouldIncludeAssertRule"
          externalInfoUrl="${pmd.website.baseurl}/pmd_rules_java_bestpractices.html#junittestsshouldincludeassert">
        <description>
JUnit tests should include at least one assertion.  This makes the tests more robust, and using assert
with messages provide the developer a clearer idea of what the test does.
        </description>
        <priority>3</priority>
        <example>
<![CDATA[
public class Foo extends TestCase {
   public void testSomething() {
      Bar b = findBar();
   // This is better than having a NullPointerException
   // assertNotNull("bar not found", b);
   b.work();
   }
}
]]>
        </example>
    </rule>

    <rule name="JUnitUseExpected"
          language="java"
          since="4.0"
          message="In JUnit4, use the @Test(expected) annotation to denote tests that should throw exceptions"
          class="net.sourceforge.pmd.lang.java.rule.bestpractices.JUnitUseExpectedRule"
          externalInfoUrl="${pmd.website.baseurl}/pmd_rules_java_bestpractices.html#junituseexpected">
        <description>
In JUnit4, use the @Test(expected) annotation to denote tests that should throw exceptions.
        </description>
        <priority>3</priority>
        <example>
<![CDATA[
public class MyTest {
    @Test
    public void testBad() {
        try {
            doSomething();
            fail("should have thrown an exception");
        } catch (Exception e) {
        }
    }

    @Test(expected=Exception.class)
    public void testGood() {
        doSomething();
    }
}
]]>
        </example>
    </rule>

    <rule name="LiteralsFirstInComparisons"
          language="java"
          since="6.24.0"
          message="Position literals first in String comparisons"
          class="net.sourceforge.pmd.lang.java.rule.bestpractices.LiteralsFirstInComparisonsRule"
          externalInfoUrl="${pmd.website.baseurl}/pmd_rules_java_bestpractices.html#literalsfirstincomparisons">
        <description>
            Position literals first in all String comparisons, if the second argument is null then NullPointerExceptions
            can be avoided, they will just return false. Note that switching literal positions for compareTo and
            compareToIgnoreCase may change the result, see examples.
        </description>
        <priority>3</priority>
        <example>
            <![CDATA[
class Foo {
    boolean bar(String x) {
        return x.equals("2"); // should be "2".equals(x)
    }
    boolean bar(String x) {
        return x.equalsIgnoreCase("2"); // should be "2".equalsIgnoreCase(x)
    }
    boolean bar(String x) {
        return (x.compareTo("bar") > 0); // should be: "bar".compareTo(x) < 0
    }
    boolean bar(String x) {
        return (x.compareToIgnoreCase("bar") > 0); // should be: "bar".compareToIgnoreCase(x) < 0
    }
    boolean bar(String x) {
        return x.contentEquals("bar"); // should be "bar".contentEquals(x)
    }
}
]]>
        </example>
    </rule>

    <rule name="LooseCoupling"
          language="java"
          since="0.7"
          message="Avoid using implementation types like ''{0}''; use the interface instead"
          class="net.sourceforge.pmd.lang.java.rule.bestpractices.LooseCouplingRule"
          externalInfoUrl="${pmd.website.baseurl}/pmd_rules_java_bestpractices.html#loosecoupling">
        <description>
Excessive coupling to implementation types (e.g., `HashSet`) limits your ability to use alternate
implementations in the future as requirements change. Whenever available, declare variables
and parameters using a more general type (e.g, `Set`).

This rule reports uses of concrete collection types. User-defined types that should be treated
the same as interfaces can be configured with the property `allowedTypes`.
        </description>
        <priority>3</priority>
        <example>
<![CDATA[
import java.util.ArrayList;
import java.util.HashSet;

public class Bar {
    // sub-optimal approach
    private ArrayList<SomeType> list = new ArrayList<>();

    public HashSet<SomeType> getFoo() {
        return new HashSet<SomeType>();
    }

    // preferred approach
    private List<SomeType> list = new ArrayList<>();

    public Set<SomeType> getFoo() {
        return new HashSet<SomeType>();
    }
}
]]>
        </example>
    </rule>

    <rule name="MethodReturnsInternalArray"
          language="java"
          since="2.2"
          message="Returning ''{0}'' may expose an internal array."
          class="net.sourceforge.pmd.lang.java.rule.bestpractices.MethodReturnsInternalArrayRule"
          externalInfoUrl="${pmd.website.baseurl}/pmd_rules_java_bestpractices.html#methodreturnsinternalarray">
        <description>
Exposing internal arrays to the caller violates object encapsulation since elements can be
removed or replaced outside of the object that owns it. It is safer to return a copy of the array.
        </description>
        <priority>3</priority>
        <example>
<![CDATA[
public class SecureSystem {
    UserData [] ud;
    public UserData [] getUserData() {
        // Don't return directly the internal array, return a copy
        return ud;
    }
}
]]>
        </example>
    </rule>


    <rule name="MissingOverride"
          language="java"
          since="6.2.0"
          minimumLanguageVersion="1.5"
          message="The method ''{0}'' is missing an @Override annotation."
          class="net.sourceforge.pmd.lang.java.rule.bestpractices.MissingOverrideRule"
          externalInfoUrl="${pmd.website.baseurl}/pmd_rules_java_bestpractices.html#missingoverride">
        <description>
            Annotating overridden methods with @Override ensures at compile time that
            the method really overrides one, which helps refactoring and clarifies intent.
        </description>
        <priority>3</priority>
        <example>
            <![CDATA[
            public class Foo implements Runnable {
                // This method is overridden, and should have an @Override annotation
                public void run() {

                }
            }
            ]]>
        </example>
    </rule>

    <rule name="OneDeclarationPerLine"
          language="java"
          since="5.0"
          class="net.sourceforge.pmd.lang.rule.XPathRule"
          message="Use one line for each declaration, it enhances code readability."
          externalInfoUrl="${pmd.website.baseurl}/pmd_rules_java_bestpractices.html#onedeclarationperline">
        <description>
Java allows the use of several variables declaration of the same type on one line.
However, it can lead to quite messy code. This rule looks for several declarations on the same line.
        </description>
        <priority>4</priority>
        <properties>
            <property name="xpath">
                <value>
<![CDATA[
//LocalVariableDeclaration
   [not(parent::ForInit)]
   [count(VariableDeclarator) > 1]
   [$strictMode or count(distinct-values(VariableDeclarator/@BeginLine)) != count(VariableDeclarator)]
|
//FieldDeclaration
   [count(VariableDeclarator) > 1]
   [$strictMode or count(distinct-values(VariableDeclarator/@BeginLine)) != count(VariableDeclarator)]
]]>
                </value>
            </property>
            <property name="strictMode" type="Boolean" value="false"
                      description="If true, mark combined declaration even if the declarations are on separate lines."/>
        </properties>
        <example>
<![CDATA[
String name;            // separate declarations
String lastname;

String name, lastname;  // combined declaration, a violation

String name,
       lastname;        // combined declaration on multiple lines, no violation by default.
                        // Set property strictMode to true to mark this as violation.
]]>
        </example>
    </rule>

    <rule name="PreserveStackTrace"
          language="java"
          since="3.7"
          message="New exception is thrown in catch block, original stack trace may be lost"
          class="net.sourceforge.pmd.lang.java.rule.bestpractices.PreserveStackTraceRule"
          externalInfoUrl="${pmd.website.baseurl}/pmd_rules_java_bestpractices.html#preservestacktrace">
        <description>
Throwing a new exception from a catch block without passing the original exception into the
new exception will cause the original stack trace to be lost making it difficult to debug
effectively.
        </description>
        <priority>3</priority>
        <example>
<![CDATA[
public class Foo {
    void good() {
        try{
            Integer.parseInt("a");
        } catch (Exception e) {
            throw new Exception(e); // first possibility to create exception chain
        }
        try {
            Integer.parseInt("a");
        } catch (Exception e) {
            throw (IllegalStateException)new IllegalStateException().initCause(e); // second possibility to create exception chain.
        }
    }
    void bad() {
        try{
            Integer.parseInt("a");
        } catch (Exception e) {
            throw new Exception(e.getMessage());
        }
    }
}
]]>
        </example>
    </rule>

    <rule name="ReplaceEnumerationWithIterator"
          language="java"
          since="3.4"
          message="Consider replacing this Enumeration with the newer java.util.Iterator"
          class="net.sourceforge.pmd.lang.rule.XPathRule"
          externalInfoUrl="${pmd.website.baseurl}/pmd_rules_java_bestpractices.html#replaceenumerationwithiterator">
        <description>
Consider replacing Enumeration usages with the newer java.util.Iterator
        </description>
        <priority>3</priority>
        <properties>
            <property name="xpath">
                <value>
<![CDATA[
//ImplementsList/ClassOrInterfaceType[pmd-java:typeIsExactly('java.util.Enumeration')]
]]>
                </value>
            </property>
        </properties>
        <example>
<![CDATA[
public class Foo implements Enumeration {
    private int x = 42;
    public boolean hasMoreElements() {
        return true;
    }
    public Object nextElement() {
        return String.valueOf(i++);
    }
}
]]>
        </example>
    </rule>

    <rule name="ReplaceHashtableWithMap"
          language="java"
          since="3.4"
          message="Consider replacing this Hashtable with the newer java.util.Map"
          class="net.sourceforge.pmd.lang.rule.XPathRule"
          externalInfoUrl="${pmd.website.baseurl}/pmd_rules_java_bestpractices.html#replacehashtablewithmap">
        <description>
Consider replacing Hashtable usage with the newer java.util.Map if thread safety is not required.
        </description>
        <priority>3</priority>
        <properties>
            <property name="xpath">
                <value><![CDATA[
                //ClassOrInterfaceType[pmd-java:typeIs('java.util.Hashtable')]
                ]]></value>
            </property>
        </properties>
        <example>
<![CDATA[
public class Foo {
    void bar() {
        Hashtable h = new Hashtable();
    }
}
]]>
        </example>
    </rule>

    <rule name="ReplaceVectorWithList"
          language="java"
          since="3.4"
          message="Consider replacing this Vector with the newer java.util.List"
          class="net.sourceforge.pmd.lang.rule.XPathRule"
          externalInfoUrl="${pmd.website.baseurl}/pmd_rules_java_bestpractices.html#replacevectorwithlist">
        <description>
Consider replacing Vector usages with the newer java.util.ArrayList if expensive thread-safe operations are not required.
        </description>
        <priority>3</priority>
        <properties>
            <property name="xpath">
                <value><![CDATA[
                //ClassOrInterfaceType[pmd-java:typeIs('java.util.Vector')]
                ]]></value>
            </property>
        </properties>
        <example>
<![CDATA[
public class Foo {
    void bar() {
        Vector v = new Vector();
    }
}
]]>
        </example>
    </rule>

    <rule name="SwitchStmtsShouldHaveDefault"
          language="java"
          since="1.0"
<<<<<<< HEAD
          message="Switch statements should have a default label"
=======
          message="Switch statements should be exhaustive, add a default case (or missing enum branches)"
          typeResolution="true"
>>>>>>> 8208dc9c
          class="net.sourceforge.pmd.lang.rule.XPathRule"
          externalInfoUrl="${pmd.website.baseurl}/pmd_rules_java_bestpractices.html#switchstmtsshouldhavedefault">
        <description>
            Switch statements should be exhaustive, to make their control flow
            easier to follow. This can be achieved by adding a `default` case, or,
            if the switch is on an enum type, by ensuring there is one switch branch
            for each enum constant.
        </description>
        <priority>3</priority>
        <properties>
            <property name="xpath">
                <value><![CDATA[
                //SwitchStatement[@DefaultCase = false() and @ExhaustiveEnumSwitch = false()]
            ]]></value>
            </property>
        </properties>
        <example>
<![CDATA[
class Foo {{
    int x = 2;
    switch (x) {
      case 1: int j = 6;
      case 2: int j = 8;
      // missing default: here
    }
}}
]]>
        </example>
    </rule>

    <rule name="SystemPrintln"
          language="java"
          since="2.1"
          message="Usage of System.out/err"
          class="net.sourceforge.pmd.lang.rule.XPathRule"
          externalInfoUrl="${pmd.website.baseurl}/pmd_rules_java_bestpractices.html#systemprintln">
        <description>
References to System.(out|err).print are usually intended for debugging purposes and can remain in
the codebase even in production code. By using a logger one can enable/disable this behaviour at
will (and by priority) and avoid clogging the Standard out log.
        </description>
        <priority>2</priority>
        <properties>
            <property name="xpath">
                <value>
<![CDATA[
//MethodCall[ starts-with(@MethodName, 'print') ]
  /FieldAccess[ @Name = ('err', 'out') ]
  /TypeExpression[ pmd-java:typeIsExactly('java.lang.System') ]
]]>
                </value>
            </property>
        </properties>
        <example>
 <![CDATA[
class Foo{
    Logger log = Logger.getLogger(Foo.class.getName());
    public void testA () {
        System.out.println("Entering test");
        // Better use this
        log.fine("Entering test");
    }
}
]]>
        </example>
    </rule>

    <rule name="UnusedAssignment"
          language="java"
          since="6.26.0"
          message="The value assigned to this variable is never used or always overwritten"
          class="net.sourceforge.pmd.lang.java.rule.bestpractices.UnusedAssignmentRule"
          externalInfoUrl="${pmd.website.baseurl}/pmd_rules_java_bestpractices.html#unusedassignment">
        <description>
            Reports assignments to variables that are never used before the variable is overwritten,
            or goes out of scope. Unused assignments are those for which
            1. The variable is never read after the assignment, or
            2. The assigned value is always overwritten by other assignments before the next read of
            the variable.

            The rule doesn't consider assignments to fields except for those of `this` in a constructor,
            or static fields of the current class in static initializers.

            The rule may be suppressed with the standard `@SuppressWarnings("unused")` tag.

            The rule subsumes {% rule "UnusedLocalVariable" %}, and {% rule "UnusedFormalParameter" %}.
            Those violations are filtered
            out by default, in case you already have enabled those rules, but may be enabled with the property
            `reportUnusedVariables`. Variables whose name starts with `ignored` or `unused` are filtered out, as
            is standard practice for exceptions.

            Limitations:
            * The rule currently cannot know which method calls throw exceptions, or which exceptions they throw.
            In the body of a try block, every method or constructor call is assumed to throw.  This may cause false-negatives.
            The only other language construct that is assumed to throw is the `throw` statement, in particular,
            things like `assert` statements, or NullPointerExceptions on dereference are ignored.
            * The rule cannot resolve assignments across constructors, when they're called with the special
            `this(...)` syntax. This may cause false-negatives.

            Both of those limitations may be partly relaxed in PMD 7.
        </description>
        <priority>3</priority>
        <example>
            <![CDATA[
            class A {
                // this field initializer is redundant,
                // it is always overwritten in the constructor
                int f = 1;

                A(int f) {
                    this.f = f;
                }
            }
        ]]>
        </example>
        <example><![CDATA[
class B {

    int method(int i, int j) {
        // this initializer is redundant,
        // it is overwritten in all branches of the `if`
        int k = 0;

        // Both the assignments to k are unused, because k is
        // not read after the if/else
        // This may hide a bug: the programmer probably wanted to return k
        if (i < j)
            k = i;
        else
            k = j;

        return j;
    }

}
        ]]>

        </example>
        <example><![CDATA[
class C {

    int method() {
        int i = 0;

        checkSomething(++i);
        checkSomething(++i);
        checkSomething(++i);
        checkSomething(++i);

        // That last increment is not reported unless
        // the property `checkUnusedPrefixIncrement` is
        // set to `true`
        // Technically it could be written (i+1), but it
        // is not very important
    }

}
        ]]>

        </example>
        <example><![CDATA[
class C {

    // variables that are truly unused (at most assigned to, but never accessed)
    // are only reported if property `reportUnusedVariables` is true

    void method(int param) { } // for example this method parameter

    // even then, you can suppress the violation with an annotation:

    void method(@SuppressWarning("unused") int param) { } // no violation, even if `reportUnusedVariables` is true

    // For catch parameters, or for resources which don't need to be used explicitly,
    // you can give a name that starts with "ignored" to ignore such warnings

    {
        try (Something ignored = Something.create()) {
            // even if ignored is unused, it won't be flagged
            // its purpose might be to side-effect in the create/close routines

        } catch (Exception e) { // this is unused and will cause a warning if `reportUnusedVariables` is true
            // you should choose a name that starts with "ignored"
            return;
        }
    }

}
        ]]>

        </example>
    </rule>

    <rule name="UnusedFormalParameter"
          language="java"
          since="0.8"
          message="Avoid unused {0} parameters such as ''{1}''."
          class="net.sourceforge.pmd.lang.java.rule.bestpractices.UnusedFormalParameterRule"
          externalInfoUrl="${pmd.website.baseurl}/pmd_rules_java_bestpractices.html#unusedformalparameter">
        <description>
Reports parameters of methods and constructors that are not referenced them in the method body.
Parameters whose name starts with `ignored` or `unused` are filtered out.

Removing unused formal parameters from public methods could cause a ripple effect through the code base.
Hence, by default, this rule only considers private methods. To include non-private methods, set the
`checkAll` property to `true`.

        </description>
        <priority>3</priority>
        <example>
<![CDATA[
public class Foo {
    private void bar(String howdy) {
        // howdy is not used
    }
}
]]>
        </example>
    </rule>

    <rule name="UnusedLocalVariable"
          language="java"
          since="0.1"
          message="Avoid unused local variables such as ''{0}''."
          class="net.sourceforge.pmd.lang.java.rule.bestpractices.UnusedLocalVariableRule"
          externalInfoUrl="${pmd.website.baseurl}/pmd_rules_java_bestpractices.html#unusedlocalvariable">
        <description>
Detects when a local variable is declared and/or assigned, but not used.
Variables whose name starts with `ignored` or `unused` are filtered out.
        </description>
        <priority>3</priority>
        <example>
<![CDATA[
public class Foo {
    public void doSomething() {
        int i = 5; // Unused
    }
}
]]>
        </example>
    </rule>

    <rule name="UnusedPrivateField"
          since="0.1"
          language="java"
          message="Avoid unused private fields such as ''{0}''."
          class="net.sourceforge.pmd.lang.java.rule.bestpractices.UnusedPrivateFieldRule"
          externalInfoUrl="${pmd.website.baseurl}/pmd_rules_java_bestpractices.html#unusedprivatefield">
        <description>
Detects when a private field is declared and/or assigned a value, but not used.
        </description>
        <priority>3</priority>
        <example>
<![CDATA[
public class Something {
    private static int FOO = 2; // Unused
    private int i = 5; // Unused
    private int j = 6;
    public int addOne() {
        return j++;
    }
}
]]>
        </example>
    </rule>

    <rule name="UnusedPrivateMethod"
          language="java"
          since="0.7"
          message="Avoid unused private methods such as ''{0}''."
          class="net.sourceforge.pmd.lang.java.rule.bestpractices.UnusedPrivateMethodRule"
          externalInfoUrl="${pmd.website.baseurl}/pmd_rules_java_bestpractices.html#unusedprivatemethod">
        <description>
Unused Private Method detects when a private method is declared but is unused.
        </description>
        <priority>3</priority>
        <example>
<![CDATA[
public class Something {
    private void foo() {} // unused
}
]]>
        </example>
    </rule>

    <rule name="UseAssertEqualsInsteadOfAssertTrue"
          language="java"
          since="3.1"
          message="Use assertEquals(x, y) instead of assertTrue(x.equals(y))"
          class="net.sourceforge.pmd.lang.rule.XPathRule"
          externalInfoUrl="${pmd.website.baseurl}/pmd_rules_java_bestpractices.html#useassertequalsinsteadofasserttrue">
        <description>
This rule detects JUnit assertions in object equality. These assertions should be made by more specific methods, like assertEquals.
        </description>
        <priority>3</priority>
        <properties>
            <property name="xpath">
                <value>
<![CDATA[
// MethodCall[ pmd-java:matchesSig('org.junit.Assert#assertTrue(_*)')
            or pmd-java:matchesSig('org.junit.jupiter.api.Assertions#assertTrue(_*)')
            or pmd-java:matchesSig('junit.framework.TestCase#assertTrue(_*)') ]
             [ArgumentList/*[last()][self::MethodCall[pmd-java:matchesSig('_#equals(java.lang.Object)')]]]
]]>
                </value>
            </property>
        </properties>
        <example>
<![CDATA[
public class FooTest extends TestCase {
    void testCode() {
        Object a, b;
        assertTrue(a.equals(b));                    // bad usage
        assertEquals("a should equals b", a, b);    // good usage
    }
}
]]>
        </example>
    </rule>

    <rule name="UseAssertNullInsteadOfAssertTrue"
          language="java"
          since="3.5"
          message="Use assertNull(x) instead of assertTrue(x==null), or assertNotNull(x) vs assertFalse(x==null)"
          class="net.sourceforge.pmd.lang.rule.XPathRule"
          externalInfoUrl="${pmd.website.baseurl}/pmd_rules_java_bestpractices.html#useassertnullinsteadofasserttrue">
        <description>
This rule detects JUnit assertions in object references equality. These assertions should be made by
more specific methods, like assertNull, assertNotNull.
        </description>
        <priority>3</priority>
        <properties>
            <property name="xpath">
                <value>
<![CDATA[
// MethodCall[ @MethodName = ('assertTrue', 'assertFalse')
       and (pmd-java:matchesSig('org.junit.Assert#_(_*)')
         or pmd-java:matchesSig('org.junit.jupiter.api.Assertions#_(_*)')
         or pmd-java:matchesSig('junit.framework.TestCase#_(_*)'))
      ]
      [ArgumentList/*[last()][self::InfixExpression[@Operator = ("==", "!=") and NullLiteral]]]
]]>
                </value>
            </property>
        </properties>
        <example>
<![CDATA[
public class FooTest extends TestCase {
    void testCode() {
        Object a = doSomething();
        assertTrue(a==null);    // bad usage
        assertNull(a);          // good usage
        assertTrue(a != null);  // bad usage
        assertNotNull(a);       // good usage
    }
}
]]>
        </example>
    </rule>

    <rule name="UseAssertSameInsteadOfAssertTrue"
          language="java"
          since="3.1"
          message="Use assertSame(x, y) instead of assertTrue(x==y), or assertNotSame(x,y) vs assertFalse(x==y)"
          class="net.sourceforge.pmd.lang.rule.XPathRule"
          externalInfoUrl="${pmd.website.baseurl}/pmd_rules_java_bestpractices.html#useassertsameinsteadofasserttrue">
        <description>
This rule detects JUnit assertions in object references equality. These assertions should be made
by more specific methods, like assertSame, assertNotSame.
        </description>
        <priority>3</priority>
        <properties>
            <property name="xpath">
                <value>
<![CDATA[
// MethodCall[ @MethodName = ('assertTrue', 'assertFalse')
       and (pmd-java:matchesSig('org.junit.Assert#_(_*)')
         or pmd-java:matchesSig('org.junit.jupiter.api.Assertions#_(_*)')
         or pmd-java:matchesSig('junit.framework.TestCase#_(_*)'))
      ]
      [ArgumentList/*[last()][self::InfixExpression[@Operator = ("==", "!=") and not(NullLiteral)]]]
]]>
                </value>
            </property>
        </properties>
        <example>
<![CDATA[
public class FooTest extends TestCase {
    void testCode() {
        Object a, b;
        assertTrue(a == b); // bad usage
        assertSame(a, b);   // good usage
    }
}
]]>
        </example>
    </rule>

    <rule name="UseAssertTrueInsteadOfAssertEquals"
          language="java"
          since="5.0"
          message="Use assertTrue(x)/assertFalse(x) instead of assertEquals(true, x)/assertEquals(false, x) or assertEquals(Boolean.TRUE, x)/assertEquals(Boolean.FALSE, x)."
          class="net.sourceforge.pmd.lang.rule.XPathRule"
          externalInfoUrl="${pmd.website.baseurl}/pmd_rules_java_bestpractices.html#useasserttrueinsteadofassertequals">
        <description>
When asserting a value is the same as a literal or Boxed boolean, use assertTrue/assertFalse, instead of assertEquals.
        </description>
        <priority>3</priority>
        <properties>
            <property name="xpath">
                <value>
<![CDATA[
// MethodCall[ @MethodName = 'assertEquals'
       and (pmd-java:matchesSig('org.junit.Assert#_(_*)')
         or pmd-java:matchesSig('org.junit.jupiter.api.Assertions#_(_*)')
         or pmd-java:matchesSig('junit.framework.TestCase#_(_*)'))
      ]
      [ArgumentList/*[self::BooleanLiteral or self::FieldAccess[@Name=("TRUE", "FALSE") and pmd-java:typeIs('java.lang.Boolean')]]]
]]>
                </value>
            </property>
        </properties>
        <example>
<![CDATA[
public class MyTestCase extends TestCase {
    public void testMyCase() {
        boolean myVar = true;
        // Ok
        assertTrue("myVar is true", myVar);
        // Bad
        assertEquals("myVar is true", true, myVar);
        // Bad
        assertEquals("myVar is false", false, myVar);
        // Bad
        assertEquals("myVar is true", Boolean.TRUE, myVar);
        // Bad
        assertEquals("myVar is false", Boolean.FALSE, myVar);
    }
}
]]>
        </example>
    </rule>

    <rule name="UseCollectionIsEmpty"
          language="java"
          since="3.9"
          message="Substitute calls to size() == 0 (or size() != 0, size() &gt; 0, size() &lt; 1) with calls to isEmpty()"
          class="net.sourceforge.pmd.lang.java.rule.bestpractices.UseCollectionIsEmptyRule"
          externalInfoUrl="${pmd.website.baseurl}/pmd_rules_java_bestpractices.html#usecollectionisempty">
        <description>
The isEmpty() method on java.util.Collection is provided to determine if a collection has any elements.
Comparing the value of size() to 0 does not convey intent as well as the isEmpty() method.
        </description>
        <priority>3</priority>
        <example>
<![CDATA[
public class Foo {
    void good() {
        List foo = getList();
        if (foo.isEmpty()) {
            // blah
        }
    }

    void bad() {
        List foo = getList();
        if (foo.size() == 0) {
            // blah
        }
    }
}
]]>
        </example>
    </rule>

    <rule name="UseStandardCharsets"
          language="java"
          since="6.34.0"
          minimumLanguageVersion="1.7"
          message="Please use StandardCharsets constants"
          class="net.sourceforge.pmd.lang.rule.XPathRule"
          externalInfoUrl="${pmd.website.baseurl}/pmd_rules_java_bestpractices.html#usestandardcharsets">
        <description>
Starting with Java 7, StandardCharsets provides constants for common Charset objects, such as UTF-8.
Using the constants is less error prone, and can provide a small performance advantage compared to `Charset.forName(...)`
since no scan across the internal `Charset` caches is needed.
        </description>
        <priority>3</priority>
        <properties>
            <property name="xpath">
                <value>
<![CDATA[
//MethodCall[@MethodName = 'forName'][pmd-java:typeIs('java.nio.charset.Charset')]
    [
        ArgumentList/StringLiteral
            [@Image = ('"US-ASCII"', '"ISO-8859-1"', '"UTF-8"', '"UTF-16BE"', '"UTF-16LE"', '"UTF-16"')]
    ]
]]>
                </value>
            </property>
        </properties>
        <example>
<![CDATA[
public class UseStandardCharsets {
    public void run() {

        // looking up the charset dynamically
        try (OutputStreamWriter osw = new OutputStreamWriter(out, Charset.forName("UTF-8"))) {
            osw.write("test");
        }

        // best to use StandardCharsets
        try (OutputStreamWriter osw = new OutputStreamWriter(out, StandardCharsets.UTF_8)) {
            osw.write("test");
        }
    }
}
]]>
        </example>
    </rule>

    <rule name="UseTryWithResources"
          language="java"
          minimumLanguageVersion="1.7"
          since="6.12.0"
          message="Consider using a try-with-resources statement instead of explicitly closing the resource"
          class="net.sourceforge.pmd.lang.rule.XPathRule"
          externalInfoUrl="${pmd.website.baseurl}/pmd_rules_java_bestpractices.html#usetrywithresources">
        <description>
Java 7 introduced the try-with-resources statement. This statement ensures that each resource is closed at the end
of the statement. It avoids the need of explicitly closing the resources in a finally block. Additionally exceptions
are better handled: If an exception occurred both in the `try` block and `finally` block, then the exception from
the try block was suppressed. With the `try`-with-resources statement, the exception thrown from the try-block is
preserved.
        </description>
        <priority>3</priority>
        <properties>
            <property name="closeMethods" type="List[String]" delimiter="," description="Method names in finally block, which trigger this rule" value="close,closeQuietly"/>
            <property name="xpath">
                <value>
<![CDATA[
//TryStatement[FinallyClause//ExpressionStatement/MethodCall[@MethodName = $closeMethods][
    (:   vvvvvvvvvvvvvvvvvvvvvvvvv This is to rule out static method call :)
    *[1][not(self::TypeExpression) and pmd-java:typeIs('java.lang.AutoCloseable')]
    or
    ArgumentList/*[pmd-java:typeIs('java.lang.AutoCloseable')]
]]
]]>
                </value>
            </property>
        </properties>
        <example>
<![CDATA[
public class TryWithResources {
    public void run() {
        InputStream in = null;
        try {
            in = openInputStream();
            int i = in.read();
        } catch (IOException e) {
            e.printStackTrace();
        } finally {
            try {
                if (in != null) in.close();
            } catch (IOException ignored) {
                // ignored
            }
        }

        // better use try-with-resources
        try (InputStream in2 = openInputStream()) {
            int i = in2.read();
        }
    }
}
]]>
        </example>
    </rule>

    <rule name="UseVarargs"
          language="java"
          minimumLanguageVersion="1.5"
          since="5.0"
          message="Consider using varargs for methods or constructors which take an array the last parameter."
          class="net.sourceforge.pmd.lang.rule.XPathRule"
          externalInfoUrl="${pmd.website.baseurl}/pmd_rules_java_bestpractices.html#usevarargs">
        <description>
Java 5 introduced the varargs parameter declaration for methods and constructors. This syntactic
sugar provides flexibility for users of these methods and constructors, allowing them to avoid
having to deal with the creation of an array.

Byte arrays in any method and String arrays in `public static void main(String[])` methods are ignored.
        </description>
        <priority>4</priority>
        <properties>
            <property name="xpath">
                <value>
<![CDATA[
//FormalParameters[not(parent::MethodDeclaration[@Overridden=true() or @MainMethod=true()])]
  /FormalParameter[position()=last()]
   [@Varargs=false()]
   [ArrayType[not(PrimitiveType[@Kind = "byte"] or ClassOrInterfaceType[pmd-java:typeIs('java.lang.Byte')])]
    or VariableDeclaratorId[ArrayDimensions] and (PrimitiveType[not(@Kind="byte")] or ClassOrInterfaceType[not(pmd-java:typeIs('java.lang.Byte'))])]
]]>
                </value>
            </property>
        </properties>
        <example>
<![CDATA[
public class Foo {
    public void foo(String s, Object[] args) {
        // Do something here...
    }

    public void bar(String s, Object... args) {
        // Ahh, varargs tastes much better...
    }
}
]]>
        </example>
    </rule>

    <rule name="WhileLoopWithLiteralBoolean"
          class="net.sourceforge.pmd.lang.rule.XPathRule"
          language="java"
          since="6.13.0"
          message="The loop can be simplified."
          externalInfoUrl="${pmd.website.baseurl}/pmd_rules_java_bestpractices.html#whileloopwithliteralboolean">
        <description>
`do {} while (true);` requires reading the end of the statement before it is
apparent that it loops forever, whereas `while (true) {}` is easier to understand.

`do {} while (false);` is redundant, and if an inner variable scope is required,
a block `{}` is sufficient.

`while (false) {}` will never execute the block and can be removed in its entirety.
        </description>
        <priority>3</priority>
        <properties>
            <property name="xpath">
                <value><![CDATA[
  //DoStatement/BooleanLiteral
| //WhileStatement/BooleanLiteral[@True = false()]
                ]]></value>
            </property>
            <property name="version" value="2.0" />
        </properties>
        <example>
public class Example {
  {
    while (true) { } // allowed
    while (false) { } // disallowed
    do { } while (true); // disallowed
    do { } while (false); // disallowed
  }
}
        </example>
    </rule>

</ruleset><|MERGE_RESOLUTION|>--- conflicted
+++ resolved
@@ -1195,12 +1195,7 @@
     <rule name="SwitchStmtsShouldHaveDefault"
           language="java"
           since="1.0"
-<<<<<<< HEAD
-          message="Switch statements should have a default label"
-=======
           message="Switch statements should be exhaustive, add a default case (or missing enum branches)"
-          typeResolution="true"
->>>>>>> 8208dc9c
           class="net.sourceforge.pmd.lang.rule.XPathRule"
           externalInfoUrl="${pmd.website.baseurl}/pmd_rules_java_bestpractices.html#switchstmtsshouldhavedefault">
         <description>
