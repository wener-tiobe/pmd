<?xml version="1.0"?>

<ruleset name="Design"
    xmlns="http://pmd.sourceforge.net/ruleset/2.0.0"
    xmlns:xsi="http://www.w3.org/2001/XMLSchema-instance"
    xsi:schemaLocation="http://pmd.sourceforge.net/ruleset/2.0.0 https://pmd.sourceforge.io/ruleset_2_0_0.xsd">

    <description>
Rules that help you discover design issues.
    </description>

    <rule name="AbstractClassWithoutAnyMethod"
          language="java"
          since="4.2"
          class="net.sourceforge.pmd.lang.rule.XPathRule"
          message="No abstract method which means that the keyword is most likely used to prevent instantiation. Use a private or protected constructor instead."
          externalInfoUrl="${pmd.website.baseurl}/pmd_rules_java_design.html#abstractclasswithoutanymethod">
        <description>
If an abstract class does not provide any methods, it may be acting as a simple data container
that is not meant to be instantiated. In this case, it is probably better to use a private or
protected constructor in order to prevent instantiation than make the class misleadingly abstract.
        </description>
        <priority>1</priority>
        <properties>
            <property name="xpath">
                <value>
<![CDATA[
//ClassOrInterfaceDeclaration
    [@Abstract = true() and @Interface = false()]
    [ClassOrInterfaceBody[not(ConstructorDeclaration | MethodDeclaration)]]
    [not(pmd-java:hasAnnotation('com.google.auto.value.AutoValue')
         or pmd-java:hasAnnotation('lombok.AllArgsConstructor')
         or pmd-java:hasAnnotation('lombok.NoArgsConstructor')
         or pmd-java:hasAnnotation('lombok.RequiredArgsConstructor'))
    ]
]]>
                </value>
            </property>
        </properties>
        <example>
<![CDATA[
public abstract class Example {
    String field;
    int otherField;
}
]]>
        </example>
    </rule>

    <rule name="AvoidCatchingGenericException"
          since="4.2.6"
          language="java"
          message="Avoid catching generic exceptions such as NullPointerException, RuntimeException, Exception in try-catch block"
          class="net.sourceforge.pmd.lang.rule.XPathRule"
          externalInfoUrl="${pmd.website.baseurl}/pmd_rules_java_design.html#avoidcatchinggenericexception">
        <description>
Avoid catching generic exceptions such as NullPointerException, RuntimeException, Exception in try-catch block.
        </description>
        <priority>3</priority>
        <properties>
            <property name="xpath">
                <value>
<![CDATA[
//CatchParameter//ClassOrInterfaceType[
    pmd-java:typeIsExactly('java.lang.NullPointerException') or
    pmd-java:typeIsExactly('java.lang.Exception') or
    pmd-java:typeIsExactly('java.lang.RuntimeException')]
]]>
                </value>
            </property>
        </properties>
        <example>
<![CDATA[
package com.igate.primitive;

public class PrimitiveType {

    public void downCastPrimitiveType() {
        try {
            System.out.println(" i [" + i + "]");
        } catch(Exception e) {
            e.printStackTrace();
        } catch(RuntimeException e) {
            e.printStackTrace();
        } catch(NullPointerException e) {
            e.printStackTrace();
        }
    }
}
]]>
        </example>
    </rule>

    <rule name="AvoidDeeplyNestedIfStmts"
          language="java"
          since="1.0"
          message="Deeply nested if..then statements are hard to read"
          class="net.sourceforge.pmd.lang.java.rule.design.AvoidDeeplyNestedIfStmtsRule"
          externalInfoUrl="${pmd.website.baseurl}/pmd_rules_java_design.html#avoiddeeplynestedifstmts">
        <description>
Avoid creating deeply nested if-then statements since they are harder to read and error-prone to maintain.
        </description>
        <priority>3</priority>
        <example>
<![CDATA[
public class Foo {
  public void bar(int x, int y, int z) {
    if (x>y) {
      if (y>z) {
        if (z==x) {
         // !! too deep
        }
      }
    }
  }
}
]]>
        </example>
    </rule>

    <rule name="AvoidRethrowingException"
          language="java"
          since="3.8"
          message="A catch statement that catches an exception only to rethrow it should be avoided."
          class="net.sourceforge.pmd.lang.rule.XPathRule"
          externalInfoUrl="${pmd.website.baseurl}/pmd_rules_java_design.html#avoidrethrowingexception">
        <description>
Catch blocks that merely rethrow a caught exception only add to code size and runtime complexity.
        </description>
        <priority>3</priority>
        <properties>
            <property name="xpath">
                <value>
<![CDATA[
//CatchClause[
  CatchParameter/VariableDeclaratorId/@Name
= Block[@Size = 1]/ThrowStatement/VariableAccess/@Name]
]]>
                </value>
            </property>
        </properties>
        <example>
<![CDATA[
public void bar() {
    try {
        // do something
    }  catch (SomeException se) {
       throw se;
    }
}
]]>
        </example>
    </rule>

    <rule name="AvoidThrowingNewInstanceOfSameException"
          since="4.2.5"
          language="java"
          message="A catch statement that catches an exception only to wrap it in a new instance of the same type of exception and throw it should be avoided"
          class="net.sourceforge.pmd.lang.rule.XPathRule"
          externalInfoUrl="${pmd.website.baseurl}/pmd_rules_java_design.html#avoidthrowingnewinstanceofsameexception">
        <description>
Catch blocks that merely rethrow a caught exception wrapped inside a new instance of the same type only add to
code size and runtime complexity.
        </description>
        <priority>3</priority>
        <properties>
            <property name="xpath">
                <value>
<![CDATA[
//CatchClause
    [count(Block/*) = 1]
    [CatchParameter/ClassOrInterfaceType/@SimpleName = Block/ThrowStatement/ConstructorCall/ClassOrInterfaceType/@SimpleName]
    [Block/ThrowStatement/ConstructorCall/ArgumentList/@Size = 1]
    /Block/ThrowStatement/ConstructorCall
]]>
                </value>
            </property>
        </properties>
        <example>
<![CDATA[
public void bar() {
    try {
        // do something
    } catch (SomeException se) {
        // harmless comment
        throw new SomeException(se);
    }
}
]]>
        </example>
    </rule>

    <rule name="AvoidThrowingNullPointerException"
          language="java"
          since="1.8"
          message="Avoid throwing null pointer exceptions."
          class="net.sourceforge.pmd.lang.java.rule.design.AvoidThrowingNullPointerExceptionRule"
          externalInfoUrl="${pmd.website.baseurl}/pmd_rules_java_design.html#avoidthrowingnullpointerexception">
        <description>
<![CDATA[
Avoid throwing NullPointerExceptions manually. These are confusing because most people will assume that the
virtual machine threw it.  To avoid a method being called with a null parameter, you may consider
using an IllegalArgumentException instead, making it clearly seen as a programmer-initiated exception.
However, there are better ways to handle this:

>*Effective Java, 3rd Edition, Item 72: Favor the use of standard exceptions*
>
>Arguably, every erroneous method invocation boils down to an illegal argument or state,
but other exceptions are standardly used for certain kinds of illegal arguments and states.
If a caller passes null in some parameter for which null values are prohibited, convention dictates that
NullPointerException be thrown rather than IllegalArgumentException.

To implement that, you are encouraged to use `java.util.Objects.requireNonNull()`
(introduced in Java 1.7). This method is designed primarily for doing parameter
validation in methods and constructors with multiple parameters.

Your parameter validation could thus look like the following:
```
public class Foo {
    private String exampleValue;

    void setExampleValue(String exampleValue) {
      // check, throw and assignment in a single standard call
      this.exampleValue = Objects.requireNonNull(exampleValue, "exampleValue must not be null!");
    }
  }
```
]]>
        </description>
        <priority>1</priority>
        <example>
<![CDATA[
public class Foo {
    void bar() {
        throw new NullPointerException();
    }
}
]]>
        </example>
    </rule>

    <rule name="AvoidThrowingRawExceptionTypes"
          language="java"
          since="1.8"
          message="Avoid throwing raw exception types."
          class="net.sourceforge.pmd.lang.rule.XPathRule"
          externalInfoUrl="${pmd.website.baseurl}/pmd_rules_java_design.html#avoidthrowingrawexceptiontypes">
        <description>
Avoid throwing certain exception types. Rather than throw a raw RuntimeException, Throwable,
Exception, or Error, use a subclassed exception or error instead.
        </description>
        <priority>1</priority>
        <properties>
            <property name="xpath">
                <value>
<![CDATA[
//ThrowStatement//ConstructorCall
 /ClassOrInterfaceType[
 pmd-java:typeIsExactly('java.lang.Throwable')
or
 pmd-java:typeIsExactly('java.lang.Exception')
or
 pmd-java:typeIsExactly('java.lang.Error')
or
 pmd-java:typeIsExactly('java.lang.RuntimeException')
]
]]>
                </value>
            </property>
        </properties>
        <example>
<![CDATA[
public class Foo {
    public void bar() throws Exception {
        throw new Exception();
    }
}
]]>
        </example>
    </rule>

    <rule name="AvoidUncheckedExceptionsInSignatures"
          since="6.13.0"
          language="java"
          message="A method or constructor should not explicitly declare unchecked exceptions in its ''throws'' clause"
          class="net.sourceforge.pmd.lang.rule.XPathRule"
          externalInfoUrl="${pmd.website.baseurl}/pmd_rules_java_design.html#avoiduncheckedexceptionsinsignatures">
        <description>
Reports unchecked exceptions in the `throws` clause of a method or constructor.
Java doesn't force the caller to handle an unchecked exception,
so it's unnecessary except for documentation. A better practice is to document the
exceptional cases with a `@throws` Javadoc tag, which allows being more descriptive.
        </description>
        <priority>3</priority>
        <properties>
            <property name="xpath">
                <value>
<![CDATA[
//ThrowsList/ClassOrInterfaceType[pmd-java:typeIs('java.lang.RuntimeException')]
]]>
                </value>
            </property>
        </properties>
        <example>
<![CDATA[
public void foo() throws RuntimeException {
}
]]>
        </example>
    </rule>

    <rule name="ClassWithOnlyPrivateConstructorsShouldBeFinal"
          language="java"
          since="4.1"
          class="net.sourceforge.pmd.lang.java.rule.design.ClassWithOnlyPrivateConstructorsShouldBeFinalRule"
          message="This class has only private constructors and may be final"
          externalInfoUrl="${pmd.website.baseurl}/pmd_rules_java_design.html#classwithonlyprivateconstructorsshouldbefinal">
        <description>
Reports classes that may be made final because they cannot be extended from outside
their compilation unit anyway. This is because all their constructors are private,
so a subclass could not call the super constructor.
        </description>
        <priority>1</priority>
        <example>
<![CDATA[
public class Foo {  //Should be final
    private Foo() { }
}
]]>
        </example>
    </rule>

    <rule name="CollapsibleIfStatements"
          language="java"
          since="3.1"
          message="This if statement could be combined with its parent"
          class="net.sourceforge.pmd.lang.rule.XPathRule"
          externalInfoUrl="${pmd.website.baseurl}/pmd_rules_java_design.html#collapsibleifstatements">
        <description><![CDATA[
Reports nested 'if' statements that can be merged together by joining their
conditions with a boolean `&&` operator in between.
        ]]></description>
        <priority>3</priority>
        <properties>
            <property name="xpath">
                <value>
<![CDATA[
//IfStatement[@Else = false()]/IfStatement[@Else = false()]
|
//IfStatement[@Else = false()]/Block[count(*) = 1]/IfStatement[@Else = false()]
]]>
                </value>
            </property>
        </properties>
        <example>
<![CDATA[
class Foo {

    void bar() {
        if (x) {            // original implementation
            if (y) {
                // do stuff
            }
        }
    }

    void bar() {
        if (x && y) {        // clearer implementation
            // do stuff
        }
    }
}
]]>
        </example>
    </rule>

    <rule name="CouplingBetweenObjects"
          language="java"
          since="1.04"
          message="High amount of different objects as members denotes a high coupling"
          class="net.sourceforge.pmd.lang.java.rule.design.CouplingBetweenObjectsRule"
          externalInfoUrl="${pmd.website.baseurl}/pmd_rules_java_design.html#couplingbetweenobjects">
        <description>
This rule counts the number of unique attributes, local variables, and return types within an object.
A number higher than the specified threshold can indicate a high degree of coupling.
        </description>
        <priority>3</priority>
        <example>
<![CDATA[
import com.Blah;
import org.Bar;
import org.Bardo;

public class Foo {
    private Blah var1;
    private Bar var2;

    //followed by many imports of unique objects
    ObjectC doWork() {
        Bardo var55;
        ObjectA var44;
        ObjectZ var93;
        return something();
    }
}
]]>
        </example>
    </rule>

    <rule name="CognitiveComplexity"
        language="java"
        message="The {0} ''{1}'' has a cognitive complexity of {2}, current threshold is {3}"
        since="6.35.0"
        class="net.sourceforge.pmd.lang.java.rule.design.CognitiveComplexityRule"
        externalInfoUrl="${pmd.website.baseurl}/pmd_rules_java_design.html#cognitivecomplexity">
        <description><![CDATA[
            Methods that are highly complex are difficult to read and more costly to maintain. If you include too much decisional
            logic within a single method, you make its behavior hard to understand and more difficult to modify.

            Cognitive complexity is a measure of how difficult it is for humans to read and understand a method. Code that contains
            a break in the control flow is more complex, whereas the use of language shorthands doesn't increase the level of
            complexity. Nested control flows can make a method more difficult to understand, with each additional nesting of the
            control flow leading to an increase in cognitive complexity.

            Information about Cognitive complexity can be found in the original paper here:
            <https://www.sonarsource.com/docs/CognitiveComplexity.pdf>

            By default, this rule reports methods with a complexity of 15 or more. Reported methods should be broken down into less
            complex components.
        ]]></description>
        <priority>3</priority>
        <example>
            <![CDATA[
public class Foo {
  // Has a cognitive complexity of 0
  public void createAccount() {
    Account account = new Account("PMD");
    // save account
  }

  // Has a cognitive complexity of 1
  public Boolean setPhoneNumberIfNotExisting(Account a, String phone) {
    if (a.phone == null) {                          // +1
      a.phone = phone;
      return true;
    }

    return false;
  }

  // Has a cognitive complexity of 4
  public void updateContacts(List<Contact> contacts) {
    List<Contact> contactsToUpdate = new ArrayList<Contact>();

    for (Contact contact : contacts) {                           // +1
      if (contact.department.equals("Finance")) {                // +2 (nesting = 1)
        contact.title = "Finance Specialist";
        contactsToUpdate.add(contact);
      } else if (contact.department.equals("Sales")) {           // +1
        contact.title = "Sales Specialist";
        contactsToUpdate.add(contact);
      }
    }
    // save contacts
  }
}
]]>
        </example>
    </rule>

    <rule name="CyclomaticComplexity"
          language="java"
          message="The {0} ''{1}'' has a{2} cyclomatic complexity of {3}."
          since="1.03"
          class="net.sourceforge.pmd.lang.java.rule.design.CyclomaticComplexityRule"
          externalInfoUrl="${pmd.website.baseurl}/pmd_rules_java_design.html#cyclomaticcomplexity">
        <description><![CDATA[
The complexity of methods directly affects maintenance costs and readability. Concentrating too much decisional logic
in a single method makes its behaviour hard to read and change.

Cyclomatic complexity assesses the complexity of a method by counting the number of decision points in a method,
plus one for the method entry. Decision points are places where the control flow jumps to another place in the
program. As such, they include all control flow statements, such as `if`, `while`, `for`, and `case`. For more
details on the calculation, see the documentation {% jdoc java::lang.java.metrics.JavaMetrics#CYCLO %}.

Generally, numbers ranging from 1-4 denote low complexity, 5-7 denote moderate complexity, 8-10 denote
high complexity, and 11+ is very high complexity. By default, this rule reports methods with a complexity >= 10.
Additionally, classes with many methods of moderate complexity get reported as well once the total of their
methods' complexities reaches 80, even if none of the methods was directly reported.

Reported methods should be broken down into several smaller methods. Reported classes should probably be broken down
into subcomponents.]]>
        </description>
        <priority>3</priority>
        <example>
            <![CDATA[
class Foo {
  void baseCyclo() {                // Cyclo = 1
    highCyclo();
  }

  void highCyclo() {                // Cyclo = 10: reported!
    int x = 0, y = 2;
    boolean a = false, b = true;

    if (a && (y == 1 ? b : true)) { // +3
      if (y == x) {                 // +1
        while (true) {              // +1
          if (x++ < 20) {           // +1
            break;                  // +1
          }
        }
      } else if (y == t && !d) {    // +2
        x = a ? y : x;              // +1
      } else {
        x = 2;
      }
    }
  }
}
]]>
        </example>
    </rule>

    <rule name="DataClass"
          language="java"
          since="6.0.0"
          message="The class ''{0}'' is suspected to be a Data Class (WOC={1}, NOPA={2}, NOAM={3}, WMC={4})"
          class="net.sourceforge.pmd.lang.java.rule.design.DataClassRule"
          externalInfoUrl="${pmd.website.baseurl}/pmd_rules_java_design.html#dataclass">
        <description>
Data Classes are simple data holders, which reveal most of their state, and
without complex functionality. The lack of functionality may indicate that
their behaviour is defined elsewhere, which is a sign of poor data-behaviour
proximity. By directly exposing their internals, Data Classes break encapsulation,
and therefore reduce the system's maintainability and understandability. Moreover,
classes tend to strongly rely on their data representation, which makes for a brittle
design.

Refactoring a Data Class should focus on restoring a good data-behaviour proximity. In
most cases, that means moving the operations defined on the data back into the class.
In some other cases it may make sense to remove entirely the class and move the data
into the former client classes.

The rule uses metrics to implement its detection strategy. The violation message
gives information about the values of these metrics:
* WMC: a class complexity measure for a class, see {% jdoc java::lang.java.metrics.JavaMetrics#WEIGHED_METHOD_COUNT %}
* WOC: a 'non-triviality' measure for a class, see {% jdoc java::lang.java.metrics.JavaMetrics#WEIGHT_OF_CLASS %}
* NOPA: number of public attributes, see {% jdoc java::lang.java.metrics.JavaMetrics#NUMBER_OF_PUBLIC_FIELDS %}
* NOAM: number of public accessor methods, see {% jdoc java::lang.java.metrics.JavaMetrics#NUMBER_OF_ACCESSORS %}

The rule identifies a god class by looking for classes which have all of the following properties:
* High NOPA + NOAM
* Low WOC
* Low WMC
        </description>
        <priority>3</priority>
        <example>
<![CDATA[
public class DataClass {

  // class exposes public attributes
  public String name = "";
  public int bar = 0;
  public int na = 0;

  private int bee = 0;

  // and private ones through getters
  public void setBee(int n) {
    bee = n;
  }
}
]]>
        </example>
    </rule>

    <rule name="DoNotExtendJavaLangError"
          language="java"
          since="4.0"
          message="Exceptions should not extend java.lang.Error"
          class="net.sourceforge.pmd.lang.rule.XPathRule"
          externalInfoUrl="${pmd.website.baseurl}/pmd_rules_java_design.html#donotextendjavalangerror">
        <description>
Errors are system exceptions. Do not extend them.
        </description>
        <priority>3</priority>
        <properties>
            <property name="xpath">
                <value>
<![CDATA[
//ClassOrInterfaceDeclaration/ExtendsList/ClassOrInterfaceType[pmd-java:typeIs('java.lang.Error')]
]]>
                </value>
            </property>
        </properties>
        <example>
<![CDATA[
public class Foo extends Error { }
]]>
        </example>
    </rule>

    <rule name="ExceptionAsFlowControl"
          language="java"
          since="1.8"
          message="Avoid using exceptions as flow control."
          class="net.sourceforge.pmd.lang.java.rule.design.ExceptionAsFlowControlRule"
          externalInfoUrl="${pmd.website.baseurl}/pmd_rules_java_design.html#exceptionasflowcontrol">
        <description>
Using Exceptions as form of flow control is not recommended as they obscure true exceptions when debugging.
Either add the necessary validation or use an alternate control structure.
        </description>
        <priority>3</priority>
        <example>
<![CDATA[
public void bar() {
    try {
        try {
        } catch (Exception e) {
            throw new WrapperException(e);
            // this is essentially a GOTO to the WrapperException catch block
        }
    } catch (WrapperException e) {
        // do some more stuff
    }
}
]]>
        </example>
    </rule>

    <rule name="ExcessiveClassLength"
          language="java"
          since="0.6"
          message="Avoid really long classes."
          class="net.sourceforge.pmd.lang.java.rule.design.ExcessiveClassLengthRule"
          externalInfoUrl="${pmd.website.baseurl}/pmd_rules_java_design.html#excessiveclasslength">
        <description>
Excessive class file lengths are usually indications that the class may be burdened with excessive
responsibilities that could be provided by external classes or functions. In breaking these methods
apart the code becomes more manageable and ripe for reuse.
        </description>
        <priority>3</priority>
        <example>
<![CDATA[
public class Foo {
    public void bar1() {
        // 1000 lines of code
    }
    public void bar2() {
        // 1000 lines of code
    }
    public void bar3() {
        // 1000 lines of code
    }

    public void barN() {
        // 1000 lines of code
    }
}
]]>
        </example>
    </rule>

    <rule name="ExcessiveImports"
          language="java"
          since="1.04"
          message="A high number of imports can indicate a high degree of coupling within an object."
          class="net.sourceforge.pmd.lang.java.rule.design.ExcessiveImportsRule"
          externalInfoUrl="${pmd.website.baseurl}/pmd_rules_java_design.html#excessiveimports">
        <description>
A high number of imports can indicate a high degree of coupling within an object. This rule
counts the number of unique imports and reports a violation if the count is above the
user-specified threshold.
        </description>
        <priority>3</priority>
        <example>
<![CDATA[
import blah.blah.Baz;
import blah.blah.Bif;
// 28 others from the same package elided
public class Foo {
    public void doWork() {}
}
]]>
        </example>
    </rule>

    <rule name="ExcessiveMethodLength"
          language="java"
          since="0.6"
          message="Avoid really long methods."
          class="net.sourceforge.pmd.lang.java.rule.design.ExcessiveMethodLengthRule"
          externalInfoUrl="${pmd.website.baseurl}/pmd_rules_java_design.html#excessivemethodlength">
        <description>
When methods are excessively long this usually indicates that the method is doing more than its
name/signature might suggest. They also become challenging for others to digest since excessive
scrolling causes readers to lose focus.
Try to reduce the method length by creating helper methods and removing any copy/pasted code.
        </description>
        <priority>3</priority>
        <example>
<![CDATA[
public void doSomething() {
    System.out.println("Hello world!");
    System.out.println("Hello world!");
    // 98 copies omitted for brevity.
}
]]>
        </example>
    </rule>

    <rule name="ExcessiveParameterList"
          language="java"
          since="0.9"
          message="Avoid long parameter lists."
          class="net.sourceforge.pmd.lang.java.rule.design.ExcessiveParameterListRule"
          externalInfoUrl="${pmd.website.baseurl}/pmd_rules_java_design.html#excessiveparameterlist">
        <description>
Methods with numerous parameters are a challenge to maintain, especially if most of them share the
same datatype. These situations usually denote the need for new objects to wrap the numerous parameters.
        </description>
        <priority>3</priority>
        <example>
<![CDATA[
public void addPerson(      // too many arguments liable to be mixed up
    int birthYear, int birthMonth, int birthDate, int height, int weight, int ssn) {

    . . . .
}

public void addPerson(      // preferred approach
    Date birthdate, BodyMeasurements measurements, int ssn) {

    . . . .
}
]]>
        </example>
    </rule>

    <rule name="ExcessivePublicCount"
          language="java"
          since="1.04"
          message="This class has a bunch of public methods and attributes"
          class="net.sourceforge.pmd.lang.java.rule.design.ExcessivePublicCountRule"
          externalInfoUrl="${pmd.website.baseurl}/pmd_rules_java_design.html#excessivepubliccount">
        <description>
Classes with large numbers of public methods and attributes require disproportionate testing efforts
since combinational side effects grow rapidly and increase risk. Refactoring these classes into
smaller ones not only increases testability and reliability but also allows new variations to be
developed easily.
        </description>
        <priority>3</priority>
        <example>
<![CDATA[
public class Foo {
    public String value;
    public Bar something;
    public Variable var;
    // [... more more public attributes ...]

    public void doWork() {}
    public void doMoreWork() {}
    public void doWorkAgain() {}
    // [... more more public methods ...]
}
]]>
        </example>
    </rule>

    <rule name="FinalFieldCouldBeStatic"
          language="java"
          since="1.1"
          message="This final field could be made static"
          class="net.sourceforge.pmd.lang.rule.XPathRule"
          externalInfoUrl="${pmd.website.baseurl}/pmd_rules_java_design.html#finalfieldcouldbestatic">
        <description>
If a final field is assigned to a compile-time constant, it could be made static, thus saving overhead
in each object at runtime.
        </description>
        <priority>3</priority>
        <properties>
            <property name="xpath">
                <value>
<![CDATA[
//FieldDeclaration
    [pmd-java:modifiers() = 'final']
    [not(pmd-java:modifiers() = 'static')]
    [not(.//Annotation[pmd-java:typeIs('lombok.Builder.Default')])]
    /VariableDeclarator[*[pmd-java:nodeIs('Literal')]
         or VariableAccess[@Name = //FieldDeclaration[pmd-java:modifiers() = 'static']/VariableDeclarator/VariableDeclaratorId/@Name]
         or FieldAccess
         or ArrayAllocation/ArrayType/ArrayDimensions/ArrayDimExpr/NumericLiteral[@IntLiteral = true()][@Image = "0"]]
    /VariableDeclaratorId
        [not(@Name = //MethodDeclaration[not(pmd-java:modifiers() = 'static')]
            //SynchronizedStatement/(VariableAccess|FieldAccess[ThisExpression])/@Name)]
]]>
                </value>
            </property>
        </properties>
        <example>
<![CDATA[
public class Foo {
  public final int BAR = 42; // this could be static and save some space
}
]]>
        </example>
    </rule>

    <rule name="GodClass"
          language="java"
          since="5.0"
          message="Possible God Class (WMC={0}, ATFD={2}, TCC={1})"
          class="net.sourceforge.pmd.lang.java.rule.design.GodClassRule"
          externalInfoUrl="${pmd.website.baseurl}/pmd_rules_java_design.html#godclass">
        <description>
The God Class rule detects the God Class design flaw using metrics. God classes do too many things,
are very big and overly complex. They should be split apart to be more object-oriented.
The rule uses the detection strategy described in "Object-Oriented Metrics in Practice".
The violations are reported against the entire class.

The rule uses metrics to implement its detection strategy. The violation message
gives information about the values of these metrics:
* WMC: a class complexity measure, see {% jdoc java::lang.java.metrics.JavaMetrics#WEIGHED_METHOD_COUNT %}
* ATFD: a measure of how much data external data the class uses, see {% jdoc java::lang.java.metrics.JavaMetrics#ACCESS_TO_FOREIGN_DATA %}
* TCC: a measure of how tightly related the methods are, see {% jdoc java::lang.java.metrics.JavaMetrics#TIGHT_CLASS_COHESION %}

The rule identifies a god class by looking for classes which have all of the following properties:
* High WMC
* High ATFD
* Low TCC

See also the reference:

Michele Lanza and Radu Marinescu. *Object-Oriented Metrics in Practice:
Using Software Metrics to Characterize, Evaluate, and Improve the Design
of Object-Oriented Systems.* Springer, Berlin, 1 edition, October 2006. Page 80.
        </description>
        <priority>3</priority>
    </rule>

    <rule name="ImmutableField"
          language="java"
          since="2.0"
          message="Field ''{0}'' may be declared final"
          class="net.sourceforge.pmd.lang.java.rule.design.ImmutableFieldRule"
          externalInfoUrl="${pmd.website.baseurl}/pmd_rules_java_design.html#immutablefield">
        <description>
<<<<<<< HEAD
Reports non-final fields whose value never changes once object initialization ends,
and hence may be marked final.

Note that this rule does not enforce that the field value be deeply immutable itself.
An object can still have mutable state, even if all its member fields are declared final.
This is referred to as shallow immutability. For more information on mutability,
see *Effective Java, 3rd Edition, Item 17: Minimize mutability*.

Limitations: We can only check private fields for now.
=======
Identifies private fields whose values never change once object initialization ends either in the declaration
of the field or by a constructor. This helps in converting existing classes to becoming immutable ones.
Note that this rule does not enforce referenced object to be immutable itself. A class can still be mutable, even
if all its member fields are declared final. This is referred to as shallow immutability. For more information on
mutability, see Effective Java, 3rd Edition, Item 17: Minimize mutability.

Note: The property `ignoredAnnotations` is deprecated since PMD 6.52.0 and doesn't have any effect anymore.
Since PMD 6.47.0, the rule only considers fields, that are initialized once and never changed. If the field is just
declared but never explicitly initialized, it won't be reported. That's the typical case when a framework sets
the field value by reflection. Therefore, the property is not needed anymore. If there is a special case where
this rule misidentifies fields as immutable, then the rule should be suppressed for these fields explicitly.
>>>>>>> 8b71fe6f
        </description>
        <priority>3</priority>
        <example>
<![CDATA[
public class Foo {
  private int x; // could be final
  public Foo() {
      x = 7;
  }
  public void foo() {
     int a = x + 2;
  }
}
]]>
        </example>
    </rule>

    <rule name="InvalidJavaBean"
          language="java"
          since="6.52.0"
          message="The bean ''{0}'' is missing a getter for property ''{1}''."
          class="net.sourceforge.pmd.lang.java.rule.design.InvalidJavaBeanRule"
          externalInfoUrl="${pmd.website.baseurl}/pmd_rules_java_design.html#invalidjavabean">
        <description>
Identifies beans, that don't follow the [JavaBeans API specification](https://download.oracle.com/otndocs/jcp/7224-javabeans-1.01-fr-spec-oth-JSpec/).

Each non-static field should have both a getter and a setter method. If the field is just used internally and is not
a bean property, then the field should be marked as `transient`.

The rule verifies that the type of the field is the same as the result type of the getter. And that this type matches
the type used in the setter.

The rule also checks, that there is a no-arg or default constructor available.

Optionally the rule also verifies, that the bean implements `java.io.Serializable`. While this is a requirement for the
original JavaBeans specification, frameworks nowadays don't strictly require this anymore.

In order to avoid many false positives in classes that are not beans, the rule needs to be explicitly
enabled by configuring the property `packages`.
        </description>
        <priority>3</priority>
        <example>
<![CDATA[
package org.example.beans;
public class MyBean {        // <-- bean is not serializable, missing "implements Serializable"
    private String label;    // <-- missing setter for property "label"

    public String getLabel() {
        return label;
    }
}
]]>
        </example>
    </rule>

    <rule name="LawOfDemeter"
          language="java"
          since="5.0"
          message="Potential violation of the law of Demeter ({0})"
          class="net.sourceforge.pmd.lang.java.rule.design.LawOfDemeterRule"
          externalInfoUrl="${pmd.website.baseurl}/pmd_rules_java_design.html#lawofdemeter">
        <description>
The law of Demeter is a simple rule that says "only talk to friends". It forbids
fetching data from "too far away", for some definition of distance, in order to
reduce coupling between classes or objects of different levels of abstraction.

The rule uses a notion of "degree", that quantifies how "far" an object is.
Expressions with too high degree can only be used in certain ways. The degree of
an expression is defined inductively:
- The degree of `this` is 0
- The degree of a method parameter is 1
- The degree of a new object created in a method is 1
- The degree of a static variable is 1
- The degree of a field access expression like `expr.field` is the degree of `expr` plus 1
- The degree of a "getter expression" like `expr.getFoo()` is the degree of `expr` plus 1
- The degree of a "transformation expression" like `expr.withFoo("")` is the degree of `expr`
- The degree of a variable is the maximum degree of all the assignments that reach it

Intuitively, the more you call getters, the more the degree increases. Eventually
the degree reaches the report threshold (property `trustRadius`) and the expression
is reported. The details of the calculation are more involved and make room for common
patterns, like usage of collections (objects that are in a list or array have the
same degree as their container), the builder pattern, and getters that do not appear
to break a boundary of abstraction.

Be aware that this rule is prone to many false-positives and low-priority warnings.
You can increase the `trustRadius` property to reduce them drastically. The default
`trustRadius` of 1 corresponds to the original law of Demeter (you're only allowed
one getter call on untrusted values). Given some `trustRadius` value:
- expressions of degree lower or equal to `trustRadius` are not reported
- expressions of degree exactly `trustRadius + 1` are reported, unless they are only returned
from the current method, or passed as argument to another method. Without this exception it
would not be possible to extract any information from e.g. method parameters.
- values of degree strictly greater than `trustRadius + 1` are not reported. The
intuition is that to obtain a value of degree `n > 1` then you must use an expression
of degree `n - 1`, so if you have `n > trustRadius + 1`, there you're using some value
of degree `trustRadius + 1` that will be reported.

See also the references:

*   Andrew Hunt, David Thomas, and Ward Cunningham. The Pragmatic Programmer. From Journeyman to Master. Addison-Wesley Longman, Amsterdam, October 1999.;
*   K.J. Lieberherr and I.M. Holland. Assuring good style for object-oriented programs. Software, IEEE, 6(5):38–48, 1989.;
*   &lt;http://www.ccs.neu.edu/home/lieber/LoD.html>
*   &lt;http://en.wikipedia.org/wiki/Law_of_Demeter>
        </description>
        <priority>3</priority>
        <example>
<![CDATA[
public class Foo {
    /**
     * This example will result in one violation.
     */
    public void example(Bar b) { // b has degree 1
        // `b.getC()` has degree 2, it's breaking a boundary of abstraction and so is reported.
        b.getC().doIt();
        // To respect the law of Demeter, Bar should encapsulate its
        // C member more properly, eg by exposing a method like this:
        b.callDoItOnC();

        // a constructor call, not a method call.
        D d = new D();
        // this method call is ok, because we have create the new
        // instance of D locally.
        d.doSomethingElse();
    }
}
            ]]>
        </example>
    </rule>

    <rule name="LogicInversion"
          language="java"
          since="5.0"
          class="net.sourceforge.pmd.lang.rule.XPathRule"
          message="Use opposite operator instead of the logic complement operator."
          externalInfoUrl="${pmd.website.baseurl}/pmd_rules_java_design.html#logicinversion">
        <description>
Use opposite operator instead of negating the whole expression with a logic complement operator.
        </description>
        <priority>3</priority>
        <properties>
            <property name="xpath">
                <value>
<![CDATA[
//UnaryExpression[@Operator='!']/InfixExpression[@Operator = ('==', '!=', '<', '>', '<=', '>=')]
]]>
                </value>
            </property>
        </properties>
        <example>
<![CDATA[
public boolean bar(int a, int b) {

    if (!(a == b)) { // use !=
         return false;
     }

    if (!(a < b)) { // use >=
         return false;
    }

    return true;
}
]]>
        </example>
    </rule>

    <rule name="LoosePackageCoupling"
          language="java"
          since="5.0"
          message="Use of ''{0}'' outside of package hierarchy ''{1}'' is not recommended; use recommended classes instead"
          class="net.sourceforge.pmd.lang.java.rule.design.LoosePackageCouplingRule"
          externalInfoUrl="${pmd.website.baseurl}/pmd_rules_java_design.html#loosepackagecoupling">
        <description>
Avoid using classes from the configured package hierarchy outside of the package hierarchy,
except when using one of the configured allowed classes.
        </description>
        <priority>3</priority>
        <example>
<![CDATA[
package some.package;

import some.other.package.subpackage.subsubpackage.DontUseThisClass;

public class Bar {
    DontUseThisClass boo = new DontUseThisClass();
}
]]>
        </example>
    </rule>

    <rule name="NcssCount"
          language="java"
          message="The {0} ''{1}'' has a NCSS line count of {2}."
          since="6.0.0"
          class="net.sourceforge.pmd.lang.java.rule.design.NcssCountRule"
          externalInfoUrl="${pmd.website.baseurl}/pmd_rules_java_design.html#ncsscount">
        <description>
This rule uses the NCSS (Non-Commenting Source Statements) metric to determine the number of lines
of code in a class, method or constructor. NCSS ignores comments, blank lines, and only counts actual
statements. For more details on the calculation, see the documentation
{% jdoc java::lang.java.metrics.JavaMetrics#NCSS %}.
        </description>
        <priority>3</priority>
        <example>
<![CDATA[
import java.util.Collections;       // +0
import java.io.IOException;         // +0

class Foo {                         // +1, total Ncss = 12

  public void bigMethod()           // +1
      throws IOException {
    int x = 0, y = 2;               // +1
    boolean a = false, b = true;    // +1

    if (a || b) {                   // +1
      try {                         // +1
        do {                        // +1
          x += 2;                   // +1
        } while (x < 12);

        System.exit(0);             // +1
      } catch (IOException ioe) {   // +1
        throw new PatheticFailException(ioe); // +1
      }
    } else {
      assert false;                 // +1
    }
  }
}
]]>
        </example>
    </rule>

    <rule name="NPathComplexity"
          language="java"
          since="3.9"
          message="The {0} ''{1}'' has an NPath complexity of {2}, current threshold is {3}"
          class="net.sourceforge.pmd.lang.java.rule.design.NPathComplexityRule"
          externalInfoUrl="${pmd.website.baseurl}/pmd_rules_java_design.html#npathcomplexity">
        <description>
The NPath complexity of a method is the number of acyclic execution paths through that method.
While cyclomatic complexity counts the number of decision points in a method, NPath counts the number of
full paths from the beginning to the end of the block of the method. That metric grows exponentially, as
it multiplies the complexity of statements in the same block. For more details on the calculation, see the
documentation {% jdoc java::lang.java.metrics.JavaMetrics#NPATH %}.

A threshold of 200 is generally considered the point where measures should be taken to reduce
complexity and increase readability.
        </description>
        <priority>3</priority>
        <example>
            <![CDATA[
public class Foo {
  public static void bar() { // Ncss = 252: reported!
    boolean a, b = true;
    try { // 2 * 2 + 2 = 6
      if (true) { // 2
        List buz = new ArrayList();
      }

      for(int i = 0; i < 19; i++) { // * 2
        List buz = new ArrayList();
      }
    } catch(Exception e) {
      if (true) { // 2
        e.printStackTrace();
      }
    }

    while (j++ < 20) { //  * 2
      List buz = new ArrayList();
    }

    switch(j) { // * 7
      case 1:
      case 2: break;
      case 3: j = 5; break;
      case 4: if (b && a) { bar(); } break;
      default: break;
    }

    do { // * 3
        List buz = new ArrayList();
    } while (a && j++ < 30);
  }
}
 ]]>
        </example>
    </rule>

    <rule name="SignatureDeclareThrowsException"
          language="java"
          since="1.2"
          message="A method/constructor should not explicitly throw java.lang.Exception"
          class="net.sourceforge.pmd.lang.java.rule.design.SignatureDeclareThrowsExceptionRule"
          externalInfoUrl="${pmd.website.baseurl}/pmd_rules_java_design.html#signaturedeclarethrowsexception">
        <description>
A method/constructor shouldn't explicitly throw the generic java.lang.Exception, since it
is unclear which exceptions that can be thrown from the methods. It might be
difficult to document and understand such vague interfaces. Use either a class
derived from RuntimeException or a checked exception.
        </description>
        <priority>3</priority>
        <example>
<![CDATA[
public void foo() throws Exception {
}
]]>
        </example>
    </rule>

    <rule name="SimplifiedTernary"
          language="java"
          since="5.4.0"
          message="This conditional expression can be simplified with || or &amp;&amp;"
          class="net.sourceforge.pmd.lang.rule.XPathRule"
          externalInfoUrl="${pmd.website.baseurl}/pmd_rules_java_design.html#simplifiedternary">
        <description>
<![CDATA[
Reports ternary expression with the form `condition ? literalBoolean : foo`
or `condition ? foo : literalBoolean`.

These expressions can be simplified as follows:
* `condition ? true : expr` simplifies to `condition || expr`
* `condition ? false : expr` simplifies to `!condition && expr`
* `condition ? expr : true` simplifies to `!condition || expr`
* `condition ? expr : false` simplifies to `condition && expr`
]]>
        </description>
        <priority>3</priority>
        <properties>
            <property name="xpath">
                <value>
<![CDATA[
//ConditionalExpression[BooleanLiteral and not(NullLiteral)]
]]>
                </value>
            </property>
        </properties>
        <example>
<![CDATA[
public class Foo {
    public boolean test() {
        return condition ? true : something(); // can be as simple as return condition || something();
    }

    public void test2() {
        final boolean value = condition ? false : something(); // can be as simple as value = !condition && something();
    }

    public boolean test3() {
        return condition ? something() : true; // can be as simple as return !condition || something();
    }

    public void test4() {
        final boolean otherValue = condition ? something() : false; // can be as simple as condition && something();
    }

    public boolean test5() {
        return condition ? true : false; // can be as simple as return condition;
    }
}
]]>
        </example>
    </rule>


    <rule name="SimplifyBooleanExpressions"
          language="java"
          since="1.05"
          message="Avoid unnecessary comparisons in boolean expressions"
          class="net.sourceforge.pmd.lang.rule.XPathRule"
          externalInfoUrl="${pmd.website.baseurl}/pmd_rules_java_design.html#simplifybooleanexpressions">
        <description>
Avoid unnecessary comparisons in boolean expressions, they serve no purpose and impacts readability.
        </description>
        <priority>3</priority>
        <properties>
            <property name="xpath">
                <value>
<![CDATA[
//InfixExpression[@Operator = ("==", "!=")]/BooleanLiteral
]]>
                </value>
            </property>
        </properties>
        <example>
<![CDATA[
public class Bar {
  // can be simplified to
  // bar = isFoo();
  private boolean bar = (isFoo() == true);

  public isFoo() { return false;}
}
]]>
        </example>
    </rule>

    <rule name="SimplifyBooleanReturns"
          language="java"
          since="0.9"
          message="This if statement can be replaced by `{0}`"
          class="net.sourceforge.pmd.lang.java.rule.design.SimplifyBooleanReturnsRule"
          externalInfoUrl="${pmd.website.baseurl}/pmd_rules_java_design.html#simplifybooleanreturns">
        <description>
Avoid unnecessary if-then-else statements when returning a boolean. The result of
the conditional test can be returned instead.
        </description>
        <priority>3</priority>
        <example>
<![CDATA[
public boolean isBarEqualTo(int x) {
    if (bar == x) {      // this bit of code...
        return true;
    } else {
        return false;
    }
}

public boolean isBarEqualTo(int x) {
    return bar == x;    // can be replaced with this
}
]]>
        </example>
    </rule>

    <rule name="SimplifyConditional"
          language="java"
          since="3.1"
          message="No need to check for null before an instanceof"
          class="net.sourceforge.pmd.lang.java.rule.design.SimplifyConditionalRule"
          externalInfoUrl="${pmd.website.baseurl}/pmd_rules_java_design.html#simplifyconditional">
        <description>
No need to check for null before an instanceof; the instanceof keyword returns false when given a null argument.
        </description>
        <priority>3</priority>
        <example>
<![CDATA[
class Foo {
  void bar(Object x) {
    if (x != null && x instanceof Bar) {
      // just drop the "x != null" check
    }
  }
}
]]>
        </example>
    </rule>

    <rule name="SingularField"
          language="java"
          since="3.1"
          message="Perhaps ''{0}'' could be replaced by a local variable."
          class="net.sourceforge.pmd.lang.java.rule.design.SingularFieldRule"
          externalInfoUrl="${pmd.website.baseurl}/pmd_rules_java_design.html#singularfield">
        <description>
Reports fields which may be converted to a local variable. This is so because
in every method where the field is used, it is assigned before it is first read.
Hence, the value that the field had before the method call may not be observed,
so it might as well not be stored in the enclosing object.

Limitations: We can only check private fields for now.
        </description>
        <priority>3</priority>
        <example>
<![CDATA[
public class Foo {
    private int x; // this will be reported

    public void foo(int y) {
       x = y + 5; // assigned before any read
       return x;
    }

    public void fooOk(int y) {
       int z = y + 5; // might as well be a local like here
       return z;
    }
}
]]>
        </example>
    </rule>

    <rule name="SwitchDensity"
          language="java"
          since="1.02"
          message="A high ratio of statements to labels in a switch statement.  Consider refactoring."
          class="net.sourceforge.pmd.lang.java.rule.design.SwitchDensityRule"
          externalInfoUrl="${pmd.website.baseurl}/pmd_rules_java_design.html#switchdensity">
        <description>
A high ratio of statements to labels in a switch statement implies that the switch statement
is overloaded.  Consider moving the statements into new methods or creating subclasses based
on the switch variable.
        </description>
        <priority>3</priority>
        <example>
<![CDATA[
public class Foo {
  public void bar(int x) {
    switch (x) {
      case 1: {
        // lots of statements
        break;
      } case 2: {
        // lots of statements
        break;
      }
    }
  }
}
]]>
        </example>
    </rule>

    <rule name="TooManyFields"
          language="java"
          since="3.0"
          message="Too many fields"
          class="net.sourceforge.pmd.lang.rule.XPathRule"
          externalInfoUrl="${pmd.website.baseurl}/pmd_rules_java_design.html#toomanyfields">
        <description>
Classes that have too many fields can become unwieldy and could be redesigned to have fewer fields,
possibly through grouping related fields in new objects.  For example, a class with individual
city/state/zip fields could park them within a single Address field.
        </description>
        <priority>3</priority>
        <properties>
            <property name="maxfields" type="Integer" description="Max allowable fields" min="1" max="1000" value="15"/>
            <property name="xpath">
                <value>
<![CDATA[
//ClassOrInterfaceDeclaration/ClassOrInterfaceBody
  [count(FieldDeclaration
            [not(pmd-java:modifiers() = 'final')]
            [not(pmd-java:modifiers() = 'static')]
        ) > $maxfields]
]]>
                </value>
            </property>
        </properties>
        <example>
<![CDATA[
public class Person {   // too many separate fields
   int birthYear;
   int birthMonth;
   int birthDate;
   float height;
   float weight;
}

public class Person {   // this is more manageable
   Date birthDate;
   BodyMeasurements measurements;
}
]]>
        </example>
    </rule>

    <rule name="TooManyMethods"
          language="java"
          since="4.2"
          class="net.sourceforge.pmd.lang.rule.XPathRule"
          message="This class has too many methods, consider refactoring it."
          externalInfoUrl="${pmd.website.baseurl}/pmd_rules_java_design.html#toomanymethods">
        <description>
A class with too many methods is probably a good suspect for refactoring, in order to reduce its
complexity and find a way to have more fine grained objects.
        </description>
        <priority>3</priority>
        <properties>
            <property name="maxmethods" type="Integer" description="The method count reporting threshold" min="1" max="1000" value="10"/>
            <property name="xpath">
                <value>
<![CDATA[
 //ClassOrInterfaceDeclaration/ClassOrInterfaceBody
     [
      count(MethodDeclaration[
         not (
                (starts-with(@Name,'get') or starts-with(@Name,'set') or starts-with(@Name,'is'))
                and
                count(Block/*) <= 1
            )
      ]) > $maxmethods
   ]
]]>
                </value>
            </property>
        </properties>
    </rule>

    <rule name="UselessOverridingMethod"
          language="java"
          since="3.3"
          message="Overriding method merely calls super"
          class="net.sourceforge.pmd.lang.java.rule.design.UselessOverridingMethodRule"
          externalInfoUrl="${pmd.website.baseurl}/pmd_rules_java_design.html#uselessoverridingmethod">
        <description>
The overriding method merely calls the same method defined in a superclass.
        </description>
        <priority>3</priority>
        <example>
<![CDATA[
public void foo(String bar) {
    super.foo(bar);      // why bother overriding?
}

public String foo() {
    return super.foo();  // why bother overriding?
}

@Id
public Long getId() {
    return super.getId();  // OK if 'ignoreAnnotations' is false, which is the default behavior
}
]]>
        </example>
    </rule>

    <rule name="UseObjectForClearerAPI"
          language="java"
          since="4.2.6"
          message="Rather than using a lot of String arguments, consider using a container object for those values."
          class="net.sourceforge.pmd.lang.rule.XPathRule"
          externalInfoUrl="${pmd.website.baseurl}/pmd_rules_java_design.html#useobjectforclearerapi">
        <description>
When you write a public method, you should be thinking in terms of an API. If your method is public, it means other class
will use it, therefore, you want (or need) to offer a comprehensive and evolutive API. If you pass a lot of information
as a simple series of Strings, you may think of using an Object to represent all those information. You'll get a simpler
API (such as doWork(Workload workload), rather than a tedious series of Strings) and more importantly, if you need at some
point to pass extra data, you'll be able to do so by simply modifying or extending Workload without any modification to
your API.
        </description>
        <priority>3</priority>
        <properties>
            <property name="xpath">
                <value>
<![CDATA[
//MethodDeclaration[pmd-java:modifiers() = 'public']
    [count(FormalParameters/FormalParameter[pmd-java:typeIs('java.lang.String')]) > 3]
]]>
                </value>
            </property>
        </properties>
        <example>
<![CDATA[
public class MyClass {
    public void connect(String username,
        String pssd,
        String databaseName,
        String databaseAdress)
        // Instead of those parameters object
        // would ensure a cleaner API and permit
        // to add extra data transparently (no code change):
        // void connect(UserData data);
    {

    }
}
]]>
        </example>
    </rule>

    <rule name="UseUtilityClass"
          language="java"
          since="0.3"
          message="All methods are static.  Consider using a utility class instead. Alternatively, you could add a private constructor or make the class abstract to silence this warning."
          class="net.sourceforge.pmd.lang.java.rule.design.UseUtilityClassRule"
          externalInfoUrl="${pmd.website.baseurl}/pmd_rules_java_design.html#useutilityclass">
        <description>
For classes that only have static methods, consider making them utility classes.
Note that this doesn't apply to abstract classes, since their subclasses may
well include non-static methods.  Also, if you want this class to be a utility class,
remember to add a private constructor to prevent instantiation.
(Note, that this use was known before PMD 5.1.0 as UseSingleton).
        </description>
        <priority>3</priority>
        <example>
<![CDATA[
public class MaybeAUtility {
  public static void foo() {}
  public static void bar() {}
}
]]>
        </example>
    </rule>

    <rule name="MutableStaticState"
          language="java"
          since="6.35.0"
          message="Do not use non-final non-private static fields"
          class="net.sourceforge.pmd.lang.rule.XPathRule"
          externalInfoUrl="${pmd.website.baseurl}/pmd_rules_java_design.html#mutablestaticstate">
        <description>
Non-private static fields should be made constants (or immutable references) by
declaring them final.

Non-private non-final static fields break encapsulation and can lead to hard to find
bugs, since these fields can be modified from anywhere within the program.
Callers can trivially access and modify non-private non-final static fields. Neither
accesses nor modifications can be guarded against, and newly set values cannot
be validated.

If you are using this rule, then you don't need this
rule {% rule java/errorprone/AssignmentToNonFinalStatic %}.
        </description>
        <priority>3</priority>
        <properties>
            <property name="version" value="2.0"/>
            <property name="xpath">
                <value>
                    <![CDATA[
//FieldDeclaration[pmd-java:modifiers() = "static"][not(pmd-java:modifiers() = ("private", "final"))]
]]>
                </value>
            </property>
        </properties>
        <example>
            <![CDATA[
public class Greeter { public static Foo foo = new Foo(); ... }       // avoid this
public class Greeter { public static final Foo FOO = new Foo(); ... } // use this instead
]]>
        </example>
    </rule>

</ruleset><|MERGE_RESOLUTION|>--- conflicted
+++ resolved
@@ -846,7 +846,6 @@
           class="net.sourceforge.pmd.lang.java.rule.design.ImmutableFieldRule"
           externalInfoUrl="${pmd.website.baseurl}/pmd_rules_java_design.html#immutablefield">
         <description>
-<<<<<<< HEAD
 Reports non-final fields whose value never changes once object initialization ends,
 and hence may be marked final.
 
@@ -856,19 +855,6 @@
 see *Effective Java, 3rd Edition, Item 17: Minimize mutability*.
 
 Limitations: We can only check private fields for now.
-=======
-Identifies private fields whose values never change once object initialization ends either in the declaration
-of the field or by a constructor. This helps in converting existing classes to becoming immutable ones.
-Note that this rule does not enforce referenced object to be immutable itself. A class can still be mutable, even
-if all its member fields are declared final. This is referred to as shallow immutability. For more information on
-mutability, see Effective Java, 3rd Edition, Item 17: Minimize mutability.
-
-Note: The property `ignoredAnnotations` is deprecated since PMD 6.52.0 and doesn't have any effect anymore.
-Since PMD 6.47.0, the rule only considers fields, that are initialized once and never changed. If the field is just
-declared but never explicitly initialized, it won't be reported. That's the typical case when a framework sets
-the field value by reflection. Therefore, the property is not needed anymore. If there is a special case where
-this rule misidentifies fields as immutable, then the rule should be suppressed for these fields explicitly.
->>>>>>> 8b71fe6f
         </description>
         <priority>3</priority>
         <example>
