<?xml version="1.0"?>

<ruleset name="Design"
    xmlns="http://pmd.sourceforge.net/ruleset/2.0.0"
    xmlns:xsi="http://www.w3.org/2001/XMLSchema-instance"
    xsi:schemaLocation="http://pmd.sourceforge.net/ruleset/2.0.0 https://pmd.sourceforge.io/ruleset_2_0_0.xsd">

    <description>
Rules that help you discover design issues.
    </description>

    <rule name="AbstractClassWithoutAnyMethod"
          language="java"
          since="4.2"
          class="net.sourceforge.pmd.lang.rule.XPathRule"
          message="No abstract method which means that the keyword is most likely used to prevent instantiation. Use a private or protected constructor instead."
          externalInfoUrl="${pmd.website.baseurl}/pmd_rules_java_design.html#abstractclasswithoutanymethod">
        <description>
If an abstract class does not provides any methods, it may be acting as a simple data container
that is not meant to be instantiated. In this case, it is probably better to use a private or
protected constructor in order to prevent instantiation than make the class misleadingly abstract.
        </description>
        <priority>1</priority>
        <properties>
            <property name="xpath">
                <value>
<![CDATA[
//ClassOrInterfaceDeclaration
    [@Abstract = true() and @Interface = false()]
    [ClassOrInterfaceBody[not(ConstructorDeclaration | MethodDeclaration)]]
    [not(pmd-java:hasAnnotation('com.google.auto.value.AutoValue'))]
]]>
                </value>
            </property>
        </properties>
        <example>
<![CDATA[
public abstract class Example {
    String field;
    int otherField;
}
]]>
        </example>
    </rule>

    <rule name="AvoidCatchingGenericException"
          since="4.2.6"
          language="java"
          message="Avoid catching generic exceptions such as NullPointerException, RuntimeException, Exception in try-catch block"
          class="net.sourceforge.pmd.lang.rule.XPathRule"
          externalInfoUrl="${pmd.website.baseurl}/pmd_rules_java_design.html#avoidcatchinggenericexception">
        <description>
Avoid catching generic exceptions such as NullPointerException, RuntimeException, Exception in try-catch block
        </description>
        <priority>3</priority>
        <properties>
            <property name="xpath">
                <value>
<![CDATA[
//CatchStatement/FormalParameter/Type/ReferenceType/ClassOrInterfaceType[
    @Image='NullPointerException' or
    @Image='Exception' or
    @Image='RuntimeException']
]]>
                </value>
            </property>
        </properties>
        <example>
<![CDATA[
package com.igate.primitive;

public class PrimitiveType {

    public void downCastPrimitiveType() {
        try {
            System.out.println(" i [" + i + "]");
        } catch(Exception e) {
            e.printStackTrace();
        } catch(RuntimeException e) {
            e.printStackTrace();
        } catch(NullPointerException e) {
            e.printStackTrace();
        }
    }
}
]]>
        </example>
    </rule>

    <rule name="AvoidDeeplyNestedIfStmts"
          language="java"
          since="1.0"
          message="Deeply nested if..then statements are hard to read"
          class="net.sourceforge.pmd.lang.java.rule.design.AvoidDeeplyNestedIfStmtsRule"
          externalInfoUrl="${pmd.website.baseurl}/pmd_rules_java_design.html#avoiddeeplynestedifstmts">
        <description>
Avoid creating deeply nested if-then statements since they are harder to read and error-prone to maintain.
        </description>
        <priority>3</priority>
        <example>
<![CDATA[
public class Foo {
  public void bar(int x, int y, int z) {
    if (x>y) {
      if (y>z) {
        if (z==x) {
         // !! too deep
        }
      }
    }
  }
}
]]>
        </example>
    </rule>

    <rule name="AvoidRethrowingException"
          language="java"
          since="3.8"
          message="A catch statement that catches an exception only to rethrow it should be avoided."
          class="net.sourceforge.pmd.lang.rule.XPathRule"
          externalInfoUrl="${pmd.website.baseurl}/pmd_rules_java_design.html#avoidrethrowingexception">
        <description>
Catch blocks that merely rethrow a caught exception only add to code size and runtime complexity.
        </description>
        <priority>3</priority>
        <properties>
            <property name="xpath">
                <value>
<![CDATA[
//CatchClause[
  CatchParameter/VariableDeclaratorId/@Name
= Block[@Size = 1]/ThrowStatement/VariableAccess/@Name]
]]>
                </value>
            </property>
        </properties>
        <example>
<![CDATA[
public void bar() {
    try {
        // do something
    }  catch (SomeException se) {
       throw se;
    }
}
]]>
        </example>
    </rule>

    <rule name="AvoidThrowingNewInstanceOfSameException"
          since="4.2.5"
          language="java"
          message="A catch statement that catches an exception only to wrap it in a new instance of the same type of exception and throw it should be avoided"
          class="net.sourceforge.pmd.lang.rule.XPathRule"
          externalInfoUrl="${pmd.website.baseurl}/pmd_rules_java_design.html#avoidthrowingnewinstanceofsameexception">
        <description>
Catch blocks that merely rethrow a caught exception wrapped inside a new instance of the same type only add to
code size and runtime complexity.
        </description>
        <priority>3</priority>
        <properties>
            <property name="xpath">
                <value>
<![CDATA[
//CatchStatement[
  count(Block/BlockStatement/Statement) = 1
  and
  FormalParameter/Type/ReferenceType/ClassOrInterfaceType/@Image = Block/BlockStatement/Statement/ThrowStatement/Expression/PrimaryExpression/PrimaryPrefix/AllocationExpression/ClassOrInterfaceType/@Image
  and
  count(Block/BlockStatement/Statement/ThrowStatement/Expression/PrimaryExpression/PrimaryPrefix/AllocationExpression/Arguments/ArgumentList/Expression) = 1
  and
  FormalParameter/VariableDeclaratorId = Block/BlockStatement/Statement/ThrowStatement/Expression/PrimaryExpression/PrimaryPrefix/AllocationExpression/Arguments/ArgumentList/Expression/PrimaryExpression/PrimaryPrefix/Name
  ]
]]>
                </value>
            </property>
        </properties>
        <example>
<![CDATA[
public void bar() {
    try {
        // do something
    } catch (SomeException se) {
        // harmless comment
        throw new SomeException(se);
    }
}
]]>
        </example>
    </rule>

    <rule name="AvoidThrowingNullPointerException"
          language="java"
          since="1.8"
          message="Avoid throwing null pointer exceptions."
          class="net.sourceforge.pmd.lang.java.rule.design.AvoidThrowingNullPointerExceptionRule"
          externalInfoUrl="${pmd.website.baseurl}/pmd_rules_java_design.html#avoidthrowingnullpointerexception">
        <description>
<![CDATA[
Avoid throwing NullPointerExceptions manually. These are confusing because most people will assume that the
virtual machine threw it.  To avoid a method being called with a null parameter, you may consider
using an IllegalArgumentException instead, making it clearly seen as a programmer-initiated exception.
However, there are better ways to handle this:

>*Effective Java, 3rd Edition, Item 72: Favor the use of standard exceptions*
>
>Arguably, every erroneous method invocation boils down to an illegal argument or state,
but other exceptions are standardly used for certain kinds of illegal arguments and states.
If a caller passes null in some parameter for which null values are prohibited, convention dictates that
NullPointerException be thrown rather than IllegalArgumentException.

To implement that, you are encouraged to use `java.util.Objects.requireNonNull()`
(introduced in Java 1.7). This method is designed primarily for doing parameter
validation in methods and constructors with multiple parameters.

Your parameter validation could thus look like the following:
```
public class Foo {
    private String exampleValue;

    void setExampleValue(String exampleValue) {
      // check, throw and assignment in a single standard call
      this.exampleValue = Objects.requireNonNull(exampleValue, "exampleValue must not be null!");
    }
  }
```
]]>
        </description>
        <priority>1</priority>
        <example>
<![CDATA[
public class Foo {
    void bar() {
        throw new NullPointerException();
    }
}
]]>
        </example>
    </rule>

    <rule name="AvoidThrowingRawExceptionTypes"
          language="java"
          since="1.8"
          message="Avoid throwing raw exception types."
          class="net.sourceforge.pmd.lang.rule.XPathRule"
          externalInfoUrl="${pmd.website.baseurl}/pmd_rules_java_design.html#avoidthrowingrawexceptiontypes">
        <description>
Avoid throwing certain exception types. Rather than throw a raw RuntimeException, Throwable,
Exception, or Error, use a subclassed exception or error instead.
        </description>
        <priority>1</priority>
        <properties>
            <property name="xpath">
                <value>
<![CDATA[
//ThrowStatement//AllocationExpression
 /ClassOrInterfaceType[
 pmd-java:typeIsExactly('java.lang.Throwable')
or
 pmd-java:typeIsExactly('java.lang.Exception')
or
 pmd-java:typeIsExactly('java.lang.Error')
or
 pmd-java:typeIsExactly('java.lang.RuntimeException')
]
]]>
                </value>
            </property>
        </properties>
        <example>
<![CDATA[
public class Foo {
    public void bar() throws Exception {
        throw new Exception();
    }
}
]]>
        </example>
    </rule>

    <rule name="AvoidUncheckedExceptionsInSignatures"
          since="6.13.0"
          language="java"
          message="A method or constructor should not explicitly declare unchecked exceptions in its ''throws'' clause"
          class="net.sourceforge.pmd.lang.rule.XPathRule"
          externalInfoUrl="${pmd.website.baseurl}/pmd_rules_java_design.html#avoiduncheckedexceptionsinsignatures">
        <description>
A method or constructor should not explicitly declare unchecked exceptions in its
`throws` clause. Java doesn't force the caller to handle an unchecked exception,
so it's unnecessary except for documentation. A better practice is to document the
exceptional cases with a `@throws` Javadoc tag, which allows being more descriptive.
        </description>
        <priority>3</priority>
        <properties>
            <property name="xpath">
                <value>
<![CDATA[
//MethodDeclaration/NameList/Name[pmd-java:typeIs("java.lang.RuntimeException")]
|
//ConstructorDeclaration/NameList/Name[pmd-java:typeIs("java.lang.RuntimeException")]
]]>
                </value>
            </property>
        </properties>
        <example>
<![CDATA[
public void foo() throws RuntimeException {
}
]]>
        </example>
    </rule>

    <rule name="ClassWithOnlyPrivateConstructorsShouldBeFinal"
          language="java"
          since="4.1"
          class="net.sourceforge.pmd.lang.rule.XPathRule"
          message="A class which only has private constructors should be final"
          externalInfoUrl="${pmd.website.baseurl}/pmd_rules_java_design.html#classwithonlyprivateconstructorsshouldbefinal">
        <description>
A class with only private constructors should be final, unless the private constructor
is invoked by a inner class.
        </description>
        <priority>1</priority>
        <properties>
            <property name="xpath">
                <value>
<![CDATA[
//TypeDeclaration[count(../TypeDeclaration) = 1]/ClassOrInterfaceDeclaration
[@Final = false()]
[ClassOrInterfaceBody/ClassOrInterfaceBodyDeclaration/ConstructorDeclaration[@Private = true()]]
[not(./ClassOrInterfaceBody/ClassOrInterfaceBodyDeclaration/ConstructorDeclaration[(@Public = true()) or (@Protected = true()) or (@PackagePrivate = true())])]
[not(.//ClassOrInterfaceDeclaration)]
]]>
                </value>
            </property>
        </properties>
        <example>
<![CDATA[
public class Foo {  //Should be final
    private Foo() { }
}
]]>
        </example>
    </rule>

    <rule name="CollapsibleIfStatements"
          language="java"
          since="3.1"
          message="This if statement could be combined with its parent"
          class="net.sourceforge.pmd.lang.rule.XPathRule"
          externalInfoUrl="${pmd.website.baseurl}/pmd_rules_java_design.html#collapsibleifstatements">
        <description><![CDATA[
Reports nested 'if' statements that can be merged together by joining their
conditions with a boolean `&&` operator in between.
        ]]></description>
        <priority>3</priority>
        <properties>
            <property name="xpath">
                <value>
<![CDATA[
//IfStatement[@Else = false()]/IfStatement[@Else = false()]
|
//IfStatement[@Else = false()]/Block[count(*) = 1]/IfStatement[@Else = false()]
]]>
                </value>
            </property>
        </properties>
        <example>
<![CDATA[
class Foo {

    void bar() {
        if (x) {            // original implementation
            if (y) {
                // do stuff
            }
        }
    }

    void bar() {
        if (x && y) {        // clearer implementation
            // do stuff
        }
    }
}
]]>
        </example>
    </rule>

    <rule name="CouplingBetweenObjects"
          language="java"
          since="1.04"
          message="High amount of different objects as members denotes a high coupling"
          class="net.sourceforge.pmd.lang.java.rule.design.CouplingBetweenObjectsRule"
          externalInfoUrl="${pmd.website.baseurl}/pmd_rules_java_design.html#couplingbetweenobjects">
        <description>
This rule counts the number of unique attributes, local variables, and return types within an object.
A number higher than the specified threshold can indicate a high degree of coupling.
        </description>
        <priority>3</priority>
        <example>
<![CDATA[
import com.Blah;
import org.Bar;
import org.Bardo;

public class Foo {
    private Blah var1;
    private Bar var2;

    //followed by many imports of unique objects
    ObjectC doWork() {
        Bardo var55;
        ObjectA var44;
        ObjectZ var93;
        return something();
    }
}
]]>
        </example>
    </rule>

    <rule name="CognitiveComplexity"
        language="java"
        message="The {0} ''{1}'' has a cognitive complexity of {2}, current threshold is {3}"
        since="6.35.0"
        class="net.sourceforge.pmd.lang.java.rule.design.CognitiveComplexityRule"
        externalInfoUrl="${pmd.website.baseurl}/pmd_rules_java_design.html#cognitivecomplexity">
        <description><![CDATA[
            Methods that are highly complex are difficult to read and more costly to maintain. If you include too much decisional
            logic within a single method, you make its behavior hard to understand and more difficult to modify.

            Cognitive complexity is a measure of how difficult it is for humans to read and understand a method. Code that contains
            a break in the control flow is more complex, whereas the use of language shorthands doesn't increase the level of
            complexity. Nested control flows can make a method more difficult to understand, with each additional nesting of the
            control flow leading to an increase in cognitive complexity.

            Information about Cognitive complexity can be found in the original paper here:
            <https://www.sonarsource.com/docs/CognitiveComplexity.pdf>

            By default, this rule reports methods with a complexity of 15 or more. Reported methods should be broken down into less
            complex components.
        ]]></description>
        <priority>3</priority>
        <example>
            <![CDATA[
public class Foo {
  // Has a cognitive complexity of 0
  public void createAccount() {
    Account account = new Account("PMD");
    // save account
  }

  // Has a cognitive complexity of 1
  public Boolean setPhoneNumberIfNotExisting(Account a, String phone) {
    if (a.phone == null) {                          // +1
      a.phone = phone;
      return true;
    }

    return false;
  }

  // Has a cognitive complexity of 4
  public void updateContacts(List<Contact> contacts) {
    List<Contact> contactsToUpdate = new ArrayList<Contact>();

    for (Contact contact : contacts) {                           // +1
      if (contact.department.equals("Finance")) {                // +2 (nesting = 1)
        contact.title = "Finance Specialist";
        contactsToUpdate.add(contact);
      } else if (contact.department.equals("Sales")) {           // +1
        contact.title = "Sales Specialist";
        contactsToUpdate.add(contact);
      }
    }
    // save contacts
  }
}
]]>
        </example>
    </rule>

    <rule name="CyclomaticComplexity"
          language="java"
          message="The {0} ''{1}'' has a{2} cyclomatic complexity of {3}."
          since="1.03"
          class="net.sourceforge.pmd.lang.java.rule.design.CyclomaticComplexityRule"
          externalInfoUrl="${pmd.website.baseurl}/pmd_rules_java_design.html#cyclomaticcomplexity">
        <description><![CDATA[
The complexity of methods directly affects maintenance costs and readability. Concentrating too much decisional logic
in a single method makes its behaviour hard to read and change.

Cyclomatic complexity assesses the complexity of a method by counting the number of decision points in a method,
plus one for the method entry. Decision points are places where the control flow jumps to another place in the
program. As such, they include all control flow statements, such as `if`, `while`, `for`, and `case`. For more
details on the calculation, see the documentation {% jdoc java::lang.java.metrics.JavaMetrics#CYCLO %}.

Generally, numbers ranging from 1-4 denote low complexity, 5-7 denote moderate complexity, 8-10 denote
high complexity, and 11+ is very high complexity. By default, this rule reports methods with a complexity >= 10.
Additionally, classes with many methods of moderate complexity get reported as well once the total of their
methods' complexities reaches 80, even if none of the methods was directly reported.

Reported methods should be broken down into several smaller methods. Reported classes should probably be broken down
into subcomponents.]]>
        </description>
        <priority>3</priority>
        <example>
            <![CDATA[
class Foo {
  void baseCyclo() {                // Cyclo = 1
    highCyclo();
  }

  void highCyclo() {                // Cyclo = 10: reported!
    int x = 0, y = 2;
    boolean a = false, b = true;

    if (a && (y == 1 ? b : true)) { // +3
      if (y == x) {                 // +1
        while (true) {              // +1
          if (x++ < 20) {           // +1
            break;                  // +1
          }
        }
      } else if (y == t && !d) {    // +2
        x = a ? y : x;              // +1
      } else {
        x = 2;
      }
    }
  }
}
]]>
        </example>
    </rule>

    <rule name="DataClass"
          language="java"
          since="6.0.0"
          message="The class ''{0}'' is suspected to be a Data Class (WOC={1}, NOPA={2}, NOAM={3}, WMC={4})"
          class="net.sourceforge.pmd.lang.java.rule.design.DataClassRule"
          externalInfoUrl="${pmd.website.baseurl}/pmd_rules_java_design.html#dataclass">
        <description>
Data Classes are simple data holders, which reveal most of their state, and
without complex functionality. The lack of functionality may indicate that
their behaviour is defined elsewhere, which is a sign of poor data-behaviour
proximity. By directly exposing their internals, Data Classes break encapsulation,
and therefore reduce the system's maintainability and understandability. Moreover,
classes tend to strongly rely on their data representation, which makes for a brittle
design.

Refactoring a Data Class should focus on restoring a good data-behaviour proximity. In
most cases, that means moving the operations defined on the data back into the class.
In some other cases it may make sense to remove entirely the class and move the data
into the former client classes.

The rule uses metrics to implement its detection strategy. The violation message
gives information about the values of these metrics:
* WMC: a class complexity measure for a class, see {% jdoc java::lang.java.metrics.JavaMetrics#WEIGHED_METHOD_COUNT %}
* WOC: a 'non-triviality' measure for a class, see {% jdoc java::lang.java.metrics.JavaMetrics#WEIGHT_OF_CLASS %}
* NOPA: number of public attributes, see {% jdoc java::lang.java.metrics.JavaMetrics#NUMBER_OF_PUBLIC_FIELDS %}
* NOAM: number of public accessor methods, see {% jdoc java::lang.java.metrics.JavaMetrics#NUMBER_OF_ACCESSORS %}

The rule identifies a god class by looking for classes which have all of the following properties:
* High NOPA + NOAM
* Low WOC
* Low WMC
        </description>
        <priority>3</priority>
        <example>
<![CDATA[
public class DataClass {

  // class exposes public attributes
  public String name = "";
  public int bar = 0;
  public int na = 0;

  private int bee = 0;

  // and private ones through getters
  public void setBee(int n) {
    bee = n;
  }
}
]]>
        </example>
    </rule>

    <rule name="DoNotExtendJavaLangError"
          language="java"
          since="4.0"
          message="Exceptions should not extend java.lang.Error"
          class="net.sourceforge.pmd.lang.rule.XPathRule"
          externalInfoUrl="${pmd.website.baseurl}/pmd_rules_java_design.html#donotextendjavalangerror">
        <description>
Errors are system exceptions. Do not extend them.
        </description>
        <priority>3</priority>
        <properties>
            <property name="xpath">
                <value>
<![CDATA[
//ClassOrInterfaceDeclaration/ExtendsList/ClassOrInterfaceType[pmd-java:typeIs('java.lang.Error')]
]]>
                </value>
            </property>
        </properties>
        <example>
<![CDATA[
public class Foo extends Error { }
]]>
        </example>
    </rule>

    <rule name="ExceptionAsFlowControl"
          language="java"
          since="1.8"
          message="Avoid using exceptions as flow control."
          class="net.sourceforge.pmd.lang.java.rule.design.ExceptionAsFlowControlRule"
          externalInfoUrl="${pmd.website.baseurl}/pmd_rules_java_design.html#exceptionasflowcontrol">
        <description>
Using Exceptions as form of flow control is not recommended as they obscure true exceptions when debugging.
Either add the necessary validation or use an alternate control structure.
        </description>
        <priority>3</priority>
        <example>
<![CDATA[
public void bar() {
    try {
        try {
        } catch (Exception e) {
            throw new WrapperException(e);
            // this is essentially a GOTO to the WrapperException catch block
        }
    } catch (WrapperException e) {
        // do some more stuff
    }
}
]]>
        </example>
    </rule>

    <rule name="ExcessiveClassLength"
          language="java"
          since="0.6"
          message="Avoid really long classes."
          class="net.sourceforge.pmd.lang.java.rule.design.ExcessiveClassLengthRule"
          externalInfoUrl="${pmd.website.baseurl}/pmd_rules_java_design.html#excessiveclasslength">
        <description>
Excessive class file lengths are usually indications that the class may be burdened with excessive
responsibilities that could be provided by external classes or functions. In breaking these methods
apart the code becomes more manageable and ripe for reuse.
        </description>
        <priority>3</priority>
        <example>
<![CDATA[
public class Foo {
    public void bar1() {
        // 1000 lines of code
    }
    public void bar2() {
        // 1000 lines of code
    }
    public void bar3() {
        // 1000 lines of code
    }

    public void barN() {
        // 1000 lines of code
    }
}
]]>
        </example>
    </rule>

    <rule name="ExcessiveImports"
          language="java"
          since="1.04"
          message="A high number of imports can indicate a high degree of coupling within an object."
          class="net.sourceforge.pmd.lang.java.rule.design.ExcessiveImportsRule"
          externalInfoUrl="${pmd.website.baseurl}/pmd_rules_java_design.html#excessiveimports">
        <description>
A high number of imports can indicate a high degree of coupling within an object. This rule
counts the number of unique imports and reports a violation if the count is above the
user-specified threshold.
        </description>
        <priority>3</priority>
        <example>
<![CDATA[
import blah.blah.Baz;
import blah.blah.Bif;
// 28 others from the same package elided
public class Foo {
    public void doWork() {}
}
]]>
        </example>
    </rule>

    <rule name="ExcessiveMethodLength"
          language="java"
          since="0.6"
          message="Avoid really long methods."
          class="net.sourceforge.pmd.lang.java.rule.design.ExcessiveMethodLengthRule"
          externalInfoUrl="${pmd.website.baseurl}/pmd_rules_java_design.html#excessivemethodlength">
        <description>
When methods are excessively long this usually indicates that the method is doing more than its
name/signature might suggest. They also become challenging for others to digest since excessive
scrolling causes readers to lose focus.
Try to reduce the method length by creating helper methods and removing any copy/pasted code.
        </description>
        <priority>3</priority>
        <example>
<![CDATA[
public void doSomething() {
    System.out.println("Hello world!");
    System.out.println("Hello world!");
    // 98 copies omitted for brevity.
}
]]>
        </example>
    </rule>

    <rule name="ExcessiveParameterList"
          language="java"
          since="0.9"
          message="Avoid long parameter lists."
          class="net.sourceforge.pmd.lang.java.rule.design.ExcessiveParameterListRule"
          externalInfoUrl="${pmd.website.baseurl}/pmd_rules_java_design.html#excessiveparameterlist">
        <description>
Methods with numerous parameters are a challenge to maintain, especially if most of them share the
same datatype. These situations usually denote the need for new objects to wrap the numerous parameters.
        </description>
        <priority>3</priority>
        <example>
<![CDATA[
public void addPerson(      // too many arguments liable to be mixed up
    int birthYear, int birthMonth, int birthDate, int height, int weight, int ssn) {

    . . . .
}

public void addPerson(      // preferred approach
    Date birthdate, BodyMeasurements measurements, int ssn) {

    . . . .
}
]]>
        </example>
    </rule>

    <rule name="ExcessivePublicCount"
          language="java"
          since="1.04"
          message="This class has a bunch of public methods and attributes"
          class="net.sourceforge.pmd.lang.java.rule.design.ExcessivePublicCountRule"
          externalInfoUrl="${pmd.website.baseurl}/pmd_rules_java_design.html#excessivepubliccount">
        <description>
Classes with large numbers of public methods and attributes require disproportionate testing efforts
since combinational side effects grow rapidly and increase risk. Refactoring these classes into
smaller ones not only increases testability and reliability but also allows new variations to be
developed easily.
        </description>
        <priority>3</priority>
        <example>
<![CDATA[
public class Foo {
    public String value;
    public Bar something;
    public Variable var;
    // [... more more public attributes ...]

    public void doWork() {}
    public void doMoreWork() {}
    public void doWorkAgain() {}
    // [... more more public methods ...]
}
]]>
        </example>
    </rule>

    <rule name="FinalFieldCouldBeStatic"
          language="java"
          since="1.1"
          message="This final field could be made static"
          class="net.sourceforge.pmd.lang.rule.XPathRule"
          externalInfoUrl="${pmd.website.baseurl}/pmd_rules_java_design.html#finalfieldcouldbestatic">
        <description>
If a final field is assigned to a compile-time constant, it could be made static, thus saving overhead
in each object at runtime.
        </description>
        <priority>3</priority>
        <properties>
            <property name="xpath">
                <value>
<![CDATA[
//FieldDeclaration
 [@Final= true() and @Static= false()]
 [not(preceding-sibling::Annotation/MarkerAnnotation/Name[@Image="Builder.Default"]
    and //ImportDeclaration/Name[@Image="lombok.Builder"])]
/VariableDeclarator
 [VariableInitializer/Expression/PrimaryExpression[not(PrimarySuffix)]/PrimaryPrefix/Literal]
/VariableDeclaratorId
]]>
                </value>
            </property>
        </properties>
        <example>
<![CDATA[
public class Foo {
  public final int BAR = 42; // this could be static and save some space
}
]]>
        </example>
    </rule>

    <rule name="GodClass"
          language="java"
          since="5.0"
          message="Possible God Class (WMC={0}, ATFD={2}, TCC={1})"
          class="net.sourceforge.pmd.lang.java.rule.design.GodClassRule"
          externalInfoUrl="${pmd.website.baseurl}/pmd_rules_java_design.html#godclass">
        <description>
The God Class rule detects the God Class design flaw using metrics. God classes do too many things,
are very big and overly complex. They should be split apart to be more object-oriented.
The rule uses the detection strategy described in "Object-Oriented Metrics in Practice".
The violations are reported against the entire class.

The rule uses metrics to implement its detection strategy. The violation message
gives information about the values of these metrics:
* WMC: a class complexity measure, see {% jdoc java::lang.java.metrics.JavaMetrics#WEIGHED_METHOD_COUNT %}
* ATFD: a measure of how much data external data the class uses, see {% jdoc java::lang.java.metrics.JavaMetrics#ACCESS_TO_FOREIGN_DATA %}
* TCC: a measure of how tightly related the methods are, see {% jdoc java::lang.java.metrics.JavaMetrics#TIGHT_CLASS_COHESION %}

The rule identifies a god class by looking for classes which have all of the following properties:
* High WMC
* High ATFD
* Low TCC

See also the reference:

Michele Lanza and Radu Marinescu. *Object-Oriented Metrics in Practice:
Using Software Metrics to Characterize, Evaluate, and Improve the Design
of Object-Oriented Systems.* Springer, Berlin, 1 edition, October 2006. Page 80.
        </description>
        <priority>3</priority>
    </rule>

    <rule name="ImmutableField"
          language="java"
          since="2.0"
          message="Field ''{0}'' may be declared final"
          class="net.sourceforge.pmd.lang.java.rule.design.ImmutableFieldRule"
          externalInfoUrl="${pmd.website.baseurl}/pmd_rules_java_design.html#immutablefield">
        <description>
Reports non-final fields whose value never changes once object initialization ends,
and hence may be marked final.

Note that this rule does not enforce that the field value be deeply immutable itself.
An object can still have mutable state, even if all its member fields are declared final.
This is referred to as shallow immutability. For more information on mutability,
see *Effective Java, 3rd Edition, Item 17: Minimize mutability*.

Limitations: We can only check private fields for now.
        </description>
        <priority>3</priority>
        <example>
<![CDATA[
public class Foo {
  private int x; // could be final
  public Foo() {
      x = 7;
  }
  public void foo() {
     int a = x + 2;
  }
}
]]>
        </example>
    </rule>

    <rule name="LawOfDemeter"
          language="java"
          since="5.0"
          message="Potential violation of Law of Demeter"
          class="net.sourceforge.pmd.lang.java.rule.design.LawOfDemeterRule"
          externalInfoUrl="${pmd.website.baseurl}/pmd_rules_java_design.html#lawofdemeter">
        <description>
The Law of Demeter is a simple rule, that says "only talk to friends". It helps to reduce coupling between classes
or objects.

See also the references:

*   Andrew Hunt, David Thomas, and Ward Cunningham. The Pragmatic Programmer. From Journeyman to Master. Addison-Wesley Longman, Amsterdam, October 1999.;
*   K.J. Lieberherr and I.M. Holland. Assuring good style for object-oriented programs. Software, IEEE, 6(5):38–48, 1989.;
*   &lt;http://www.ccs.neu.edu/home/lieber/LoD.html>
*   &lt;http://en.wikipedia.org/wiki/Law_of_Demeter>
        </description>
        <priority>3</priority>
        <example>
<![CDATA[
public class Foo {
    /**
     * This example will result in two violations.
     */
    public void example(Bar b) {
        // this method call is ok, as b is a parameter of "example"
        C c = b.getC();

        // this method call is a violation, as we are using c, which we got from B.
        // We should ask b directly instead, e.g. "b.doItOnC();"
        c.doIt();

        // this is also a violation, just expressed differently as a method chain without temporary variables.
        b.getC().doIt();

        // a constructor call, not a method call.
        D d = new D();
        // this method call is ok, because we have create the new instance of D locally.
        d.doSomethingElse();
    }
}
]]>
        </example>
    </rule>

    <rule name="LogicInversion"
          language="java"
          since="5.0"
          class="net.sourceforge.pmd.lang.rule.XPathRule"
          message="Use opposite operator instead of the logic complement operator."
          externalInfoUrl="${pmd.website.baseurl}/pmd_rules_java_design.html#logicinversion">
        <description>
Use opposite operator instead of negating the whole expression with a logic complement operator.
        </description>
        <priority>3</priority>
        <properties>
            <property name="xpath">
                <value>
<![CDATA[
//UnaryExpressionNotPlusMinus[@Image='!']/PrimaryExpression/PrimaryPrefix/Expression[EqualityExpression or RelationalExpression]
]]>
                </value>
            </property>
        </properties>
        <example>
<![CDATA[
public boolean bar(int a, int b) {

    if (!(a == b)) { // use !=
         return false;
     }

    if (!(a < b)) { // use >=
         return false;
    }

    return true;
}
]]>
        </example>
    </rule>

    <rule name="LoosePackageCoupling"
          language="java"
          since="5.0"
          message="Use of ''{0}'' outside of package hierarchy ''{1}'' is not recommended; use recommended classes instead"
          class="net.sourceforge.pmd.lang.java.rule.design.LoosePackageCouplingRule"
          externalInfoUrl="${pmd.website.baseurl}/pmd_rules_java_design.html#loosepackagecoupling">
        <description>
Avoid using classes from the configured package hierarchy outside of the package hierarchy,
except when using one of the configured allowed classes.
        </description>
        <priority>3</priority>
        <example>
<![CDATA[
package some.package;

import some.other.package.subpackage.subsubpackage.DontUseThisClass;

public class Bar {
    DontUseThisClass boo = new DontUseThisClass();
}
]]>
        </example>
    </rule>

    <rule name="NcssCount"
          language="java"
          message="The {0} ''{1}'' has a NCSS line count of {2}."
          since="6.0.0"
          class="net.sourceforge.pmd.lang.java.rule.design.NcssCountRule"
          externalInfoUrl="${pmd.website.baseurl}/pmd_rules_java_design.html#ncsscount">
        <description>
This rule uses the NCSS (Non-Commenting Source Statements) metric to determine the number of lines
of code in a class, method or constructor. NCSS ignores comments, blank lines, and only counts actual
statements. For more details on the calculation, see the documentation
{% jdoc java::lang.java.metrics.JavaMetrics#NCSS %}.
        </description>
        <priority>3</priority>
        <example>
<![CDATA[
import java.util.Collections;       // +0
import java.io.IOException;         // +0

class Foo {                         // +1, total Ncss = 12

  public void bigMethod()           // +1
      throws IOException {
    int x = 0, y = 2;               // +1
    boolean a = false, b = true;    // +1

    if (a || b) {                   // +1
      try {                         // +1
        do {                        // +1
          x += 2;                   // +1
        } while (x < 12);

        System.exit(0);             // +1
      } catch (IOException ioe) {   // +1
        throw new PatheticFailException(ioe); // +1
      }
    } else {
      assert false;                 // +1
    }
  }
}
]]>
        </example>
    </rule>

    <rule name="NPathComplexity"
          language="java"
          since="3.9"
          message="The {0} ''{1}'' has an NPath complexity of {2}, current threshold is {3}"
          class="net.sourceforge.pmd.lang.java.rule.design.NPathComplexityRule"
          externalInfoUrl="${pmd.website.baseurl}/pmd_rules_java_design.html#npathcomplexity">
        <description>
The NPath complexity of a method is the number of acyclic execution paths through that method.
While cyclomatic complexity counts the number of decision points in a method, NPath counts the number of
full paths from the beginning to the end of the block of the method. That metric grows exponentially, as
it multiplies the complexity of statements in the same block. For more details on the calculation, see the
documentation {% jdoc java::lang.java.metrics.JavaMetrics#NPATH %}.

A threshold of 200 is generally considered the point where measures should be taken to reduce
complexity and increase readability.
        </description>
        <priority>3</priority>
        <example>
            <![CDATA[
public class Foo {
  public static void bar() { // Ncss = 252: reported!
    boolean a, b = true;
    try { // 2 * 2 + 2 = 6
      if (true) { // 2
        List buz = new ArrayList();
      }

      for(int i = 0; i < 19; i++) { // * 2
        List buz = new ArrayList();
      }
    } catch(Exception e) {
      if (true) { // 2
        e.printStackTrace();
      }
    }

    while (j++ < 20) { //  * 2
      List buz = new ArrayList();
    }

    switch(j) { // * 7
      case 1:
      case 2: break;
      case 3: j = 5; break;
      case 4: if (b && a) { bar(); } break;
      default: break;
    }

    do { // * 3
        List buz = new ArrayList();
    } while (a && j++ < 30);
  }
}
 ]]>
        </example>
    </rule>

    <rule name="SignatureDeclareThrowsException"
          language="java"
          since="1.2"
          message="A method/constructor should not explicitly throw java.lang.Exception"
          class="net.sourceforge.pmd.lang.java.rule.design.SignatureDeclareThrowsExceptionRule"
          externalInfoUrl="${pmd.website.baseurl}/pmd_rules_java_design.html#signaturedeclarethrowsexception">
        <description>
A method/constructor shouldn't explicitly throw the generic java.lang.Exception, since it
is unclear which exceptions that can be thrown from the methods. It might be
difficult to document and understand such vague interfaces. Use either a class
derived from RuntimeException or a checked exception.
        </description>
        <priority>3</priority>
        <example>
<![CDATA[
public void foo() throws Exception {
}
]]>
        </example>
    </rule>

    <rule name="SimplifiedTernary"
          language="java"
          since="5.4.0"
          message="Ternary operators that can be simplified with || or &amp;&amp;"
          class="net.sourceforge.pmd.lang.rule.XPathRule"
          externalInfoUrl="${pmd.website.baseurl}/pmd_rules_java_design.html#simplifiedternary">
        <description>
<![CDATA[
Look for ternary operators with the form `condition ? literalBoolean : foo`
or `condition ? foo : literalBoolean`.

These expressions can be simplified respectively to
`condition || foo`  when the literalBoolean is true
`!condition && foo` when the literalBoolean is false
or
`!condition || foo` when the literalBoolean is true
`condition && foo`  when the literalBoolean is false
]]>
        </description>
        <priority>3</priority>
        <properties>
            <property name="xpath">
                <value>
<![CDATA[
//ConditionalExpression[not(PrimaryExpression/*/Literal) and (Expression/PrimaryExpression/*/Literal/BooleanLiteral)]
|
//ConditionalExpression[not(Expression/PrimaryExpression/*/Literal) and (PrimaryExpression/*/Literal/BooleanLiteral)]
]]>
                </value>
            </property>
        </properties>
        <example>
<![CDATA[
public class Foo {
    public boolean test() {
        return condition ? true : something(); // can be as simple as return condition || something();
    }

    public void test2() {
        final boolean value = condition ? false : something(); // can be as simple as value = !condition && something();
    }

    public boolean test3() {
        return condition ? something() : true; // can be as simple as return !condition || something();
    }

    public void test4() {
        final boolean otherValue = condition ? something() : false; // can be as simple as condition && something();
    }
}
]]>
        </example>
    </rule>

    <rule name="SimplifyBooleanAssertion"
          language="java"
          since="3.6"
          message="assertTrue(!expr) can be replaced by assertFalse(expr)"
          class="net.sourceforge.pmd.lang.rule.XPathRule"
<<<<<<< HEAD
=======
          typeResolution="true"
          deprecated="true"
>>>>>>> c17deb5f
          externalInfoUrl="${pmd.website.baseurl}/pmd_rules_java_design.html#simplifybooleanassertion">
        <description>
Avoid negation in an assertTrue or assertFalse test.

For example, rephrase:

    assertTrue(!expr);

as:

    assertFalse(expr);

Deprecated since PMD 6.37.0, use {% rule java/bestpractices/SimplifiableTestAssertion %} instead.
        </description>
        <priority>3</priority>
        <properties>
            <property name="xpath">
                <value>
<![CDATA[
//ClassOrInterfaceDeclaration[
    pmd-java:typeIs('junit.framework.TestCase')
    or .//MarkerAnnotation/Name[
        pmd-java:typeIs('org.junit.Test')
        or pmd-java:typeIs('org.junit.jupiter.api.Test')
        or pmd-java:typeIs('org.junit.jupiter.api.RepeatedTest')
        or pmd-java:typeIs('org.junit.jupiter.api.TestFactory')
        or pmd-java:typeIs('org.junit.jupiter.api.TestTemplate')
        or pmd-java:typeIs('org.junit.jupiter.params.ParameterizedTest')
        ]
    ]
//StatementExpression
[
    .//Name[@Image='assertTrue' or  @Image='assertFalse']
    and
    PrimaryExpression/PrimarySuffix/Arguments/ArgumentList/Expression/UnaryExpressionNotPlusMinus[@Image='!']
        /PrimaryExpression/PrimaryPrefix
]
]]>
                </value>
            </property>
        </properties>
        <example>
<![CDATA[
public class SimpleTest extends TestCase {
    public void testX() {
        assertTrue("not empty", !r.isEmpty());  // replace with assertFalse("not empty", r.isEmpty())
        assertFalse(!r.isEmpty());              // replace with assertTrue(r.isEmpty())
    }
}
]]>
        </example>
    </rule>

    <rule name="SimplifyBooleanExpressions"
          language="java"
          since="1.05"
          message="Avoid unnecessary comparisons in boolean expressions"
          class="net.sourceforge.pmd.lang.rule.XPathRule"
          externalInfoUrl="${pmd.website.baseurl}/pmd_rules_java_design.html#simplifybooleanexpressions">
        <description>
Avoid unnecessary comparisons in boolean expressions, they serve no purpose and impacts readability.
        </description>
        <priority>3</priority>
        <properties>
            <property name="xpath">
                <value>
<![CDATA[
//InfixExpression[@Operator = ("==", "!=")]/BooleanLiteral
]]>
                </value>
            </property>
        </properties>
        <example>
<![CDATA[
public class Bar {
  // can be simplified to
  // bar = isFoo();
  private boolean bar = (isFoo() == true);

  public isFoo() { return false;}
}
]]>
        </example>
    </rule>

    <rule name="SimplifyBooleanReturns"
          language="java"
          since="0.9"
          message="Avoid unnecessary if..then..else statements when returning booleans"
          class="net.sourceforge.pmd.lang.java.rule.design.SimplifyBooleanReturnsRule"
          externalInfoUrl="${pmd.website.baseurl}/pmd_rules_java_design.html#simplifybooleanreturns">
        <description>
Avoid unnecessary if-then-else statements when returning a boolean. The result of
the conditional test can be returned instead.
        </description>
        <priority>3</priority>
        <example>
<![CDATA[
public boolean isBarEqualTo(int x) {
    if (bar == x) {      // this bit of code...
        return true;
    } else {
        return false;
    }
}

public boolean isBarEqualTo(int x) {
    return bar == x;    // can be replaced with this
}
]]>
        </example>
    </rule>

    <rule name="SimplifyConditional"
          language="java"
          since="3.1"
          message="No need to check for null before an instanceof"
          class="net.sourceforge.pmd.lang.rule.XPathRule"
          externalInfoUrl="${pmd.website.baseurl}/pmd_rules_java_design.html#simplifyconditional">
        <description>
No need to check for null before an instanceof; the instanceof keyword returns false when given a null argument.
        </description>
        <priority>3</priority>
        <properties>
            <property name="xpath">
                <value>
<![CDATA[
//Expression
 [ConditionalOrExpression
 [EqualityExpression[@Image='==']
  //NullLiteral
  and
  UnaryExpressionNotPlusMinus
   [@Image='!']//InstanceOfExpression[PrimaryExpression
     //Name/@Image = ancestor::ConditionalOrExpression/EqualityExpression
      /PrimaryExpression/PrimaryPrefix/Name/@Image]
  and
  (count(UnaryExpressionNotPlusMinus) + 1 = count(*))
 ]
or
ConditionalAndExpression
 [EqualityExpression[@Image='!=']//NullLiteral
 and
InstanceOfExpression
 [PrimaryExpression[not(PrimarySuffix[@ArrayDereference= true()])]
  //Name[not(contains(@Image,'.'))]/@Image = ancestor::ConditionalAndExpression
   /EqualityExpression/PrimaryExpression/PrimaryPrefix/Name/@Image]
 and
(count(InstanceOfExpression) + 1 = count(*))
 ]
]
]]>
                </value>
            </property>
        </properties>
        <example>
<![CDATA[
class Foo {
  void bar(Object x) {
    if (x != null && x instanceof Bar) {
      // just drop the "x != null" check
    }
  }
}
]]>
        </example>
    </rule>

    <rule name="SingularField"
          language="java"
          since="3.1"
          message="Perhaps ''{0}'' could be replaced by a local variable."
          class="net.sourceforge.pmd.lang.java.rule.design.SingularFieldRule"
          externalInfoUrl="${pmd.website.baseurl}/pmd_rules_java_design.html#singularfield">
        <description>
Reports fields which may be converted to a local variable. This is so because
in every method where the field is used, it is assigned before it is first read.
Hence, the value that the field had before the method call may not be observed,
so it might as well not be stored in the enclosing object.

Limitations: We can only check private fields for now.
        </description>
        <priority>3</priority>
        <example>
<![CDATA[
public class Foo {
    private int x; // this will be reported

    public void foo(int y) {
       x = y + 5; // assigned before any read
       return x;
    }

    public void fooOk(int y) {
       int z = y + 5; // might as well be a local like here
       return z;
    }
}
]]>
        </example>
    </rule>

    <rule name="SwitchDensity"
          language="java"
          since="1.02"
          message="A high ratio of statements to labels in a switch statement.  Consider refactoring."
          class="net.sourceforge.pmd.lang.java.rule.design.SwitchDensityRule"
          externalInfoUrl="${pmd.website.baseurl}/pmd_rules_java_design.html#switchdensity">
        <description>
A high ratio of statements to labels in a switch statement implies that the switch statement
is overloaded.  Consider moving the statements into new methods or creating subclasses based
on the switch variable.
        </description>
        <priority>3</priority>
        <example>
<![CDATA[
public class Foo {
  public void bar(int x) {
    switch (x) {
      case 1: {
        // lots of statements
        break;
      } case 2: {
        // lots of statements
        break;
      }
    }
  }
}
]]>
        </example>
    </rule>

    <rule name="TooManyFields"
          language="java"
          since="3.0"
          message="Too many fields"
          class="net.sourceforge.pmd.lang.java.rule.design.TooManyFieldsRule"
          externalInfoUrl="${pmd.website.baseurl}/pmd_rules_java_design.html#toomanyfields">
        <description>
Classes that have too many fields can become unwieldy and could be redesigned to have fewer fields,
possibly through grouping related fields in new objects.  For example, a class with individual
city/state/zip fields could park them within a single Address field.
        </description>
        <priority>3</priority>
        <example>
<![CDATA[
public class Person {   // too many separate fields
   int birthYear;
   int birthMonth;
   int birthDate;
   float height;
   float weight;
}

public class Person {   // this is more manageable
   Date birthDate;
   BodyMeasurements measurements;
}
]]>
        </example>
    </rule>

    <rule name="TooManyMethods"
          language="java"
          since="4.2"
          class="net.sourceforge.pmd.lang.rule.XPathRule"
          message="This class has too many methods, consider refactoring it."
          externalInfoUrl="${pmd.website.baseurl}/pmd_rules_java_design.html#toomanymethods">
        <description>
A class with too many methods is probably a good suspect for refactoring, in order to reduce its
complexity and find a way to have more fine grained objects.
        </description>
        <priority>3</priority>
        <properties>
            <property name="maxmethods" type="Integer" description="The method count reporting threshold" min="1" max="1000" value="10"/>
            <property name="xpath">
                <value>
                    <!--  FIXME: Refine XPath to discard 'get' and 'set' methods with Block no more than 3 lines,
                                something like this:
                                    not (
                                            (
                                                starts-with(@Name,'get')
                                                or
                                                starts-with(@Name,'set')
                                                or
                                                starts-with(@Name,'is')
                                            )
                                            and (
                                                    (
                                                        (../Block/attribute::endLine)
                                                         -
                                                        (../Block/attribute::beginLine)
                                                    ) <= 3
                                            )
                                        )
                                This will avoid discarding 'real' methods...
                     -->
<![CDATA[
 //ClassOrInterfaceDeclaration/ClassOrInterfaceBody
     [
      count(./ClassOrInterfaceBodyDeclaration/MethodDeclaration[
         not (
                starts-with(@Name,'get')
                or
                starts-with(@Name,'set')
                or
                starts-with(@Name,'is')
            )
      ]) > $maxmethods
   ]
]]>
                </value>
            </property>
        </properties>
    </rule>

    <rule name="UselessOverridingMethod"
          language="java"
          since="3.3"
          message="Overriding method merely calls super"
          class="net.sourceforge.pmd.lang.java.rule.design.UselessOverridingMethodRule"
          externalInfoUrl="${pmd.website.baseurl}/pmd_rules_java_design.html#uselessoverridingmethod">
        <description>
The overriding method merely calls the same method defined in a superclass.
        </description>
        <priority>3</priority>
        <example>
<![CDATA[
public void foo(String bar) {
    super.foo(bar);      // why bother overriding?
}

public String foo() {
    return super.foo();  // why bother overriding?
}

@Id
public Long getId() {
    return super.getId();  // OK if 'ignoreAnnotations' is false, which is the default behavior
}
]]>
        </example>
    </rule>

    <rule name="UseObjectForClearerAPI"
          language="java"
          since="4.2.6"
          message="Rather than using a lot of String arguments, consider using a container object for those values."
          class="net.sourceforge.pmd.lang.rule.XPathRule"
          externalInfoUrl="${pmd.website.baseurl}/pmd_rules_java_design.html#useobjectforclearerapi">
        <description>
When you write a public method, you should be thinking in terms of an API. If your method is public, it means other class
will use it, therefore, you want (or need) to offer a comprehensive and evolutive API. If you pass a lot of information
as a simple series of Strings, you may think of using an Object to represent all those information. You'll get a simpler
API (such as doWork(Workload workload), rather than a tedious series of Strings) and more importantly, if you need at some
point to pass extra data, you'll be able to do so by simply modifying or extending Workload without any modification to
your API.
        </description>
        <priority>3</priority>
        <properties>
            <property name="xpath">
                <value>
<![CDATA[
//MethodDeclaration[@Public=true()]/MethodDeclarator/FormalParameters[
     count(FormalParameter/Type/ReferenceType/ClassOrInterfaceType[@Image = 'String' and @Array=false()]) > 3
]
]]>
                </value>
            </property>
        </properties>
        <example>
<![CDATA[
public class MyClass {
    public void connect(String username,
        String pssd,
        String databaseName,
        String databaseAdress)
        // Instead of those parameters object
        // would ensure a cleaner API and permit
        // to add extra data transparently (no code change):
        // void connect(UserData data);
    {

    }
}
]]>
        </example>
    </rule>

    <rule name="UseUtilityClass"
          language="java"
          since="0.3"
          message="All methods are static.  Consider using a utility class instead. Alternatively, you could add a private constructor or make the class abstract to silence this warning."
          class="net.sourceforge.pmd.lang.java.rule.design.UseUtilityClassRule"
          externalInfoUrl="${pmd.website.baseurl}/pmd_rules_java_design.html#useutilityclass">
        <description>
For classes that only have static methods, consider making them utility classes.
Note that this doesn't apply to abstract classes, since their subclasses may
well include non-static methods.  Also, if you want this class to be a utility class,
remember to add a private constructor to prevent instantiation.
(Note, that this use was known before PMD 5.1.0 as UseSingleton).
        </description>
        <priority>3</priority>
        <example>
<![CDATA[
public class MaybeAUtility {
  public static void foo() {}
  public static void bar() {}
}
]]>
        </example>
    </rule>

    <rule name="MutableStaticState"
          language="java"
          since="6.35.0"
          message="Do not use non-final non-private static fields"
          class="net.sourceforge.pmd.lang.rule.XPathRule"
          externalInfoUrl="${pmd.website.baseurl}/pmd_rules_java_design.html#mutablestaticstate">
        <description>
Non-private static fields should be made constants (or immutable references) by
declaring them final.

Non-private non-final static fields break encapsulation and can lead to hard to find
bugs, since these fields can be modified from anywhere within the program.
Callers can trivially access and modify non-private non-final static fields. Neither
accesses nor modifications can be guarded against, and newly set values cannot
be validated.

If you are using this rule, then you don't need this
rule {% rule java/errorprone/AssignmentToNonFinalStatic %}.
        </description>
        <priority>3</priority>
        <properties>
            <property name="version" value="2.0"/>
            <property name="xpath">
                <value>
                    <![CDATA[
//FieldDeclaration[pmd-java:modifiers() = "static"][not(pmd-java:modifiers() = ("private", "final"))]
]]>
                </value>
            </property>
        </properties>
        <example>
            <![CDATA[
public class Greeter { public static Foo foo = new Foo(); ... }       // avoid this
public class Greeter { public static final Foo FOO = new Foo(); ... } // use this instead
]]>
        </example>
    </rule>

</ruleset><|MERGE_RESOLUTION|>--- conflicted
+++ resolved
@@ -1169,11 +1169,7 @@
           since="3.6"
           message="assertTrue(!expr) can be replaced by assertFalse(expr)"
           class="net.sourceforge.pmd.lang.rule.XPathRule"
-<<<<<<< HEAD
-=======
-          typeResolution="true"
           deprecated="true"
->>>>>>> c17deb5f
           externalInfoUrl="${pmd.website.baseurl}/pmd_rules_java_design.html#simplifybooleanassertion">
         <description>
 Avoid negation in an assertTrue or assertFalse test.
