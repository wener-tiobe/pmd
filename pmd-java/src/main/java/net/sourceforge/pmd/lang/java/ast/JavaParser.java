--- conflicted
+++ resolved
@@ -9,12 +9,8 @@
 import net.sourceforge.pmd.lang.ast.impl.javacc.CharStream;
 import net.sourceforge.pmd.lang.ast.impl.javacc.JavaccTokenDocument.TokenDocumentBehavior;
 import net.sourceforge.pmd.lang.ast.impl.javacc.JjtreeParserAdapter;
-import net.sourceforge.pmd.lang.document.TextDocument;
 import net.sourceforge.pmd.lang.java.ast.internal.LanguageLevelChecker;
-<<<<<<< HEAD
-=======
 import net.sourceforge.pmd.lang.java.internal.JavaAstProcessor;
->>>>>>> dee33029
 
 /**
  * Adapter for the JavaParser, using the specified grammar version.
@@ -35,7 +31,7 @@
 
     @Override
     protected TokenDocumentBehavior tokenBehavior() {
-        return JavaTokenDocument.INSTANCE;
+        return JavaTokenDocumentBehavior.INSTANCE;
     }
 
     @Override
