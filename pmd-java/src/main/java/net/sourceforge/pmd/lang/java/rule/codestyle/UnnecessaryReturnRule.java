--- conflicted
+++ resolved
@@ -25,16 +25,11 @@
 public class UnnecessaryReturnRule extends AbstractJavaRulechainRule {
 
     public UnnecessaryReturnRule() {
-<<<<<<< HEAD
         super(ASTReturnStatement.class);
-=======
-        addRuleChainVisit(ASTReturnStatement.class);
->>>>>>> a4ded8da
     }
 
     @Override
     public Object visit(ASTReturnStatement node, Object data) {
-<<<<<<< HEAD
         if (node.getNumChildren() > 0) {
             return null;
         }
@@ -44,9 +39,6 @@
                 .filterIs(ASTStatement.class);
 
         if (enclosingStatements.all(UnnecessaryReturnRule::isLastStatementOfParent)) {
-=======
-        if (node.getNumChildren() == 0 && isDirectMethodStatement(node)) {
->>>>>>> a4ded8da
             addViolation(data, node);
         }
         return null;
@@ -90,15 +82,4 @@
     private static boolean isBranchOfSwitchExpr(ASTSwitchBranch branch) {
         return branch.getParent() instanceof ASTSwitchExpression;
     }
-
-    /**
-     * Checks whether the given return statement is nested in some other statement (e.g. if condition)
-     * or whether it is a top-level statement in the method, a "direct method statement".
-     */
-    private boolean isDirectMethodStatement(ASTReturnStatement node) {
-        return node.getParent() instanceof ASTStatement
-                && node.getNthParent(2) instanceof ASTBlockStatement
-                && node.getNthParent(3) instanceof ASTBlock
-                && node.getNthParent(4) instanceof ASTMethodDeclaration;
-    }
 }