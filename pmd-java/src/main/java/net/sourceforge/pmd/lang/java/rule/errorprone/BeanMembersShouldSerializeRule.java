--- conflicted
+++ resolved
@@ -4,109 +4,9 @@
 
 package net.sourceforge.pmd.lang.java.rule.errorprone;
 
-<<<<<<< HEAD
-import static net.sourceforge.pmd.properties.PropertyFactory.stringProperty;
-
-import java.util.List;
-import java.util.Set;
-import java.util.stream.Collectors;
-
-import org.apache.commons.lang3.StringUtils;
-
-import net.sourceforge.pmd.RuleContext;
-import net.sourceforge.pmd.lang.ast.NodeStream;
-import net.sourceforge.pmd.lang.java.ast.ASTClassOrInterfaceDeclaration;
-import net.sourceforge.pmd.lang.java.ast.ASTFieldDeclaration;
-import net.sourceforge.pmd.lang.java.ast.ASTMethodDeclaration;
-import net.sourceforge.pmd.lang.java.ast.ASTVariableDeclaratorId;
-import net.sourceforge.pmd.lang.java.ast.Annotatable;
-import net.sourceforge.pmd.lang.java.ast.JModifier;
-import net.sourceforge.pmd.lang.java.rule.AbstractJavaRulechainRule;
-import net.sourceforge.pmd.lang.java.rule.internal.JavaPropertyUtil;
-import net.sourceforge.pmd.lang.java.rule.internal.JavaRuleUtil;
-import net.sourceforge.pmd.properties.PropertyDescriptor;
-
-public class BeanMembersShouldSerializeRule extends AbstractJavaRulechainRule {
-
-    private String prefixProperty;
-
-
-    private static final PropertyDescriptor<List<String>> IGNORED_ANNOTATIONS_DESCRIPTOR
-        = JavaPropertyUtil.ignoredAnnotationsDescriptor(
-        "lombok.Data",
-        "lombok.Getter",
-        "lombok.Value"
-    );
-
-
-    private static final PropertyDescriptor<String> PREFIX_DESCRIPTOR = stringProperty("prefix")
-        .desc("A variable prefix to skip, i.e., m_").defaultValue("").build();
-
-    public BeanMembersShouldSerializeRule() {
-        super(ASTClassOrInterfaceDeclaration.class);
-        definePropertyDescriptor(PREFIX_DESCRIPTOR);
-        definePropertyDescriptor(IGNORED_ANNOTATIONS_DESCRIPTOR);
-    }
-
-    @Override
-    public void start(RuleContext ctx) {
-        super.start(ctx);
-        prefixProperty = getProperty(PREFIX_DESCRIPTOR);
-    }
-
-    @Override
-    public Object visit(ASTClassOrInterfaceDeclaration node, Object data) {
-        if (node.isInterface()) {
-            return data;
-        }
-
-        if (JavaRuleUtil.hasLombokAnnotation(node)) {
-            return data;
-        }
-
-        Set<String> accessors =
-            node.getDeclarations(ASTMethodDeclaration.class)
-                .filter(JavaRuleUtil::isGetterOrSetter)
-                .collect(Collectors.mapping(ASTMethodDeclaration::getName, Collectors.toSet()));
-
-        NodeStream<ASTVariableDeclaratorId> fields =
-            node.getDeclarations(ASTFieldDeclaration.class)
-                .flatMap(ASTFieldDeclaration::getVarIds);
-
-        for (ASTVariableDeclaratorId field : fields) {
-            if (field.getLocalUsages().isEmpty()
-                || field.getModifiers().hasAny(JModifier.TRANSIENT, JModifier.STATIC)
-                || hasIgnoredAnnotation(field)) {
-                continue;
-            }
-            String varName = StringUtils.capitalize(trimIfPrefix(field.getName()));
-            boolean hasGetMethod = accessors.contains("get" + varName)
-                || accessors.contains("is" + varName);
-            boolean hasSetMethod = accessors.contains("set" + varName);
-            // Note that a Setter method is not applicable to a final
-            // variable...
-            if (!hasGetMethod || !field.hasModifiers(JModifier.FINAL) && !hasSetMethod) {
-                addViolation(data, field, field.getName());
-            }
-        }
-        return data;
-    }
-
-    private String trimIfPrefix(String img) {
-        if (prefixProperty != null && img.startsWith(prefixProperty)) {
-            return img.substring(prefixProperty.length());
-        }
-        return img;
-    }
-
-    private boolean hasIgnoredAnnotation(Annotatable node) {
-        return node.isAnyAnnotationPresent(getProperty(IGNORED_ANNOTATIONS_DESCRIPTOR));
-    }
-=======
 /**
  * @deprecated Please use {@link NonSerializableClassRule} instead.
  */
 @Deprecated
 public class BeanMembersShouldSerializeRule extends NonSerializableClassRule {
->>>>>>> 8b71fe6f
 }