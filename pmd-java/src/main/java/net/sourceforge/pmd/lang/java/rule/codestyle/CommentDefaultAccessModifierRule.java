--- conflicted
+++ resolved
@@ -40,7 +40,16 @@
     private static final PropertyDescriptor<List<String>> IGNORED_ANNOTS =
         JavaPropertyUtil.ignoredAnnotationsDescriptor(
             "com.google.common.annotations.VisibleForTesting",
-            "android.support.annotation.VisibleForTesting"
+            "android.support.annotation.VisibleForTesting",
+            "org.junit.jupiter.api.Test",
+            "org.junit.jupiter.api.ParameterizedTest",
+            "org.junit.jupiter.api.RepeatedTest",
+            "org.junit.jupiter.api.TestFactory",
+            "org.junit.jupiter.api.TestTemplate",
+            "org.junit.jupiter.api.BeforeEach",
+            "org.junit.jupiter.api.BeforeAll",
+            "org.junit.jupiter.api.AfterEach",
+            "org.junit.jupiter.api.AfterAll"
         );
 
     private static final PropertyDescriptor<Pattern> REGEX_DESCRIPTOR =
@@ -63,26 +72,6 @@
     }
 
     @Override
-<<<<<<< HEAD
-=======
-    protected Collection<String> defaultSuppressionAnnotations() {
-        Collection<String> ignoredStrings = new ArrayList<>();
-        ignoredStrings.add("com.google.common.annotations.VisibleForTesting");
-        ignoredStrings.add("android.support.annotation.VisibleForTesting");
-        ignoredStrings.add("org.junit.jupiter.api.Test");
-        ignoredStrings.add("org.junit.jupiter.api.ParameterizedTest");
-        ignoredStrings.add("org.junit.jupiter.api.RepeatedTest");
-        ignoredStrings.add("org.junit.jupiter.api.TestFactory");
-        ignoredStrings.add("org.junit.jupiter.api.TestTemplate");
-        ignoredStrings.add("org.junit.jupiter.api.BeforeEach");
-        ignoredStrings.add("org.junit.jupiter.api.BeforeAll");
-        ignoredStrings.add("org.junit.jupiter.api.AfterEach");
-        ignoredStrings.add("org.junit.jupiter.api.AfterAll");
-        return ignoredStrings;
-    }
-
-    @Override
->>>>>>> be871350
     public Object visit(final ASTCompilationUnit node, final Object data) {
         interestingLineNumberComments.clear();
         for (final Comment comment : node.getComments()) {
