--- conflicted
+++ resolved
@@ -6,21 +6,14 @@
 
 import java.util.stream.Stream;
 
-<<<<<<< HEAD
 import net.sourceforge.pmd.internal.util.IteratorUtil;
 import net.sourceforge.pmd.lang.ast.GenericToken;
-=======
-import org.apache.commons.lang3.StringUtils;
-
-import net.sourceforge.pmd.PMD;
->>>>>>> 7da7b96c
 import net.sourceforge.pmd.lang.ast.impl.javacc.JavaccToken;
 import net.sourceforge.pmd.lang.ast.impl.javacc.JjtreeNode;
 import net.sourceforge.pmd.util.document.Chars;
 import net.sourceforge.pmd.util.document.FileLocation;
 import net.sourceforge.pmd.util.document.Reportable;
 
-<<<<<<< HEAD
 /**
  * Wraps a comment token to provide some utilities.
  * This is not a node, it's not part of the tree anywhere,
@@ -32,21 +25,20 @@
     private final JavaccToken token;
 
     Comment(JavaccToken t) {
-=======
-public abstract class Comment implements Reportable {
+        this.token = t;
+    }
 
-    // single regex, that captures: the start of a multi-line comment (/**|/*), the start of a single line comment (//)
-    // or the start of line within a multiline comment (*). It removes the end of the comment (*/) if existing.
-    private static final Pattern COMMENT_LINE_COMBINED = Pattern.compile("^(?://|/\\*\\*?|\\*)?(.*?)(?:\\*/|/)?$");
+    @Override
+    public FileLocation getReportLocation() {
+        return getToken().getReportLocation();
+    }
 
-    // Same as "\\R" - but \\R is only available with java8+
-    static final Pattern NEWLINES_PATTERN = Pattern.compile("\\u000D\\u000A|[\\u000A\\u000B\\u000C\\u000D\\u0085\\u2028\\u2029]");
-
-    private final JavaccToken token;
-
-    protected Comment(JavaccToken t) {
->>>>>>> 7da7b96c
-        this.token = t;
+    /**
+     * @deprecated Use {@link #getText()}
+     */
+    @Deprecated
+    public String getImage() {
+        return getToken().getImage();
     }
 
     /** The token underlying this comment. */
@@ -65,32 +57,6 @@
     /** Returns the full text of the comment. */
     public Chars getText() {
         return getToken().getImageCs();
-    }
-
-<<<<<<< HEAD
-    @Override
-    public FileLocation getReportLocation() {
-        return getToken().getReportLocation();
-    }
-
-    public int compareLocation(Comment other) {
-        return getToken().compareTo(other.getToken());
-=======
-    /**
-     * @deprecated Use {@link #getText()}
-     */
-    @Deprecated
-    public String getImage() {
-        return getToken().getImage();
-    }
-
-    public final JavaccToken getToken() {
-        return token;
-    }
-
-    public final CharSequence getText() {
-        return getToken().getImageCs();
->>>>>>> 7da7b96c
     }
 
     /**
@@ -126,14 +92,6 @@
                 }
             );
         }
-    }
-
-    /**
-     * @deprecated Use {@link #getText()} to avoid array copies
-     */
-    @Deprecated
-    public String getImage() {
-        return getToken().getImage();
     }
 
     /**
