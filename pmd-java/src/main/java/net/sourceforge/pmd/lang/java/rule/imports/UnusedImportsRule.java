/**
 * BSD-style license; for more info see http://pmd.sourceforge.net/license.html
 */
package net.sourceforge.pmd.lang.java.rule.imports;

import java.util.HashSet;
import java.util.Set;
import java.util.regex.Matcher;
import java.util.regex.Pattern;

import net.sourceforge.pmd.lang.ast.Node;
import net.sourceforge.pmd.lang.java.ast.ASTClassOrInterfaceType;
import net.sourceforge.pmd.lang.java.ast.ASTCompilationUnit;
import net.sourceforge.pmd.lang.java.ast.ASTImportDeclaration;
import net.sourceforge.pmd.lang.java.ast.ASTName;
import net.sourceforge.pmd.lang.java.ast.ASTPackageDeclaration;
import net.sourceforge.pmd.lang.java.ast.Comment;
import net.sourceforge.pmd.lang.java.ast.DummyJavaNode;
import net.sourceforge.pmd.lang.java.ast.FormalComment;
import net.sourceforge.pmd.lang.java.rule.AbstractJavaRule;
import net.sourceforge.pmd.lang.rule.ImportWrapper;

public class UnusedImportsRule extends AbstractJavaRule {

    protected Set<ImportWrapper> imports = new HashSet<>();

    /*
     * Patterns to match the following constructs:
     *
<<<<<<< HEAD
     * @see  package.class#member(param, param)  label
     * {@linkplain  package.class#member(param, param)  label}
     * {@link  package.class#member(param, param)  label}
     * {@link  package.class#field}
     * {@value  package.class#field}
     * @throws package.class label
     */
    private static final Pattern SEE_PATTERN = Pattern.compile(
            "@see\\s+(\\p{Alpha}\\p{Alnum}*)(?:#\\p{Alnum}*(?:\\(([\\w\\s,]*)\\))?)?");

    private static final Pattern LINK_PATTERNS = Pattern.compile(
            "\\{@link(?:plain)?\\s+(\\p{Alpha}\\p{Alnum}*)(?:#\\p{Alnum}*(?:\\(([.\\w\\s,]*)\\))?)?[\\s\\}]");

    private static final Pattern VALUE_PATTERN = Pattern.compile(
            "\\{@value\\s+(\\p{Alpha}\\p{Alnum}*)[\\s#\\}]");

    private static final Pattern THROWS_PATTERN = Pattern.compile(
            "@throws\\s+(\\p{Alpha}\\p{Alnum}*)");
=======
     * @see package.class#member(param, param) label {@linkplain
     * package.class#member(param, param) label} {@link
     * package.class#member(param, param) label} {@link package.class#field}
     * {@value package.class#field}
     * 
     * @throws package.class label
     */
    private static final Pattern SEE_PATTERN = Pattern
            .compile("@see\\s+(\\p{Alpha}\\w*)(?:#\\w*(?:\\(([\\w\\s,]*)\\))?)?");

    private static final Pattern LINK_PATTERNS = Pattern
            .compile("\\{@link(?:plain)?\\s+(\\p{Alpha}\\w*)(?:#\\w*(?:\\(([.\\w\\s,]*)\\))?)?[\\s\\}]");

    private static final Pattern VALUE_PATTERN = Pattern.compile("\\{@value\\s+(\\p{Alpha}\\w*)[\\s#\\}]");

    private static final Pattern THROWS_PATTERN = Pattern.compile("@throws\\s+(\\p{Alpha}\\w*)");
>>>>>>> 2fbe0b97

    private static final Pattern[] PATTERNS = { SEE_PATTERN, LINK_PATTERNS, VALUE_PATTERN, THROWS_PATTERN };

    @Override
    public Object visit(ASTCompilationUnit node, Object data) {
        imports.clear();
        super.visit(node, data);
        visitComments(node);

        /* special handling for Bug 2606609 : False "UnusedImports" positive in package-info.java
         * package annotations are processed before the import clauses so they need to be examined
         * again later on.
         */
<<<<<<< HEAD
        if (node.jjtGetNumChildren() > 0 && node.jjtGetChild(0) instanceof ASTPackageDeclaration) {
            visit((ASTPackageDeclaration) node.jjtGetChild(0), data);
=======
        if (node.jjtGetNumChildren()>0 && node.jjtGetChild(0) instanceof ASTPackageDeclaration) {
            visit((ASTPackageDeclaration)node.jjtGetChild(0), data);
>>>>>>> 2fbe0b97
        }
        for (ImportWrapper wrapper : imports) {
            addViolation(data, wrapper.getNode(), wrapper.getFullName());
        }
        return data;
    }

    private void visitComments(ASTCompilationUnit node) {
        if (imports.isEmpty()) {
            return;
        }
        for (Comment comment: node.getComments()) {
            if (!(comment instanceof FormalComment)) {
                continue;
            }
            for (Pattern p: PATTERNS) {
                Matcher m = p.matcher(comment.getImage());
                while (m.find()) {
                    String s = m.group(1);
                    imports.remove(new ImportWrapper(s, s, new DummyJavaNode(-1)));

                    if (m.groupCount() > 1) {
                        s = m.group(2);
                        if (s != null) {
                            String[] params = s.split("\\s*,\\s*");
                            for (String param : params) {
                                imports.remove(new ImportWrapper(param, param, new DummyJavaNode(-1)));
                            }
                        }
                    }

                    if (imports.isEmpty()) {
                        return;
                    }
                }
            }
        }
    }

    @Override
    public Object visit(ASTImportDeclaration node, Object data) {
        if (!node.isImportOnDemand()) {
            ASTName importedType = (ASTName) node.jjtGetChild(0);
            String className;
            if (isQualifiedName(importedType)) {
                int lastDot = importedType.getImage().lastIndexOf('.') + 1;
                className = importedType.getImage().substring(lastDot);
            } else {
                className = importedType.getImage();
            }
            imports.add(new ImportWrapper(importedType.getImage(), className, node));
        }

        return data;
    }

    @Override
    public Object visit(ASTClassOrInterfaceType node, Object data) {
        check(node);
        return super.visit(node, data);
    }

    @Override
    public Object visit(ASTName node, Object data) {
        check(node);
        return data;
    }

    protected void check(Node node) {
        if (imports.isEmpty()) {
            return;
        }
        ImportWrapper candidate = getImportWrapper(node);
        if (imports.contains(candidate)) {
            imports.remove(candidate);
        }
    }

    protected ImportWrapper getImportWrapper(Node node) {
        String name;
        if (!isQualifiedName(node)) {
            name = node.getImage();
        } else {
            name = node.getImage().substring(0, node.getImage().indexOf('.'));
        }
        ImportWrapper candidate = new ImportWrapper(node.getImage(), name);
        return candidate;
    }
}<|MERGE_RESOLUTION|>--- conflicted
+++ resolved
@@ -27,26 +27,6 @@
     /*
      * Patterns to match the following constructs:
      *
-<<<<<<< HEAD
-     * @see  package.class#member(param, param)  label
-     * {@linkplain  package.class#member(param, param)  label}
-     * {@link  package.class#member(param, param)  label}
-     * {@link  package.class#field}
-     * {@value  package.class#field}
-     * @throws package.class label
-     */
-    private static final Pattern SEE_PATTERN = Pattern.compile(
-            "@see\\s+(\\p{Alpha}\\p{Alnum}*)(?:#\\p{Alnum}*(?:\\(([\\w\\s,]*)\\))?)?");
-
-    private static final Pattern LINK_PATTERNS = Pattern.compile(
-            "\\{@link(?:plain)?\\s+(\\p{Alpha}\\p{Alnum}*)(?:#\\p{Alnum}*(?:\\(([.\\w\\s,]*)\\))?)?[\\s\\}]");
-
-    private static final Pattern VALUE_PATTERN = Pattern.compile(
-            "\\{@value\\s+(\\p{Alpha}\\p{Alnum}*)[\\s#\\}]");
-
-    private static final Pattern THROWS_PATTERN = Pattern.compile(
-            "@throws\\s+(\\p{Alpha}\\p{Alnum}*)");
-=======
      * @see package.class#member(param, param) label {@linkplain
      * package.class#member(param, param) label} {@link
      * package.class#member(param, param) label} {@link package.class#field}
@@ -63,7 +43,6 @@
     private static final Pattern VALUE_PATTERN = Pattern.compile("\\{@value\\s+(\\p{Alpha}\\w*)[\\s#\\}]");
 
     private static final Pattern THROWS_PATTERN = Pattern.compile("@throws\\s+(\\p{Alpha}\\w*)");
->>>>>>> 2fbe0b97
 
     private static final Pattern[] PATTERNS = { SEE_PATTERN, LINK_PATTERNS, VALUE_PATTERN, THROWS_PATTERN };
 
@@ -77,13 +56,8 @@
          * package annotations are processed before the import clauses so they need to be examined
          * again later on.
          */
-<<<<<<< HEAD
         if (node.jjtGetNumChildren() > 0 && node.jjtGetChild(0) instanceof ASTPackageDeclaration) {
             visit((ASTPackageDeclaration) node.jjtGetChild(0), data);
-=======
-        if (node.jjtGetNumChildren()>0 && node.jjtGetChild(0) instanceof ASTPackageDeclaration) {
-            visit((ASTPackageDeclaration)node.jjtGetChild(0), data);
->>>>>>> 2fbe0b97
         }
         for (ImportWrapper wrapper : imports) {
             addViolation(data, wrapper.getNode(), wrapper.getFullName());
