/**
 * BSD-style license; for more info see http://pmd.sourceforge.net/license.html
 */

package net.sourceforge.pmd.lang.java.ast;

<<<<<<< HEAD
/**
 * A {@code throw} statement.
 *
 * <pre class="grammar">
 *
 * ThrowStatement ::= "throw" {@link ASTExpression Expression} ";"
 *
 * </pre>
 */
public class ASTThrowStatement extends AbstractJavaNode {

=======
import net.sourceforge.pmd.annotation.InternalApi;

public class ASTThrowStatement extends AbstractJavaNode {

    @InternalApi
    @Deprecated
>>>>>>> 2bcb8dcf
    public ASTThrowStatement(int id) {
        super(id);
    }

    @InternalApi
    @Deprecated
    public ASTThrowStatement(JavaParser p, int id) {
        super(p, id);
    }

    @Override
    public Object jjtAccept(JavaParserVisitor visitor, Object data) {
        return visitor.visit(this, data);
    }


    @Override
    public <T> void jjtAccept(SideEffectingVisitor<T> visitor, T data) {
        visitor.visit(this, data);
    }


    /**
     * Gets the image of the first ASTClassOrInterfaceType child or
     * <code>null</code> if none is found. Note that when the statement is
     * something like throw new Exception, this method returns 'Exception' and
     * if the throw statement is like throw e: this method returns 'e'. A
     * special case of returning <code>null</code> is when the throws is like
     * throw this.e or throw this.
     *
     * This is too specific
     *
     * <p>TODO - use symbol table (?)</p>
     *
     * @return the image of the first ASTClassOrInterfaceType node found or
     *     <code>null</code>
     */
    public final String getFirstClassOrInterfaceTypeImage() {
        final ASTClassOrInterfaceType t = getFirstDescendantOfType(ASTClassOrInterfaceType.class);
        return t == null ? null : t.getImage();
    }
}<|MERGE_RESOLUTION|>--- conflicted
+++ resolved
@@ -4,7 +4,6 @@
 
 package net.sourceforge.pmd.lang.java.ast;
 
-<<<<<<< HEAD
 /**
  * A {@code throw} statement.
  *
@@ -14,23 +13,13 @@
  *
  * </pre>
  */
-public class ASTThrowStatement extends AbstractJavaNode {
+public final class ASTThrowStatement extends AbstractJavaNode {
 
-=======
-import net.sourceforge.pmd.annotation.InternalApi;
-
-public class ASTThrowStatement extends AbstractJavaNode {
-
-    @InternalApi
-    @Deprecated
->>>>>>> 2bcb8dcf
-    public ASTThrowStatement(int id) {
+    ASTThrowStatement(int id) {
         super(id);
     }
 
-    @InternalApi
-    @Deprecated
-    public ASTThrowStatement(JavaParser p, int id) {
+    ASTThrowStatement(JavaParser p, int id) {
         super(p, id);
     }
 
