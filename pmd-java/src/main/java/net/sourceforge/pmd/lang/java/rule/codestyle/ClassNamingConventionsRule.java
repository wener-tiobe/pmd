--- conflicted
+++ resolved
@@ -13,10 +13,7 @@
 import net.sourceforge.pmd.lang.java.ast.ASTRecordDeclaration;
 import net.sourceforge.pmd.lang.java.ast.internal.PrettyPrintingUtil;
 import net.sourceforge.pmd.lang.java.rule.internal.JavaRuleUtil;
-<<<<<<< HEAD
-=======
 import net.sourceforge.pmd.lang.java.rule.internal.TestFrameworksUtil;
->>>>>>> cfad2420
 import net.sourceforge.pmd.properties.PropertyDescriptor;
 
 
@@ -47,15 +44,12 @@
         definePropertyDescriptor(enumerationRegex);
         definePropertyDescriptor(annotationRegex);
         definePropertyDescriptor(utilityClassRegex);
-<<<<<<< HEAD
-=======
         definePropertyDescriptor(testClassRegex);
     }
 
 
     private boolean isTestClass(ASTClassOrInterfaceDeclaration node) {
         return !node.isNested() && TestFrameworksUtil.isTestClass(node);
->>>>>>> cfad2420
     }
 
     @Override
@@ -63,11 +57,8 @@
 
         if (node.isAbstract()) {
             checkMatches(node, abstractClassRegex, data);
-<<<<<<< HEAD
-=======
         } else if (isTestClass(node)) {
             checkMatches(node, testClassRegex, data);
->>>>>>> cfad2420
         } else if (JavaRuleUtil.isUtilityClass(node)) {
             checkMatches(node, utilityClassRegex, data);
         } else if (node.isInterface()) {
