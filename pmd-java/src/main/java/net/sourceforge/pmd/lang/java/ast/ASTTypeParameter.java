--- conflicted
+++ resolved
@@ -29,14 +29,6 @@
     }
 
 
-<<<<<<< HEAD
-    ASTTypeParameter(JavaParser p, int id) {
-        super(p, id);
-    }
-
-
-=======
->>>>>>> 3c622ca1
     /**
      * Returns the name of the type variable introduced by this declaration.
      */
