/**
 * BSD-style license; for more info see http://pmd.sourceforge.net/license.html
 */

package net.sourceforge.pmd.lang.java.ast;

/**
 * Represents an assignment operator in an {@linkplain ASTExpression assignment expression}.
 *
 * <pre>
 *
 *  AssignmentOperator ::= "=" | "*=" | "/=" | "%=" | "+=" | "-=" | "<<=" | ">>=" | ">>>=" | "&=" | "^=" | "|="
 *
 * </pre>
 * @deprecated Superseded by {@link ASTAssignmentExpression}
 */
@Deprecated
public class ASTAssignmentOperator extends AbstractJavaNode {

    private boolean isCompound;

    ASTAssignmentOperator(int id) {
        super(id);
    }

<<<<<<< HEAD
    ASTAssignmentOperator(JavaParser p, int id) {
        super(p, id);
    }

=======
    // TODO this could be determined from the image of the operator, no need to set it in the parser...
    @InternalApi
    @Deprecated
    public void setCompound() {
        isCompound = true;
    }
>>>>>>> 3c622ca1

    public boolean isCompound() {
        return this.isCompound;
    }

    @Override
    public Object jjtAccept(JavaParserVisitor visitor, Object data) {
        return visitor.visit(this, data);
    }


    @Override
    public <T> void jjtAccept(SideEffectingVisitor<T> visitor, T data) {
        visitor.visit(this, data);
    }
}<|MERGE_RESOLUTION|>--- conflicted
+++ resolved
@@ -23,19 +23,6 @@
         super(id);
     }
 
-<<<<<<< HEAD
-    ASTAssignmentOperator(JavaParser p, int id) {
-        super(p, id);
-    }
-
-=======
-    // TODO this could be determined from the image of the operator, no need to set it in the parser...
-    @InternalApi
-    @Deprecated
-    public void setCompound() {
-        isCompound = true;
-    }
->>>>>>> 3c622ca1
 
     public boolean isCompound() {
         return this.isCompound;
