--- conflicted
+++ resolved
@@ -4,9 +4,6 @@
 
 package net.sourceforge.pmd.lang.java.rule.performance;
 
-import net.sourceforge.pmd.lang.java.ast.ASTAllocationExpression;
-import net.sourceforge.pmd.lang.java.ast.ASTArgumentList;
-import net.sourceforge.pmd.lang.java.ast.ASTBlockStatement;
 import net.sourceforge.pmd.lang.java.ast.ASTLiteral;
 import net.sourceforge.pmd.lang.java.rule.AbstractJavaRule;
 
@@ -31,15 +28,14 @@
 
     @Override
     public Object visit(ASTLiteral node, Object data) {
-        ASTBlockStatement bs = node.getFirstParentOfType(ASTBlockStatement.class);
-        if (bs == null) {
-            return data;
-        }
-
-<<<<<<< HEAD
-        //        FIXME - REVERT ME
+        // REVERT ME
+        //        ASTBlockStatement bs = node.getFirstParentOfType(ASTBlockStatement.class);
+        //        if (bs == null) {
+        //            return data;
+        //        }
+        //
         //        if (node.isSingleCharacterStringLiteral()) {
-        //            if (!InefficientStringBufferingRule.isInStringBufferOperation(node, 8, "append")) {
+        //            if (!InefficientStringBufferingRule.isInStringBufferOperationChain(node, "append")) {
         //                return data;
         //            }
         //
@@ -48,32 +44,17 @@
         //            if (primaryExpression != null && primaryExpression.getFirstChildOfType(ASTPrimarySuffix.class) != null) {
         //                return data;
         //            }
+        //            // ignore, if this literal is part of a different expression, e.g. "X" + something else
+        //            if (primaryExpression != null && !(primaryExpression.getNthParent(2) instanceof ASTArgumentList)) {
+        //                return data;
+        //            }
+        //            // ignore if this string literal is used as a constructor argument
+        //            if (primaryExpression != null && primaryExpression.getNthParent(4) instanceof ASTAllocationExpression) {
+        //                return data;
+        //            }
         //
         //            addViolation(data, node);
         //        }
-=======
-        if (node.isSingleCharacterStringLiteral()) {
-            if (!InefficientStringBufferingRule.isInStringBufferOperationChain(node, "append")) {
-                return data;
-            }
-
-            // ignore, if the literal is part of an expression, such as "X".repeat(5)
-            final ASTPrimaryExpression primaryExpression = (ASTPrimaryExpression) node.getNthParent(2);
-            if (primaryExpression != null && primaryExpression.getFirstChildOfType(ASTPrimarySuffix.class) != null) {
-                return data;
-            }
-            // ignore, if this literal is part of a different expression, e.g. "X" + something else
-            if (primaryExpression != null && !(primaryExpression.getNthParent(2) instanceof ASTArgumentList)) {
-                return data;
-            }
-            // ignore if this string literal is used as a constructor argument
-            if (primaryExpression != null && primaryExpression.getNthParent(4) instanceof ASTAllocationExpression) {
-                return data;
-            }
-
-            addViolation(data, node);
-        }
->>>>>>> dc207a04
         return data;
     }
 }