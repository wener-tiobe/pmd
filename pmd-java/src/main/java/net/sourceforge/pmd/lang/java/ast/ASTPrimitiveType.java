/**
 * BSD-style license; for more info see http://pmd.sourceforge.net/license.html
 */

package net.sourceforge.pmd.lang.java.ast;

import org.checkerframework.checker.nullness.qual.NonNull;

<<<<<<< HEAD
import net.sourceforge.pmd.annotation.InternalApi;
import net.sourceforge.pmd.lang.java.symboltable.ClassScope;
=======
>>>>>>> 2c80e34e
import net.sourceforge.pmd.lang.java.types.JPrimitiveType;
import net.sourceforge.pmd.lang.java.types.JPrimitiveType.PrimitiveTypeKind;


/**
 * Represents a primitive type.
 *
 * <pre class="grammar">
 *
 * PrimitiveType ::= {@link ASTAnnotation Annotation}* ("boolean" | "char" | "byte" | "short" | "int" | "long" | "float" | "double")
 *
 * </pre>
 */
public final class ASTPrimitiveType extends AbstractJavaTypeNode implements ASTType {

    private PrimitiveTypeKind kind;

<<<<<<< HEAD
    /**
     * @deprecated Made public for one shady usage in {@link ClassScope}
     */
    @Deprecated
    @InternalApi
    public ASTPrimitiveType(PrimitiveTypeKind type) {
        super(JavaParserImplTreeConstants.JJTPRIMITIVETYPE);
        setKind(type);
    }


    ASTPrimitiveType(int id) {
        super(id);
    }

    void setKind(PrimitiveTypeKind kind) {
        assert this.kind == null : "Cannot set kind multiple times";
        this.kind = kind;
    }

    public PrimitiveTypeKind getKind() {
        assert kind != null : "Primitive kind not set for " + this;
        return kind;
    }

    @Override
    @Deprecated
    public String getImage() {
        return null;
    }

    @Override
    protected <P, R> R acceptVisitor(JavaVisitor<? super P, ? extends R> visitor, P data) {
        return visitor.visit(this, data);
    }

    @Override
    public @NonNull JPrimitiveType getTypeMirror() {
        return (JPrimitiveType) super.getTypeMirror();
    }
=======
    ASTPrimitiveType(int id) {
        super(id);
    }

    void setKind(PrimitiveTypeKind kind) {
        assert this.kind == null : "Cannot set kind multiple times";
        this.kind = kind;
    }

    public PrimitiveTypeKind getKind() {
        assert kind != null : "Primitive kind not set for " + this;
        return kind;
    }

    @Override
    @Deprecated
    public String getImage() {
        return null;
    }

    @Override
    protected <P, R> R acceptVisitor(JavaVisitor<? super P, ? extends R> visitor, P data) {
        return visitor.visit(this, data);
    }

    @Override
    public @NonNull JPrimitiveType getTypeMirror() {
        return (JPrimitiveType) super.getTypeMirror();
    }
>>>>>>> 2c80e34e
}<|MERGE_RESOLUTION|>--- conflicted
+++ resolved
@@ -6,11 +6,6 @@
 
 import org.checkerframework.checker.nullness.qual.NonNull;
 
-<<<<<<< HEAD
-import net.sourceforge.pmd.annotation.InternalApi;
-import net.sourceforge.pmd.lang.java.symboltable.ClassScope;
-=======
->>>>>>> 2c80e34e
 import net.sourceforge.pmd.lang.java.types.JPrimitiveType;
 import net.sourceforge.pmd.lang.java.types.JPrimitiveType.PrimitiveTypeKind;
 
@@ -27,18 +22,6 @@
 public final class ASTPrimitiveType extends AbstractJavaTypeNode implements ASTType {
 
     private PrimitiveTypeKind kind;
-
-<<<<<<< HEAD
-    /**
-     * @deprecated Made public for one shady usage in {@link ClassScope}
-     */
-    @Deprecated
-    @InternalApi
-    public ASTPrimitiveType(PrimitiveTypeKind type) {
-        super(JavaParserImplTreeConstants.JJTPRIMITIVETYPE);
-        setKind(type);
-    }
-
 
     ASTPrimitiveType(int id) {
         super(id);
@@ -69,35 +52,4 @@
     public @NonNull JPrimitiveType getTypeMirror() {
         return (JPrimitiveType) super.getTypeMirror();
     }
-=======
-    ASTPrimitiveType(int id) {
-        super(id);
-    }
-
-    void setKind(PrimitiveTypeKind kind) {
-        assert this.kind == null : "Cannot set kind multiple times";
-        this.kind = kind;
-    }
-
-    public PrimitiveTypeKind getKind() {
-        assert kind != null : "Primitive kind not set for " + this;
-        return kind;
-    }
-
-    @Override
-    @Deprecated
-    public String getImage() {
-        return null;
-    }
-
-    @Override
-    protected <P, R> R acceptVisitor(JavaVisitor<? super P, ? extends R> visitor, P data) {
-        return visitor.visit(this, data);
-    }
-
-    @Override
-    public @NonNull JPrimitiveType getTypeMirror() {
-        return (JPrimitiveType) super.getTypeMirror();
-    }
->>>>>>> 2c80e34e
 }