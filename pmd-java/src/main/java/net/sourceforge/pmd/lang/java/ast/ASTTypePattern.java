--- conflicted
+++ resolved
@@ -44,13 +44,8 @@
     }
 
     /** Returns the declared variable. */
-<<<<<<< HEAD
-    public ASTVariableDeclaratorId getVarId() {
-        return getFirstChildOfType(ASTVariableDeclaratorId.class);
-=======
     public @NonNull ASTVariableDeclaratorId getVarId() {
         return Objects.requireNonNull(firstChild(ASTVariableDeclaratorId.class));
->>>>>>> cfad2420
     }
 
     void bumpParenDepth() {
