--- conflicted
+++ resolved
@@ -37,7 +37,6 @@
      */
     Object childrenAccept(JavaParserVisitor visitor, Object data);
 
-<<<<<<< HEAD
 
     /**
      * Calls back the visitor's visit method corresponding to the runtime type of this Node.
@@ -61,8 +60,6 @@
      */
     <T> void childrenAccept(SideEffectingVisitor<T> visitor, T data);
 
-=======
->>>>>>> 4ae973ed
 
     @InternalApi
     @Deprecated
