--- conflicted
+++ resolved
@@ -4,38 +4,10 @@
 
 package net.sourceforge.pmd.lang.java.rule.performance;
 
-<<<<<<< HEAD
 import org.checkerframework.checker.nullness.qual.NonNull;
 
 import net.sourceforge.pmd.lang.java.ast.ASTMethodCall;
 import net.sourceforge.pmd.lang.java.rule.AbstractJavaRule;
-=======
-import java.util.ArrayList;
-import java.util.HashMap;
-import java.util.LinkedHashSet;
-import java.util.List;
-import java.util.Map;
-import java.util.Set;
-
-import net.sourceforge.pmd.lang.java.ast.ASTArgumentList;
-import net.sourceforge.pmd.lang.java.ast.ASTArguments;
-import net.sourceforge.pmd.lang.java.ast.ASTClassOrInterfaceBody;
-import net.sourceforge.pmd.lang.java.ast.ASTExpression;
-import net.sourceforge.pmd.lang.java.ast.ASTFormalParameter;
-import net.sourceforge.pmd.lang.java.ast.ASTFormalParameters;
-import net.sourceforge.pmd.lang.java.ast.ASTMethodDeclaration;
-import net.sourceforge.pmd.lang.java.ast.ASTMethodReference;
-import net.sourceforge.pmd.lang.java.ast.ASTName;
-import net.sourceforge.pmd.lang.java.ast.ASTPrimaryExpression;
-import net.sourceforge.pmd.lang.java.ast.ASTPrimaryPrefix;
-import net.sourceforge.pmd.lang.java.ast.ASTPrimarySuffix;
-import net.sourceforge.pmd.lang.java.ast.ASTType;
-import net.sourceforge.pmd.lang.java.ast.ASTVariableDeclaratorId;
-import net.sourceforge.pmd.lang.java.ast.JavaNode;
-import net.sourceforge.pmd.lang.java.rule.AbstractJavaRule;
-import net.sourceforge.pmd.lang.java.symboltable.JavaNameOccurrence;
-import net.sourceforge.pmd.lang.java.symboltable.VariableNameDeclaration;
->>>>>>> e2906b02
 import net.sourceforge.pmd.lang.java.typeresolution.TypeHelper;
 import net.sourceforge.pmd.lang.rule.RuleTargetSelector;
 
@@ -76,25 +48,7 @@
  */
 public class StringToStringRule extends AbstractJavaRule {
 
-    private static final Map<Class<?>, Class<?>> PRIMITIVE_TO_WRAPPER_MAP;
-
-    private final Set<ASTMethodDeclaration> declaredMethods = new LinkedHashSet<>();
-
-    static {
-        Map<Class<?>, Class<?>> primitiveToWrapper = new HashMap<>();
-        primitiveToWrapper.put(Byte.TYPE, Byte.class);
-        primitiveToWrapper.put(Short.TYPE, Short.class);
-        primitiveToWrapper.put(Character.TYPE, Character.class);
-        primitiveToWrapper.put(Integer.TYPE, Integer.class);
-        primitiveToWrapper.put(Long.TYPE, Long.class);
-        primitiveToWrapper.put(Float.TYPE, Float.class);
-        primitiveToWrapper.put(Double.TYPE, Double.class);
-        primitiveToWrapper.put(Boolean.TYPE, Boolean.class);
-        PRIMITIVE_TO_WRAPPER_MAP = primitiveToWrapper;
-    }
-
     @Override
-<<<<<<< HEAD
     protected @NonNull RuleTargetSelector buildTargetSelector() {
         return RuleTargetSelector.forTypes(ASTMethodCall.class);
     }
@@ -107,209 +61,8 @@
                 addViolation(data, node);
             }
         }
-=======
-    public Object visit(ASTClassOrInterfaceBody body, Object data) {
-        clearStateIfNewClass(body);
-        List<ASTMethodDeclaration> methodDeclarations = body.findDescendantsOfType(ASTMethodDeclaration.class);
-        declaredMethods.addAll(methodDeclarations);
-        return super.visit(body, data);
-    }
-
-    private void clearStateIfNewClass(ASTClassOrInterfaceBody body) {
-        if (isBodyOfOuterClass(body)) {
-            declaredMethods.clear();
-        }
-    }
-
-    private boolean isBodyOfOuterClass(ASTClassOrInterfaceBody body) {
-        return body.getFirstParentOfType(ASTClassOrInterfaceBody.class) == null;
-    }
-
-    @Override
-    public Object visit(ASTVariableDeclaratorId varId, Object data) {
-        if (isStringVariableDeclarator(varId)) {
-            for (NameOccurrence varUsage : varId.getUsages()) {
-                NameOccurrence qualifier = getVarUsageQualifier(varUsage);
-                if (isToStringOnStringCall(varId, qualifier)) {
-                    addViolation(data, varUsage.getLocation());
-                }
-            }
-        }
-        return data;
-    }
-
-    private boolean isStringVariableDeclarator(ASTVariableDeclaratorId varDeclaratorId) {
-        VariableNameDeclaration varNameDeclaration = varDeclaratorId.getNameDeclaration();
-        return varNameDeclaration != null
-                && TypeHelper.isExactlyAny(varNameDeclaration, String.class, String[].class);
-    }
-
-    private NameOccurrence getVarUsageQualifier(NameOccurrence varUsage) {
-        JavaNameOccurrence jVarUsage = (JavaNameOccurrence) varUsage;
-        return jVarUsage.getNameForWhichThisIsAQualifier();
-    }
-
-    private boolean isToStringOnStringCall(ASTVariableDeclaratorId varDeclaratorId, NameOccurrence qualifier) {
-        if (qualifier != null) {
-            return isNotAMethodReference(qualifier) && isNotAnArrayField(varDeclaratorId, qualifier)
-                    && isToString(qualifier.getImage());
-        }
-        return false;
-    }
-
-    private boolean isNotAnArrayField(ASTVariableDeclaratorId varDeclaratorId, NameOccurrence qualifier) {
-        return !varDeclaratorId.hasArrayType() || isNotAName(qualifier);
-    }
-
-    private boolean isNotAMethodReference(NameOccurrence qualifier) {
-        return isNotA(qualifier, ASTMethodReference.class);
-    }
->>>>>>> e2906b02
 
         return data;
     }
 
-<<<<<<< HEAD
-=======
-    private boolean isNotA(NameOccurrence qualifier, Class<? extends JavaNode> type) {
-        ScopedNode location = qualifier.getLocation();
-        return location == null || !type.isAssignableFrom(location.getClass());
-    }
-
-    @Override
-    public Object visit(ASTPrimaryExpression primaryExpr, Object data) {
-        if (hasChainedMethods(primaryExpr)) {
-            for (int callIndex = 2; callIndex < primaryExpr.getNumChildren(); callIndex++) {
-                JavaNode methodCall = primaryExpr.getChild(callIndex);
-                if (isToStringMethodCall(methodCall)) {
-                    JavaNode prevMethodCall = primaryExpr.getChild(callIndex - 2);
-                    ASTPrimarySuffix prevMethodCallArgs = (ASTPrimarySuffix) primaryExpr.getChild(callIndex - 1);
-                    if (calledMethodReturnsString(prevMethodCall, prevMethodCallArgs)) {
-                        addViolation(data, methodCall);
-                    }
-                }
-            }
-        }
-        return super.visit(primaryExpr, data);
-    }
-
-    private boolean hasChainedMethods(ASTPrimaryExpression primaryExpr) {
-        return primaryExpr.getNumChildren() >= 4;
-    }
-
-    private boolean isToStringMethodCall(JavaNode methodCall) {
-        String methodName = getCalledMethodName(methodCall);
-        return isToString(methodName);
-    }
-
-    private boolean isToString(String methodName) {
-        return "toString".equals(methodName);
-    }
-
-    private boolean calledMethodReturnsString(JavaNode methodCall, ASTPrimarySuffix methodCallArgs) {
-        String returnTypeName = getCalledMethodReturnTypeName(methodCall, methodCallArgs);
-        return "String".equals(returnTypeName);
-    }
-
-    private String getCalledMethodReturnTypeName(JavaNode methodCall, ASTPrimarySuffix methodCallArgs) {
-        ASTMethodDeclaration calledMethod = getCalledMethod(methodCall, methodCallArgs);
-        return calledMethod != null ? getReturnTypeName(calledMethod) : null;
-    }
-
-    private String getCalledMethodName(JavaNode methodCall) {
-        ASTName name = methodCall.getFirstDescendantOfType(ASTName.class);
-        return name != null ? name.getImage() : methodCall.getImage();
-    }
-
-    private List<ASTMethodDeclaration> getMethodsByNameAndArgsCount(String name, int argsCount) {
-        List<ASTMethodDeclaration> matchingMethods = new ArrayList<>();
-        for (ASTMethodDeclaration method : declaredMethods) {
-            if (name.equals(method.getName()) && method.getArity() == argsCount) {
-                matchingMethods.add(method);
-            }
-        }
-        return matchingMethods;
-    }
-
-    private boolean argsMatchMethodParamsByType(ASTArgumentList argsList, ASTFormalParameters methodParams) {
-        for (int paramIndex = 0; paramIndex < methodParams.size(); paramIndex++) {
-            ASTFormalParameter methodParam = (ASTFormalParameter) methodParams.getChild(paramIndex);
-            Class<?> typeOfParam = methodParam.getType();
-            ASTExpression arg = (ASTExpression) argsList.getChild(paramIndex);
-            Class<?> typeOfArg = getTypeOfExpression(arg);
-            if (typeOfParam == null || typeOfArg == null) {
-                return false;
-            }
-            if (!typeOfParam.isAssignableFrom(typeOfArg) && !isPrimitiveWrapperMatch(typeOfArg, typeOfParam)) {
-                return false;
-            }
-        }
-        return true;
-    }
-
-    private Class<?> getTypeOfExpression(ASTExpression expr) {
-        if (expr.getType() != null) {
-            return expr.getType();
-        }
-        if (isMethodCall(expr)) {
-            ASTPrimaryExpression primary = expr.getFirstChildOfType(ASTPrimaryExpression.class);
-            ASTPrimaryPrefix methodCall = (ASTPrimaryPrefix) primary.getChild(0);
-            ASTPrimarySuffix methodCallArgs = (ASTPrimarySuffix) primary.getChild(1);
-            ASTMethodDeclaration method = getCalledMethod(methodCall, methodCallArgs);
-            return getMethodReturnType(method);
-        }
-        return null;
-    }
-
-    private boolean isMethodCall(ASTExpression expr) {
-        ASTPrimaryExpression primaryExpression = expr.getFirstChildOfType(ASTPrimaryExpression.class);
-        return primaryExpression != null && primaryExpression.getNumChildren() == 2;
-    }
-
-    private ASTMethodDeclaration getCalledMethod(JavaNode methodCall, ASTPrimarySuffix methodCallArgs) {
-        String methodName = getCalledMethodName(methodCall);
-        if (!methodCallArgs.isArguments()) {
-            return null;
-        }
-        ASTArguments arguments = methodCallArgs.getFirstChildOfType(ASTArguments.class);
-        ASTArgumentList argumentList = arguments.getFirstChildOfType(ASTArgumentList.class);
-        List<ASTMethodDeclaration> candidates = getMethodsByNameAndArgsCount(methodName, arguments.size());
-        for (ASTMethodDeclaration candidate : candidates) {
-            ASTFormalParameters formalParameters = candidate.getFormalParameters();
-            if (argsMatchMethodParamsByType(argumentList, formalParameters)) {
-                return candidate;
-            }
-        }
-        return null;
-    }
-
-    private boolean isPrimitiveWrapperMatch(Class<?> typeOfArg, Class<?> typeOfParam) {
-        if (typeOfArg == null || typeOfParam == null) {
-            return false;
-        }
-        Class<?> argType = toWrapperClassIfPrimitive(typeOfArg);
-        Class<?> paramType = toWrapperClassIfPrimitive(typeOfParam);
-        return paramType.isAssignableFrom(argType);
-    }
-
-    private Class<?> toWrapperClassIfPrimitive(Class<?> type) {
-        if (PRIMITIVE_TO_WRAPPER_MAP.containsKey(type)) {
-            return PRIMITIVE_TO_WRAPPER_MAP.get(type);
-        }
-        return type;
-    }
-
-    private String getReturnTypeName(ASTMethodDeclaration method) {
-        Class<?> type = getMethodReturnType(method);
-        return type != null ? type.getSimpleName() : null;
-    }
-
-    private Class<?> getMethodReturnType(ASTMethodDeclaration method) {
-        ASTType returnType = method != null ? method.getResultType().getFirstDescendantOfType(ASTType.class) : null;
-        if (returnType != null) {
-            return returnType.getType();
-        }
-        return null;
-    }
->>>>>>> e2906b02
 }