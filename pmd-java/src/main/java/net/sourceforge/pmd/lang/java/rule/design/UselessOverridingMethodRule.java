--- conflicted
+++ resolved
@@ -293,15 +293,4 @@
                 || elevatingIntoDifferentPackage;
     }
 
-<<<<<<< HEAD
-=======
-    /**
-     * @deprecated this method will be removed. Just use {@link Node#findChildrenOfType(Class)} directly.
-     */
-    @Deprecated
-    // should be findFirstDegreeChildrenOfType
-    public <T> List<T> findFirstDegreeChaildrenOfType(Node n, Class<T> targetType) {
-        return n.findChildrenOfType(targetType);
-    }
->>>>>>> ebae5549
 }