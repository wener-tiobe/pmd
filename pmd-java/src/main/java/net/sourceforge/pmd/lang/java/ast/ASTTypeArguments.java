/**
 * BSD-style license; for more info see http://pmd.sourceforge.net/license.html
 */

package net.sourceforge.pmd.lang.java.ast;

import java.util.Iterator;


/**
 * Represents a list of type arguments. This is different from {@linkplain ASTTypeParameters type parameters}!
 *
 * <pre class="grammar">
 *
 *  TypeArguments ::= "&lt;" {@linkplain ASTReferenceType TypeArgument} ( "," {@linkplain ASTReferenceType TypeArgument} )* "&gt;"
 *                  | "&lt;" "&gt;"
 * </pre>
 */
public final class ASTTypeArguments extends AbstractJavaNode implements Iterable<ASTType> {

    ASTTypeArguments(int id) {
        super(id);
    }

    ASTTypeArguments(JavaParser p, int id) {
        super(p, id);
    }

    @Override
    public Object jjtAccept(JavaParserVisitor visitor, Object data) {
        return visitor.visit(this, data);
    }


    @Override
    public <T> void jjtAccept(SideEffectingVisitor<T> visitor, T data) {
        visitor.visit(this, data);
    }


    /**
     * Returns true if this is a diamond, that is, the
     * actual type arguments are inferred.
     */
    public boolean isDiamond() {
        return jjtGetNumChildren() == 0;
    }


    @Override
<<<<<<< HEAD
    public Iterator<ASTType> iterator() {
        return new NodeChildrenIterator<>(this, ASTType.class);
=======
    public Iterator<ASTTypeArgument> iterator() {
        return children(ASTTypeArgument.class).iterator();
>>>>>>> 0cc8e49a
    }
}<|MERGE_RESOLUTION|>--- conflicted
+++ resolved
@@ -48,12 +48,7 @@
 
 
     @Override
-<<<<<<< HEAD
     public Iterator<ASTType> iterator() {
-        return new NodeChildrenIterator<>(this, ASTType.class);
-=======
-    public Iterator<ASTTypeArgument> iterator() {
-        return children(ASTTypeArgument.class).iterator();
->>>>>>> 0cc8e49a
+        return children(ASTType.class).iterator();
     }
 }