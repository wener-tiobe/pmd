/*
 * BSD-style license; for more info see http://pmd.sourceforge.net/license.html
 */

package net.sourceforge.pmd.lang.java.ast.internal;


import java.util.Locale;
import java.util.regex.Pattern;

import org.apache.commons.lang3.StringUtils;
import org.checkerframework.checker.nullness.qual.Nullable;

import net.sourceforge.pmd.internal.util.IteratorUtil;
import net.sourceforge.pmd.lang.ast.Node;
import net.sourceforge.pmd.lang.java.ast.ASTAnnotation;
import net.sourceforge.pmd.lang.java.ast.ASTAnyTypeDeclaration;
import net.sourceforge.pmd.lang.java.ast.ASTAssertStatement;
import net.sourceforge.pmd.lang.java.ast.ASTBreakStatement;
import net.sourceforge.pmd.lang.java.ast.ASTCastExpression;
import net.sourceforge.pmd.lang.java.ast.ASTCatchClause;
import net.sourceforge.pmd.lang.java.ast.ASTConstructorCall;
import net.sourceforge.pmd.lang.java.ast.ASTEnumDeclaration;
import net.sourceforge.pmd.lang.java.ast.ASTForeachStatement;
import net.sourceforge.pmd.lang.java.ast.ASTFormalParameter;
import net.sourceforge.pmd.lang.java.ast.ASTImportDeclaration;
import net.sourceforge.pmd.lang.java.ast.ASTIntersectionType;
import net.sourceforge.pmd.lang.java.ast.ASTLambdaExpression;
import net.sourceforge.pmd.lang.java.ast.ASTMethodDeclaration;
import net.sourceforge.pmd.lang.java.ast.ASTMethodReference;
import net.sourceforge.pmd.lang.java.ast.ASTModuleDeclaration;
import net.sourceforge.pmd.lang.java.ast.ASTNumericLiteral;
import net.sourceforge.pmd.lang.java.ast.ASTReceiverParameter;
import net.sourceforge.pmd.lang.java.ast.ASTRecordDeclaration;
import net.sourceforge.pmd.lang.java.ast.ASTResource;
import net.sourceforge.pmd.lang.java.ast.ASTStringLiteral;
import net.sourceforge.pmd.lang.java.ast.ASTSwitchArrowBranch;
import net.sourceforge.pmd.lang.java.ast.ASTSwitchExpression;
import net.sourceforge.pmd.lang.java.ast.ASTSwitchLabel;
import net.sourceforge.pmd.lang.java.ast.ASTTryStatement;
import net.sourceforge.pmd.lang.java.ast.ASTType;
import net.sourceforge.pmd.lang.java.ast.ASTTypeArguments;
import net.sourceforge.pmd.lang.java.ast.ASTTypeParameters;
import net.sourceforge.pmd.lang.java.ast.ASTTypeTestPattern;
import net.sourceforge.pmd.lang.java.ast.ASTVariableDeclaratorId;
import net.sourceforge.pmd.lang.java.ast.ASTYieldStatement;
import net.sourceforge.pmd.lang.java.ast.JModifier;
import net.sourceforge.pmd.lang.java.ast.JavaNode;
import net.sourceforge.pmd.lang.java.ast.JavaVisitorBase;

/**
 * Checks that an AST conforms to some language level. The reporting
 * behaviour is parameterized with a {@link ReportingStrategy}.
 *
 * @param <T> Type of object accumulating violations
 */
public class LanguageLevelChecker<T> {

    private static final Pattern SPACE_ESCAPE_PATTERN = Pattern.compile("(?<!\\\\)\\\\s");

    private final int jdkVersion;
    private final boolean preview;
    private final CheckVisitor visitor = new CheckVisitor();
    private final ReportingStrategy<T> reportingStrategy;

    public LanguageLevelChecker(int jdkVersion, boolean preview, ReportingStrategy<T> reportingStrategy) {
        this.jdkVersion = jdkVersion;
        this.preview = preview;
        this.reportingStrategy = reportingStrategy;
    }

    public int getJdkVersion() {
        return jdkVersion;
    }

    public boolean isPreviewEnabled() {
        return preview;
    }


    public void check(JavaNode node) {
        T accumulator = reportingStrategy.createAccumulator();
        node.descendants(JavaNode.class).crossFindBoundaries().forEach(n -> n.acceptVisitor(visitor, accumulator));
        reportingStrategy.done(accumulator);
    }

    private boolean check(Node node, LanguageFeature feature, T acc) {
        String message = feature.errorMessage(this.jdkVersion, this.preview);
        if (message != null) {
            reportingStrategy.report(node, message, acc);
            return false;
        }
        return true;
    }

    private static String displayNameLower(String name) {
        return name.replaceAll("__", "-")
                   .replace('_', ' ')
                   .toLowerCase(Locale.ROOT);
    }

    private static String versionDisplayName(int jdk) {
        if (jdk < 8) {
            return "Java 1." + jdk;
        } else {
            return "Java " + jdk;
        }
    }


    /** Those are just for the preview features. */
    private enum PreviewFeature implements LanguageFeature {
        BREAK__WITH__VALUE_STATEMENTS(12, 12, false),

        COMPOSITE_CASE_LABEL(12, 13, true),
        SWITCH_EXPRESSIONS(12, 13, true),
        SWITCH_RULES(12, 13, true),

        TEXT_BLOCK_LITERALS(13, 14, true),
        YIELD_STATEMENTS(13, 13, true),

        /** \s */
        SPACE_STRING_ESCAPES(14, 14, true),
        RECORD_DECLARATIONS(14, 15, false),
        TYPE_TEST_PATTERNS_IN_INSTANCEOF(14, 15, false),
        SEALED_CLASSES(15, 15, false),
        STATIC_LOCAL_TYPE_DECLARATIONS(15, 15, false), // part of the sealed classes JEP

        ;  // SUPPRESS CHECKSTYLE enum trailing semi is awesome


        private final int minPreviewVersion;
        private final int maxPreviewVersion;
        private final boolean wasStandardized;

        PreviewFeature(int minPreviewVersion, int maxPreviewVersion, boolean wasStandardized) {
            this.minPreviewVersion = minPreviewVersion;
            this.maxPreviewVersion = maxPreviewVersion;
            this.wasStandardized = wasStandardized;
        }


        @Override
        public String errorMessage(int jdk, boolean preview) {
            boolean isStandard = wasStandardized && jdk > maxPreviewVersion;
            boolean canBePreview = jdk >= minPreviewVersion && jdk <= maxPreviewVersion;
            boolean isPreview = preview && canBePreview;

            if (isStandard || isPreview) {
                return null;
            }

            String message = StringUtils.capitalize(displayNameLower(name()));
            if (canBePreview) {
                message += " is a preview feature of JDK " + jdk;
            } else if (wasStandardized) {
                message = message + " was only standardized in Java " + (maxPreviewVersion + 1);
            } else if (minPreviewVersion == maxPreviewVersion) {
                message += " is a preview feature of JDK " + minPreviewVersion;
            } else {
                message += " is a preview feature of JDKs " + minPreviewVersion + " to " + maxPreviewVersion;
            }
            return message + ", you should select your language version accordingly";
        }
    }

    /** Those use a max valid version. */
    private enum ReservedIdentifiers implements LanguageFeature {
        ASSERT_AS_AN_IDENTIFIER(4, "assert"),
        ENUM_AS_AN_IDENTIFIER(5, "enum"),
        UNDERSCORE_AS_AN_IDENTIFIER(9, "_"),
        VAR_AS_A_TYPE_NAME(10, "var"),
        RECORD_AS_A_TYPE_NAME(14, "record");

        private final int maxJdkVersion;
        private final String reserved;

        ReservedIdentifiers(int minJdkVersion, String reserved) {
            this.maxJdkVersion = minJdkVersion;
            this.reserved = reserved;
        }

        @Override
        public String errorMessage(int jdk, boolean preview) {
            if (jdk < this.maxJdkVersion) {
                return null;
            }
            String s = displayNameLower(name());
            String usageType = s.substring(s.indexOf(' ') + 1); // eg "as an identifier"
            return "Since " + LanguageLevelChecker.versionDisplayName(maxJdkVersion) + ", '" + reserved + "'"
                + " is reserved and cannot be used " + usageType;
        }
    }

    /** Those use a min valid version. */
    private enum RegularLanguageFeature implements LanguageFeature {

        ASSERT_STATEMENTS(4),

        STATIC_IMPORT(5),
        ENUMS(5),
        GENERICS(5),
        ANNOTATIONS(5),
        FOREACH_LOOPS(5),
        VARARGS_PARAMETERS(5),
        HEXADECIMAL_FLOATING_POINT_LITERALS(5),

        UNDERSCORES_IN_NUMERIC_LITERALS(7),
        BINARY_NUMERIC_LITERALS(7),
        TRY_WITH_RESOURCES(7),
        COMPOSITE_CATCH_CLAUSES(7),
        DIAMOND_TYPE_ARGUMENTS(7),

        DEFAULT_METHODS(8),
        RECEIVER_PARAMETERS(8),
        TYPE_ANNOTATIONS(8),
        INTERSECTION_TYPES_IN_CASTS(8),
        LAMBDA_EXPRESSIONS(8),
        METHOD_REFERENCES(8),

        MODULE_DECLARATIONS(9),
        DIAMOND_TYPE_ARGUMENTS_FOR_ANONYMOUS_CLASSES(9),
        PRIVATE_METHODS_IN_INTERFACES(9),
        CONCISE_RESOURCE_SYNTAX(9);

        private final int minJdkLevel;

        RegularLanguageFeature(int minJdkLevel) {
            this.minJdkLevel = minJdkLevel;
        }


        @Override
        public String errorMessage(int jdk, boolean preview) {
            if (jdk >= this.minJdkLevel) {
                return null;
            }
            return StringUtils.capitalize(displayNameLower(name()))
                + " are a feature of " + versionDisplayName(minJdkLevel)
                + ", you should select your language version accordingly";
        }

    }

    interface LanguageFeature {

        @Nullable
        String errorMessage(int jdk, boolean preview);
    }

    private class CheckVisitor extends JavaVisitorBase<T, Void> {

        @Override
        protected Void visitChildren(Node node, T data) {
            throw new AssertionError("Shouldn't recurse");
        }

        @Override
        public Void visitNode(Node node, T param) {
            return null;
        }

        @Override
        public Void visit(ASTStringLiteral node, T data) {
            if (node.isStringLiteral() && SPACE_ESCAPE_PATTERN.matcher(node.getImage()).find()) {
                check(node, PreviewFeature.SPACE_STRING_ESCAPES, data);
            }
            if (node.isTextBlock()) {
                check(node, PreviewFeature.TEXT_BLOCK_LITERALS, data);
            }
            return null;
        }

        @Override
        public Void visit(ASTImportDeclaration node, T data) {
            if (node.isStatic()) {
                check(node, RegularLanguageFeature.STATIC_IMPORT, data);
            }
            return null;
        }

        @Override
        public Void visit(ASTYieldStatement node, T data) {
            check(node, PreviewFeature.YIELD_STATEMENTS, data);
            return null;
        }

        @Override
        public Void visit(ASTBreakStatement node, T data) {
            if (node.getNumChildren() > 0) {
                check(node, PreviewFeature.BREAK__WITH__VALUE_STATEMENTS, data);
            }
            return null;
        }

        @Override
        public Void visit(ASTSwitchExpression node, T data) {
            check(node, PreviewFeature.SWITCH_EXPRESSIONS, data);
            return null;
        }

        @Override
        public Void visit(ASTRecordDeclaration node, T data) {
            check(node, PreviewFeature.RECORD_DECLARATIONS, data);
            return null;
        }

        @Override
        public Void visit(ASTConstructorCall node, T data) {
            if (node.usesDiamondTypeArgs()) {
                if (check(node, RegularLanguageFeature.DIAMOND_TYPE_ARGUMENTS, data) && node.isAnonymousClass()) {
                    check(node, RegularLanguageFeature.DIAMOND_TYPE_ARGUMENTS_FOR_ANONYMOUS_CLASSES, data);
                }
            }
            return null;
        }

        @Override
        public Void visit(ASTTypeArguments node, T data) {
            check(node, RegularLanguageFeature.GENERICS, data);
            return null;
        }

        @Override
        public Void visit(ASTTypeParameters node, T data) {
            check(node, RegularLanguageFeature.GENERICS, data);
            return null;
        }

        @Override
        public Void visit(ASTFormalParameter node, T data) {
            if (node.isVarargs()) {
                check(node, RegularLanguageFeature.VARARGS_PARAMETERS, data);
            }
            return null;
        }


        @Override
        public Void visit(ASTReceiverParameter node, T data) {
            check(node, RegularLanguageFeature.RECEIVER_PARAMETERS, data);
            return null;
        }

        @Override
        public Void visit(ASTAnnotation node, T data) {
            if (node.getParent() instanceof ASTType) {
                check(node, RegularLanguageFeature.TYPE_ANNOTATIONS, data);
            } else {
                check(node, RegularLanguageFeature.ANNOTATIONS, data);
            }
            return null;
        }

        @Override
        public Void visit(ASTForeachStatement node, T data) {
            check(node, RegularLanguageFeature.FOREACH_LOOPS, data);
            return null;
        }

        @Override
        public Void visit(ASTEnumDeclaration node, T data) {
            check(node, RegularLanguageFeature.ENUMS, data);
            visitTypeDecl((ASTAnyTypeDeclaration) node, data);
            return null;
        }

        @Override
        public Void visit(ASTNumericLiteral node, T data) {
            int base = node.getBase();
            if (base == 16 && !node.isIntegral()) {
                check(node, RegularLanguageFeature.HEXADECIMAL_FLOATING_POINT_LITERALS, data);
            } else if (base == 2) {
                check(node, RegularLanguageFeature.BINARY_NUMERIC_LITERALS, data);
            } else if (node.getImage().indexOf('_') >= 0) {
                check(node, RegularLanguageFeature.UNDERSCORES_IN_NUMERIC_LITERALS, data);
            }
            return null;
        }

        @Override
        public Void visit(ASTMethodReference node, T data) {
            check(node, RegularLanguageFeature.METHOD_REFERENCES, data);
            return null;
        }

        @Override
        public Void visit(ASTLambdaExpression node, T data) {
            check(node, RegularLanguageFeature.LAMBDA_EXPRESSIONS, data);
            return null;
        }

        @Override
        public Void visit(ASTMethodDeclaration node, T data) {
            if (node.hasModifiers(JModifier.DEFAULT)) {
                check(node, RegularLanguageFeature.DEFAULT_METHODS, data);
            }

            if (node.isPrivate() && node.getEnclosingType().isInterface()) {
                check(node, RegularLanguageFeature.PRIVATE_METHODS_IN_INTERFACES, data);
            }

            checkIdent(node, node.getMethodName(), data);
            return null;
        }

        @Override
        public Void visit(ASTAssertStatement node, T data) {
            check(node, RegularLanguageFeature.ASSERT_STATEMENTS, data);
            return null;
        }

        @Override
        public Void visit(ASTTypeTestPattern node, T data) {
            check(node, PreviewFeature.TYPE_TEST_PATTERNS_IN_INSTANCEOF, data);
            return null;
        }

        @Override
        public Void visit(ASTTryStatement node, T data) {
            if (node.isTryWithResources()) {
                if (check(node, RegularLanguageFeature.TRY_WITH_RESOURCES, data)) {
                    for (ASTResource resource : node.getResources()) {
                        if (resource.isConciseResource()) {
                            check(node, RegularLanguageFeature.CONCISE_RESOURCE_SYNTAX, data);
                            break;
                        }
                    }
                }
            }
            return null;
        }


        @Override
        public Void visit(ASTIntersectionType node, T data) {
            if (node.getParent() instanceof ASTCastExpression) {
                check(node, RegularLanguageFeature.INTERSECTION_TYPES_IN_CASTS, data);
            }
            return null;
        }


        @Override
        public Void visit(ASTCatchClause node, T data) {
            if (node.getParameter().isMulticatch()) {
                check(node, RegularLanguageFeature.COMPOSITE_CATCH_CLAUSES, data);
            }
            return null;
        }

        @Override
        public Void visit(ASTSwitchLabel node, T data) {
            if (IteratorUtil.count(node.iterator()) > 1) {
                check(node, PreviewFeature.COMPOSITE_CASE_LABEL, data);
            }
            return null;
        }

        @Override
        public Void visit(ASTModuleDeclaration node, T data) {
            check(node, RegularLanguageFeature.MODULE_DECLARATIONS, data);
            return null;
        }

        @Override
        public Void visit(ASTSwitchArrowBranch node, T data) {
            check(node, PreviewFeature.SWITCH_RULES, data);
            return null;
        }

        @Override
        public Void visit(ASTVariableDeclaratorId node, T data) {
            checkIdent(node, node.getName(), data);
            return null;
        }

        @Override
<<<<<<< HEAD
        public Void visit(ASTAnyTypeDeclaration node, T data) {
            if (node.getModifiers().hasAnyExplicitly(JModifier.SEALED, JModifier.NON_SEALED)) {
=======
        public Void visitTypeDecl(ASTAnyTypeDeclaration node, T data) {
            if ((node.getModifiers() & (AccessNode.SEALED | AccessNode.NON_SEALED)) != 0) {
                check(node, PreviewFeature.SEALED_CLASSES, data);
            } else if (node.isLocal() && node.getTypeKind() != TypeKind.CLASS) {
>>>>>>> 9c82dd11
                check(node, PreviewFeature.SEALED_CLASSES, data);
            } else if (node.isLocal() && !node.isRegularClass()) {
                check(node, PreviewFeature.STATIC_LOCAL_TYPE_DECLARATIONS, data);
            }
            String simpleName = node.getSimpleName();
            if ("var".equals(simpleName)) {
                check(node, ReservedIdentifiers.VAR_AS_A_TYPE_NAME, data);
            } else if ("record".equals(simpleName)) {
                check(node, ReservedIdentifiers.RECORD_AS_A_TYPE_NAME, data);
            }
            checkIdent(node, simpleName, data);
            return null;
        }

        private void checkIdent(JavaNode node, String simpleName, T acc) {
            if ("enum".equals(simpleName)) {
                check(node, ReservedIdentifiers.ENUM_AS_AN_IDENTIFIER, acc);
            } else if ("assert".equals(simpleName)) {
                check(node, ReservedIdentifiers.ASSERT_AS_AN_IDENTIFIER, acc);
            } else if ("_".equals(simpleName)) {
                check(node, ReservedIdentifiers.UNDERSCORE_AS_AN_IDENTIFIER, acc);
            }
        }

    }

}<|MERGE_RESOLUTION|>--- conflicted
+++ resolved
@@ -476,15 +476,8 @@
         }
 
         @Override
-<<<<<<< HEAD
-        public Void visit(ASTAnyTypeDeclaration node, T data) {
+        public Void visitTypeDecl(ASTAnyTypeDeclaration node, T data) {
             if (node.getModifiers().hasAnyExplicitly(JModifier.SEALED, JModifier.NON_SEALED)) {
-=======
-        public Void visitTypeDecl(ASTAnyTypeDeclaration node, T data) {
-            if ((node.getModifiers() & (AccessNode.SEALED | AccessNode.NON_SEALED)) != 0) {
-                check(node, PreviewFeature.SEALED_CLASSES, data);
-            } else if (node.isLocal() && node.getTypeKind() != TypeKind.CLASS) {
->>>>>>> 9c82dd11
                 check(node, PreviewFeature.SEALED_CLASSES, data);
             } else if (node.isLocal() && !node.isRegularClass()) {
                 check(node, PreviewFeature.STATIC_LOCAL_TYPE_DECLARATIONS, data);
