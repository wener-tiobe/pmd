/**
 * BSD-style license; for more info see http://pmd.sourceforge.net/license.html
 */

package net.sourceforge.pmd.lang.java.rule.unusedcode;

import java.util.List;

import net.sourceforge.pmd.lang.java.ast.ASTLocalVariableDeclaration;
import net.sourceforge.pmd.lang.java.ast.ASTVariableDeclarator;
import net.sourceforge.pmd.lang.java.ast.ASTVariableDeclaratorId;
import net.sourceforge.pmd.lang.java.rule.AbstractJavaRule;
import net.sourceforge.pmd.lang.java.symboltable.JavaNameOccurrence;
import net.sourceforge.pmd.lang.symboltable.NameOccurrence;

public class UnusedLocalVariableRule extends AbstractJavaRule {

<<<<<<< HEAD
=======
    public UnusedLocalVariableRule() {
        addRuleChainVisit(ASTLocalVariableDeclaration.class);
    }

>>>>>>> 1fc7df7f
    public Object visit(ASTLocalVariableDeclaration decl, Object data) {
        for (int i = 0; i < decl.jjtGetNumChildren(); i++) {
            if (!(decl.jjtGetChild(i) instanceof ASTVariableDeclarator)) {
                continue;
            }
            ASTVariableDeclaratorId node = (ASTVariableDeclaratorId) decl.jjtGetChild(i).jjtGetChild(0);
            // TODO this isArray() check misses some cases
            // need to add DFAish code to determine if an array
            // is initialized locally or gotten from somewhere else
            if (!node.getNameDeclaration().isArray() && !actuallyUsed(node.getUsages())) {
                addViolation(data, node, node.getNameDeclaration().getImage());
            }
        }
        return data;
    }

    private boolean actuallyUsed(List<NameOccurrence> usages) {
        for (NameOccurrence occ : usages) {
            JavaNameOccurrence jocc = (JavaNameOccurrence) occ;
<<<<<<< HEAD
            if (jocc.isOnLeftHandSide()) {
                continue;
            } else {
=======
            if (!jocc.isOnLeftHandSide()) {
>>>>>>> 1fc7df7f
                return true;
            }
        }
        return false;
    }

}<|MERGE_RESOLUTION|>--- conflicted
+++ resolved
@@ -15,13 +15,10 @@
 
 public class UnusedLocalVariableRule extends AbstractJavaRule {
 
-<<<<<<< HEAD
-=======
     public UnusedLocalVariableRule() {
         addRuleChainVisit(ASTLocalVariableDeclaration.class);
     }
 
->>>>>>> 1fc7df7f
     public Object visit(ASTLocalVariableDeclaration decl, Object data) {
         for (int i = 0; i < decl.jjtGetNumChildren(); i++) {
             if (!(decl.jjtGetChild(i) instanceof ASTVariableDeclarator)) {
@@ -41,13 +38,7 @@
     private boolean actuallyUsed(List<NameOccurrence> usages) {
         for (NameOccurrence occ : usages) {
             JavaNameOccurrence jocc = (JavaNameOccurrence) occ;
-<<<<<<< HEAD
-            if (jocc.isOnLeftHandSide()) {
-                continue;
-            } else {
-=======
             if (!jocc.isOnLeftHandSide()) {
->>>>>>> 1fc7df7f
                 return true;
             }
         }
