--- conflicted
+++ resolved
@@ -171,44 +171,6 @@
         return getImage();
     }
 
-<<<<<<< HEAD
-=======
-
-    /**
-     * Returns true if the variable declared by this node is declared final.
-     * Doesn't account for the "effectively-final" nuance. Resource
-     * declarations are implicitly final.
-     */
-    @Override
-    public boolean isFinal() {
-        if (isResourceDeclaration()) {
-            // this is implicit even if "final" is not explicitly declared.
-            return true;
-        } else if (getParent() instanceof ASTLambdaParameter) {
-            return ((ASTLambdaParameter) getParent()).isFinal();
-        } else if (isPatternBinding()) {
-            // implicitly like final, assignment of a pattern binding is not allowed
-            return true;
-        }
-
-        if (getParent() instanceof ASTFormalParameter) {
-            // This accounts for exception parameters too for now
-            return ((ASTFormalParameter) getParent()).isFinal();
-        }
-
-        Node grandpa = getNthParent(2);
-
-        if (grandpa instanceof ASTLocalVariableDeclaration) {
-            return ((ASTLocalVariableDeclaration) grandpa).isFinal();
-        } else if (grandpa instanceof ASTFieldDeclaration) {
-            return ((ASTFieldDeclaration) grandpa).isFinal();
-        }
-
-        throw new IllegalStateException("All cases should be handled");
-    }
-
-
->>>>>>> f98fec8a
     /**
      * Returns true if this declarator id declares a resource in a try-with-resources statement.
      */
@@ -229,10 +191,7 @@
      * since the type node is absent.
      */
     public boolean isTypeInferred() {
-<<<<<<< HEAD
         return getTypeNode() == null;
-=======
-        return isLocalVariableTypeInferred() || isLambdaTypeInferred();
     }
 
     /**
@@ -244,23 +203,6 @@
         return getParent() instanceof ASTPattern;
     }
 
-
-    private boolean isLocalVariableTypeInferred() {
-        if (isResourceDeclaration()) {
-            // covers "var" in try-with-resources
-            return getParent().getFirstChildOfType(ASTType.class) == null;
-        } else if (getNthParent(2) instanceof ASTLocalVariableDeclaration) {
-            // covers "var" as local variables and in for statements
-            return getNthParent(2).getFirstChildOfType(ASTType.class) == null;
-        }
-
-        return false;
-    }
-
-    private boolean isLambdaTypeInferred() {
-        return getParent() instanceof ASTLambdaParameter && ((ASTLambdaParameter) getParent()).isTypeInferred();
->>>>>>> f98fec8a
-    }
 
     /**
      * Returns the initializer of the variable, or null if it doesn't exist.
@@ -298,34 +240,8 @@
      */
     @Nullable
     public ASTType getTypeNode() {
-<<<<<<< HEAD
         AccessNode parent = getModifierOwnerParent();
         return parent.children(ASTType.class).first();
-=======
-        Node parent = getParent();
-        if (parent instanceof ASTFormalParameter) {
-            // ASTResource is a subclass of ASTFormal parameter for now but this will change
-            // and this will need to be corrected here, see #998
-            return ((ASTFormalParameter) parent).getTypeNode();
-        } else if (parent instanceof ASTCatchParameter) {
-            return ((ASTCatchParameter) parent).getTypeNode();
-        } else if (parent instanceof ASTLambdaParameter) {
-            return ((ASTLambdaParameter) parent).getTypeNode();
-        } else if (isTypeInferred()) {
-            // lambda expression with lax types. The type is inferred...
-            return null;
-        } else if (getParent() instanceof ASTTypeTestPattern) {
-            return ((ASTTypeTestPattern) getParent()).getTypeNode();
-        } else if (getParent() instanceof ASTRecordComponent) {
-            return ((ASTRecordComponent) getParent()).getTypeNode();
-        } else {
-            Node n = parent.getParent();
-            if (n instanceof ASTLocalVariableDeclaration || n instanceof ASTFieldDeclaration) {
-                return n.getFirstChildOfType(ASTType.class);
-            }
-        }
-        return null;
->>>>>>> f98fec8a
     }
 
     // @formatter:off
