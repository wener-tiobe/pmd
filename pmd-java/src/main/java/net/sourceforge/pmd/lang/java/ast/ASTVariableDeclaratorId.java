--- conflicted
+++ resolved
@@ -108,11 +108,7 @@
      * a {@code catch} statement.
      */
     public boolean isExceptionBlockParameter() {
-<<<<<<< HEAD
         return jjtGetParent() instanceof ASTCatchParameter;
-=======
-        return getParent().getParent() instanceof ASTCatchStatement;
->>>>>>> 240b1fe6
     }
 
 
@@ -121,12 +117,7 @@
      * declaration or a lambda expression.
      */
     public boolean isFormalParameter() {
-<<<<<<< HEAD
-        return jjtGetParent() instanceof ASTFormalParameter || isLambdaParameter();
-=======
-        return getParent() instanceof ASTFormalParameter && !isExceptionBlockParameter() && !isResourceDeclaration()
-            || isLambdaParamWithNoType();
->>>>>>> 240b1fe6
+        return getParent() instanceof ASTFormalParameter || isLambdaParameter();
     }
 
 
@@ -144,17 +135,7 @@
      * is not necessarily inferred, see {@link #isTypeInferred()}.
      */
     public boolean isLambdaParameter() {
-<<<<<<< HEAD
-        return jjtGetParent() instanceof ASTLambdaParameter;
-=======
-        return isLambdaParamWithNoType()
-            || getParent() instanceof ASTFormalParameter && getNthParent(3) instanceof ASTLambdaExpression;
-    }
-
-
-    private boolean isLambdaParamWithNoType() {
-        return getParent() instanceof ASTLambdaExpression;
->>>>>>> 240b1fe6
+        return getParent() instanceof ASTLambdaParameter;
     }
 
 
@@ -170,7 +151,7 @@
      * Returns true if this node declares an enum constant.
      */
     public boolean isEnumConstant() {
-        return jjtGetParent() instanceof ASTEnumConstant;
+        return getParent() instanceof ASTEnumConstant;
     }
 
     /**
@@ -190,8 +171,8 @@
         if (isResourceDeclaration()) {
             // this is implicit even if "final" is not explicitly declared.
             return true;
-        } else if (jjtGetParent() instanceof ASTLambdaParameter) {
-            return ((ASTLambdaParameter) jjtGetParent()).isFinal();
+        } else if (getParent() instanceof ASTLambdaParameter) {
+            return ((ASTLambdaParameter) getParent()).isFinal();
         }
 
         if (getParent() instanceof ASTFormalParameter) {
@@ -248,8 +229,7 @@
     }
 
     private boolean isLambdaTypeInferred() {
-<<<<<<< HEAD
-        return jjtGetParent() instanceof ASTLambdaParameter && ((ASTLambdaParameter) jjtGetParent()).isTypeInferred();
+        return getParent() instanceof ASTLambdaParameter && ((ASTLambdaParameter) jjtGetParent()).isTypeInferred();
     }
 
 
@@ -262,10 +242,6 @@
             return ((ASTVariableDeclarator) parent).getInitializer();
         }
         return null;
-=======
-        return getNthParent(3) instanceof ASTLambdaExpression
-            && getParent().getFirstChildOfType(ASTType.class) == null;
->>>>>>> 240b1fe6
     }
 
     /**
@@ -276,12 +252,7 @@
     // TODO unreliable, not typesafe and not useful, should be deprecated
     @Nullable
     public Node getTypeNameNode() {
-<<<<<<< HEAD
         return getTypeNode();
-=======
-        ASTType type = getTypeNode();
-        return type == null ? null : getTypeNode().getChild(0);
->>>>>>> 240b1fe6
     }
 
 
@@ -298,7 +269,6 @@
      */
     @Nullable
     public ASTType getTypeNode() {
-<<<<<<< HEAD
         Node parent = jjtGetParent();
         if (parent instanceof ASTFormalParameter) {
             // ASTResource is a subclass of ASTFormal parameter for now but this will change
@@ -308,21 +278,11 @@
             return ((ASTCatchParameter) parent).getTypeNode();
         } else if (parent instanceof ASTLambdaParameter) {
             return ((ASTLambdaParameter) parent).getTypeNode();
-=======
-        if (getParent() instanceof ASTFormalParameter) {
-            // ASTResource is a subclass of ASTFormal parameter for now but this will change
-            // and this will need to be corrected here, see #998
-            return ((ASTFormalParameter) getParent()).getTypeNode();
->>>>>>> 240b1fe6
         } else if (isTypeInferred()) {
             // lambda expression with lax types. The type is inferred...
             return null;
         } else {
-<<<<<<< HEAD
             Node n = parent.jjtGetParent();
-=======
-            Node n = getParent().getParent();
->>>>>>> 240b1fe6
             if (n instanceof ASTLocalVariableDeclaration || n instanceof ASTFieldDeclaration) {
                 return n.getFirstChildOfType(ASTType.class);
             }
