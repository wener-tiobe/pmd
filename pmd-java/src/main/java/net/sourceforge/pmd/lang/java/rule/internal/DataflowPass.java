/*
 * BSD-style license; for more info see http://pmd.sourceforge.net/license.html
 */

package net.sourceforge.pmd.lang.java.rule.internal;

import java.util.ArrayDeque;
import java.util.ArrayList;
import java.util.Collections;
import java.util.Deque;
import java.util.HashMap;
import java.util.HashSet;
import java.util.List;
import java.util.Map;
import java.util.Objects;
import java.util.Set;

import org.checkerframework.checker.nullness.qual.NonNull;
import org.checkerframework.checker.nullness.qual.Nullable;

import net.sourceforge.pmd.lang.ast.Node;
import net.sourceforge.pmd.lang.ast.NodeStream;
import net.sourceforge.pmd.lang.java.ast.ASTAnyTypeDeclaration;
import net.sourceforge.pmd.lang.java.ast.ASTAssignableExpr.ASTNamedReferenceExpr;
import net.sourceforge.pmd.lang.java.ast.ASTAssignableExpr.AccessType;
import net.sourceforge.pmd.lang.java.ast.ASTAssignmentExpression;
import net.sourceforge.pmd.lang.java.ast.ASTBlock;
import net.sourceforge.pmd.lang.java.ast.ASTBodyDeclaration;
import net.sourceforge.pmd.lang.java.ast.ASTBreakStatement;
import net.sourceforge.pmd.lang.java.ast.ASTCatchClause;
import net.sourceforge.pmd.lang.java.ast.ASTCatchParameter;
import net.sourceforge.pmd.lang.java.ast.ASTCompactConstructorDeclaration;
import net.sourceforge.pmd.lang.java.ast.ASTCompilationUnit;
import net.sourceforge.pmd.lang.java.ast.ASTConditionalExpression;
import net.sourceforge.pmd.lang.java.ast.ASTConstructorCall;
import net.sourceforge.pmd.lang.java.ast.ASTConstructorDeclaration;
import net.sourceforge.pmd.lang.java.ast.ASTContinueStatement;
import net.sourceforge.pmd.lang.java.ast.ASTDoStatement;
import net.sourceforge.pmd.lang.java.ast.ASTExpression;
import net.sourceforge.pmd.lang.java.ast.ASTFieldAccess;
import net.sourceforge.pmd.lang.java.ast.ASTFieldDeclaration;
import net.sourceforge.pmd.lang.java.ast.ASTFinallyClause;
import net.sourceforge.pmd.lang.java.ast.ASTForInit;
import net.sourceforge.pmd.lang.java.ast.ASTForStatement;
import net.sourceforge.pmd.lang.java.ast.ASTForUpdate;
import net.sourceforge.pmd.lang.java.ast.ASTForeachStatement;
import net.sourceforge.pmd.lang.java.ast.ASTFormalParameter;
import net.sourceforge.pmd.lang.java.ast.ASTIfStatement;
import net.sourceforge.pmd.lang.java.ast.ASTInfixExpression;
import net.sourceforge.pmd.lang.java.ast.ASTInitializer;
import net.sourceforge.pmd.lang.java.ast.ASTLabeledStatement;
import net.sourceforge.pmd.lang.java.ast.ASTLambdaExpression;
import net.sourceforge.pmd.lang.java.ast.ASTLocalVariableDeclaration;
import net.sourceforge.pmd.lang.java.ast.ASTLoopStatement;
import net.sourceforge.pmd.lang.java.ast.ASTMethodCall;
import net.sourceforge.pmd.lang.java.ast.ASTMethodDeclaration;
import net.sourceforge.pmd.lang.java.ast.ASTResourceList;
import net.sourceforge.pmd.lang.java.ast.ASTReturnStatement;
import net.sourceforge.pmd.lang.java.ast.ASTStatement;
import net.sourceforge.pmd.lang.java.ast.ASTSwitchArrowBranch;
import net.sourceforge.pmd.lang.java.ast.ASTSwitchBranch;
import net.sourceforge.pmd.lang.java.ast.ASTSwitchExpression;
import net.sourceforge.pmd.lang.java.ast.ASTSwitchFallthroughBranch;
import net.sourceforge.pmd.lang.java.ast.ASTSwitchLike;
import net.sourceforge.pmd.lang.java.ast.ASTSwitchStatement;
import net.sourceforge.pmd.lang.java.ast.ASTThisExpression;
import net.sourceforge.pmd.lang.java.ast.ASTThrowStatement;
import net.sourceforge.pmd.lang.java.ast.ASTTryStatement;
import net.sourceforge.pmd.lang.java.ast.ASTUnaryExpression;
import net.sourceforge.pmd.lang.java.ast.ASTVariableAccess;
import net.sourceforge.pmd.lang.java.ast.ASTVariableDeclarator;
import net.sourceforge.pmd.lang.java.ast.ASTVariableDeclaratorId;
import net.sourceforge.pmd.lang.java.ast.ASTWhileStatement;
import net.sourceforge.pmd.lang.java.ast.ASTYieldStatement;
import net.sourceforge.pmd.lang.java.ast.BinaryOp;
import net.sourceforge.pmd.lang.java.ast.InvocationNode;
import net.sourceforge.pmd.lang.java.ast.JavaNode;
import net.sourceforge.pmd.lang.java.ast.JavaVisitorBase;
import net.sourceforge.pmd.lang.java.ast.QualifiableExpression;
import net.sourceforge.pmd.lang.java.ast.TypeNode;
import net.sourceforge.pmd.lang.java.rule.bestpractices.UnusedAssignmentRule;
import net.sourceforge.pmd.lang.java.rule.design.SingularFieldRule;
import net.sourceforge.pmd.lang.java.symbols.JClassSymbol;
import net.sourceforge.pmd.lang.java.symbols.JFieldSymbol;
import net.sourceforge.pmd.lang.java.symbols.JLocalVariableSymbol;
import net.sourceforge.pmd.lang.java.symbols.JVariableSymbol;
import net.sourceforge.pmd.lang.java.types.JTypeMirror;
import net.sourceforge.pmd.util.CollectionUtil;
import net.sourceforge.pmd.util.DataMap;
import net.sourceforge.pmd.util.DataMap.SimpleDataKey;
import net.sourceforge.pmd.util.OptionalBool;

/**
 * A reaching definition analysis. This may be used to check whether
 * eg a value escapes, or is overwritten on all code paths.
 */
public final class DataflowPass {

    // todo probably, make that non-optional. It would be useful to implement
    //  the flow-sensitive scopes of pattern variables

    // todo things missing for full coverage of the JLS:
    //  - follow `this(...)` constructor calls
    //  - treat `while(true)` and `do while(true)` specially

    //  see also the todo comments in UnusedAssignmentRule

    private static final SimpleDataKey<DataflowResult> DATAFLOW_RESULT_K = DataMap.simpleDataKey("java.dataflow.global");
    private static final SimpleDataKey<ReachingDefinitionSet> REACHING_DEFS = DataMap.simpleDataKey("java.dataflow.reaching.backwards");
    private static final SimpleDataKey<AssignmentEntry> VAR_DEFINITION = DataMap.simpleDataKey("java.dataflow.field.def");
    private static final SimpleDataKey<OptionalBool> SWITCH_BRANCH_FALLS_THROUGH = DataMap.simpleDataKey("java.dataflow.switch.fallthrough");
    
    private DataflowPass() {
        // utility class
    }

    /**
     * Returns the info computed by the dataflow pass for the given file.
     * The computation is done at most once.
     */
    public static DataflowResult getDataflowResult(ASTCompilationUnit acu) {
        return acu.getUserMap().computeIfAbsent(DATAFLOW_RESULT_K, () -> process(acu));
    }

    /**
     * If the var id is that of a field, returns the assignment entry that
     * corresponds to its definition (either blank or its initializer). From
     * there, using the kill record, we can draw the graph of all assignments.
     * Returns null if not a field, or the compilation unit has not been processed.
     */
    public static @Nullable AssignmentEntry getFieldDefinition(ASTVariableDeclaratorId varId) {
        if (!varId.isField()) {
            return null;
        }
        return varId.getUserMap().get(VAR_DEFINITION);
    }

    private static DataflowResult process(ASTCompilationUnit node) {
        DataflowResult dataflowResult = new DataflowResult();
        for (ASTAnyTypeDeclaration typeDecl : node.getTypeDeclarations()) {
            GlobalAlgoState subResult = new GlobalAlgoState();
            typeDecl.acceptVisitor(ReachingDefsVisitor.ONLY_LOCALS, new SpanInfo(subResult));
            if (subResult.usedAssignments.size() < subResult.allAssignments.size()) {
                Set<AssignmentEntry> unused = subResult.allAssignments;
                unused.removeAll(subResult.usedAssignments);
                unused.removeIf(AssignmentEntry::isUnbound);
                unused.removeIf(AssignmentEntry::isFieldDefaultValue);
                dataflowResult.unusedAssignments.addAll(unused);
            }

            CollectionUtil.mergeMaps(
                dataflowResult.killRecord,
                subResult.killRecord,
                (s1, s2) -> {
                    s1.addAll(s2);
                    return s1;
                });
        }

        return dataflowResult;
    }

    /**
     * A set of reaching definitions, ie the assignments that are visible
     * at some point. One can use {@link DataflowResult#getReachingDefinitions(ASTNamedReferenceExpr)}
     * to get the data flow that reaches a variable usage (and go backwards with
     * the {@linkplain DataflowResult#getKillers(AssignmentEntry) kill record}).
     */
    public static final class ReachingDefinitionSet {

<<<<<<< HEAD
        private static final ReachingDefinitionSet UNKNOWN = new ReachingDefinitionSet();

        private final Set<AssignmentEntry> reaching;
        private final boolean isNotFullyKnown;
        private final boolean containsInitialFieldValue;
=======
        private Set<AssignmentEntry> reaching;
        private boolean isNotFullyKnown;
        private boolean containsInitialFieldValue;
>>>>>>> b93dfb72

        private ReachingDefinitionSet() {
            this.reaching = Collections.emptySet();
            this.containsInitialFieldValue = false;
            this.isNotFullyKnown = true;
        }

        ReachingDefinitionSet(/*Mutable*/Set<AssignmentEntry> reaching) {
            this.reaching = reaching;
            this.containsInitialFieldValue = reaching.removeIf(AssignmentEntry::isFieldAssignmentAtStartOfMethod);
            // not || as we want the side effect
            this.isNotFullyKnown = containsInitialFieldValue | reaching.removeIf(AssignmentEntry::isUnbound);
        }

        /** Returns the set of assignments that may reach the place. */
        public Set<AssignmentEntry> getReaching() {
            return Collections.unmodifiableSet(reaching);
        }

        /**
         * Returns true if there were some {@linkplain AssignmentEntry#isUnbound() unbound}
         * assignments in this set. They are not part of {@link #getReaching()}.
         */
        public boolean isNotFullyKnown() {
            return isNotFullyKnown;
        }

        /**
         * Contains a {@link AssignmentEntry#isFieldAssignmentAtStartOfMethod()}.
         * They are not part of {@link #getReaching()}.
         */
        public boolean containsInitialFieldValue() {
            return containsInitialFieldValue;
        }

        void absorb(ReachingDefinitionSet reaching) {
            this.containsInitialFieldValue |= reaching.containsInitialFieldValue;
            this.isNotFullyKnown |= reaching.isNotFullyKnown;
            this.reaching.addAll(reaching.reaching);
        }
    }

    /**
     * Global result of the dataflow analysis.
     */
    // this is a façade class
    public static final class DataflowResult {

        final Set<AssignmentEntry> unusedAssignments;
        final Map<AssignmentEntry, Set<AssignmentEntry>> killRecord;


        DataflowResult() {
            this.unusedAssignments = new HashSet<>();
            this.killRecord = new HashMap<>();
        }

        /**
         * To be interpreted by {@link  UnusedAssignmentRule}.
         */
        public Set<AssignmentEntry> getUnusedAssignments() {
            return Collections.unmodifiableSet(unusedAssignments);
        }

        /**
         * May be useful to check for reassignment.
         */
        public @NonNull Set<AssignmentEntry> getKillers(AssignmentEntry assignment) {
            return killRecord.getOrDefault(assignment, Collections.emptySet());
        }

        // These methods are only valid to be called if the dataflow pass has run.
        // This is why they are instance methods here: by asking for the DataflowResult
        // instance to get access to them, you ensure that the pass has been executed properly.

        /**
         * Returns whether the switch branch falls-through to the next one (or the end of the switch).
         */
        public @NonNull OptionalBool switchBranchFallsThrough(ASTSwitchBranch b) {
            if (b instanceof ASTSwitchFallthroughBranch) {
                return Objects.requireNonNull(b.getUserMap().get(SWITCH_BRANCH_FALLS_THROUGH));
            }
            return OptionalBool.NO;
        }


        public @NonNull ReachingDefinitionSet getReachingDefinitions(ASTNamedReferenceExpr expr) {
            return expr.getUserMap().computeIfAbsent(REACHING_DEFS, () -> reachingFallback(expr));
        }

        // Fallback, to compute reaching definitions for some fields
        // that are not tracked by the tree exploration. Final fields
        // indeed have a fully known set of reaching definitions.
        // TODO maybe they should actually be tracked?
        private @NonNull ReachingDefinitionSet reachingFallback(ASTNamedReferenceExpr expr) {
            JVariableSymbol sym = expr.getReferencedSym();
            if (sym == null || !sym.isField() || !sym.isFinal()) {
                return ReachingDefinitionSet.UNKNOWN;
            }

            ASTVariableDeclaratorId node = sym.tryGetNode();
            if (node == null) {
                return ReachingDefinitionSet.UNKNOWN; // we don't care about non-local declarations
            }
            Set<AssignmentEntry> assignments = node.getLocalUsages()
                                                   .stream()
                                                   .filter(it -> it.getAccessType() == AccessType.WRITE)
                                                   .map(usage -> {
                                                       JavaNode parent = usage.getParent();
                                                       if (parent instanceof ASTUnaryExpression
                                                           && !((ASTUnaryExpression) parent).getOperator().isPure()) {
                                                           return parent;
                                                       } else if (usage.getIndexInParent() == 0
                                                           && parent instanceof ASTAssignmentExpression) {
                                                           return ((ASTAssignmentExpression) parent).getRightOperand();
                                                       } else {
                                                           return null;
                                                       }
                                                   }).filter(Objects::nonNull)
                                                   .map(it -> new AssignmentEntry(sym, node, it))
                                                   .collect(CollectionUtil.toMutableSet());

            ASTExpression init = node.getInitializer(); // this one is not in the usages
            if (init != null) {
                assignments.add(new AssignmentEntry(sym, node, init));
            }

            return new ReachingDefinitionSet(assignments);
        }
    }

    private static final class ReachingDefsVisitor extends JavaVisitorBase<SpanInfo, SpanInfo> {


        static final ReachingDefsVisitor ONLY_LOCALS = new ReachingDefsVisitor(null, false);

        // The class scope for the "this" reference, used to find fields
        // of this class
        // null if we're not processing instance/static initializers,
        // so in methods we don't care about fields
        // If not null, fields are effectively treated as locals
        private final JClassSymbol enclosingClassScope;
        private final boolean inStaticCtx;

        private ReachingDefsVisitor(JClassSymbol scope, boolean inStaticCtx) {
            this.enclosingClassScope = scope;
            this.inStaticCtx = inStaticCtx;
        }

        /**
         * If true, we're also tracking fields of the {@code this} instance,
         * because we're in a ctor or initializer, or instance method.
         */
        private boolean trackThisInstance() {
            return !inStaticCtx;
        }

        private boolean trackStaticFields() {
            // only tracked in initializers
            return enclosingClassScope != null && inStaticCtx;
        }

        // following deals with control flow structures

        @Override
        protected SpanInfo visitChildren(Node node, SpanInfo data) {
            for (Node child : node.children()) {
                // each output is passed as input to the next (most relevant for blocks)
                data = child.acceptVisitor(this, data);
            }
            return data;
        }

        @Override
        public SpanInfo visit(ASTBlock node, final SpanInfo data) {
            // variables local to a loop iteration must be killed before the
            // next iteration

            SpanInfo state = data;
            Set<ASTVariableDeclaratorId> localsToKill = new HashSet<>();

            for (JavaNode child : node.children()) {
                // each output is passed as input to the next (most relevant for blocks)
                state = acceptOpt(child, state);
                if (child instanceof ASTLocalVariableDeclaration) {
                    for (ASTVariableDeclaratorId id : (ASTLocalVariableDeclaration) child) {
                        localsToKill.add(id);
                    }
                }
            }

            for (ASTVariableDeclaratorId var : localsToKill) {
                state.deleteVar(var.getSymbol());
            }

            return state;
        }

        @Override
        public SpanInfo visit(ASTSwitchStatement node, SpanInfo data) {
            return processSwitch(node, data);
        }

        @Override
        public SpanInfo visit(ASTSwitchExpression node, SpanInfo data) {
            return processSwitch(node, data);
        }

        private SpanInfo processSwitch(ASTSwitchLike switchLike, SpanInfo data) {
            GlobalAlgoState global = data.global;
            SpanInfo before = acceptOpt(switchLike.getTestedExpression(), data);

            global.breakTargets.push(before.fork());

            SpanInfo current = before;
            for (ASTSwitchBranch branch : switchLike.getBranches()) {
                if (branch instanceof ASTSwitchArrowBranch) {
                    current = acceptOpt(((ASTSwitchArrowBranch) branch).getRightHandSide(), before.fork());
                    current = global.breakTargets.doBreak(current, null); // process this as if it was followed by a break
                } else {
                    // fallthrough branch
                    current = acceptOpt(branch, before.fork().absorb(current));
                    branch.getUserMap().set(SWITCH_BRANCH_FALLS_THROUGH, current.hasCompletedAbruptly.complement());
                }
            }

            before = global.breakTargets.pop();

            // join with the last state, which is the exit point of the
            // switch, if it's not closed by a break;
            return before.absorb(current);
        }

        @Override
        public SpanInfo visit(ASTIfStatement node, SpanInfo data) {
            return makeConditional(data, node.getCondition(), node.getThenBranch(), node.getElseBranch());
        }

        @Override
        public SpanInfo visit(ASTConditionalExpression node, SpanInfo data) {
            return makeConditional(data, node.getCondition(), node.getThenBranch(), node.getElseBranch());
        }

        SpanInfo makeConditional(SpanInfo before, ASTExpression condition, JavaNode thenBranch, JavaNode elseBranch) {
            SpanInfo thenState = before.fork();
            SpanInfo elseState = elseBranch != null ? before.fork() : before;

            linkConditional(before, condition, thenState, elseState, true);

            thenState = acceptOpt(thenBranch, thenState);
            elseState = acceptOpt(elseBranch, elseState);

            return elseState.absorb(thenState);
        }

        /*
         * This recursive procedure translates shortcut conditionals
         * that occur in condition position in the following way:
         *
         * if (a || b) <then>                  if (a)      <then>
         * else <else>               ~>        else
         *                                       if (b)    <then>
         *                                       else      <else>
         *
         *
         * if (a && b) <then>                  if (a)
         * else <else>               ~>          if (b)    <then>
         *                                       else      <else>
         *                                     else        <else>
         *
         * The new conditions are recursively processed to translate
         * bigger conditions, like `a || b && c`
         *
         * This is how it works, but the <then> and <else> branch are
         * visited only once, because it's not done in this method, but
         * in makeConditional.
         *
         * @return the state in which all expressions have been evaluated
         *      Eg for `a || b`, this is the `else` state (all evaluated to false)
         *      Eg for `a && b`, this is the `then` state (all evaluated to true)
         *
         */
        private SpanInfo linkConditional(SpanInfo before, ASTExpression condition, SpanInfo thenState, SpanInfo elseState, boolean isTopLevel) {
            if (condition == null) {
                return before;
            }

            if (condition instanceof ASTInfixExpression) {
                BinaryOp op = ((ASTInfixExpression) condition).getOperator();
                if (op == BinaryOp.CONDITIONAL_OR) {
                    return visitShortcutOrExpr((ASTInfixExpression) condition, before, thenState, elseState);
                } else if (op == BinaryOp.CONDITIONAL_AND) {
                    // To mimic a shortcut AND expr, swap the thenState and the elseState
                    // See explanations in method
                    return visitShortcutOrExpr((ASTInfixExpression) condition, before, elseState, thenState);
                }
            }

            SpanInfo state = acceptOpt(condition, before);
            if (isTopLevel) {
                thenState.absorb(state);
                elseState.absorb(state);
            }
            return state;
        }

        SpanInfo visitShortcutOrExpr(ASTInfixExpression orExpr,
                                     SpanInfo before,
                                     SpanInfo thenState,
                                     SpanInfo elseState) {

            //  if (<a> || <b> || ... || <n>) <then>
            //  else <else>
            //
            // in <then>, we are sure that at least <a> was evaluated,
            // but really any prefix of <a> ... <n> is possible so they're all merged

            // in <else>, we are sure that all of <a> ... <n> were evaluated (to false)

            // If you replace || with &&, then the above holds if you swap <then> and <else>
            // So this method handles the OR expr, the caller can swap the arguments to make an AND

            // ---
            // This method side effects on thenState and elseState to
            // set the variables.

            SpanInfo cur = before;
            cur = linkConditional(cur, orExpr.getLeftOperand(), thenState, elseState, false);
            thenState.absorb(cur);
            cur = linkConditional(cur, orExpr.getRightOperand(), thenState, elseState, false);
            thenState.absorb(cur);

            elseState.absorb(cur);

            return cur;
        }


        @Override
        public SpanInfo visit(ASTTryStatement node, final SpanInfo before) {

            /*
                <before>
                try (<resources>) {
                    <body>
                } catch (IOException e) {
                    <catch>
                } finally {
                    <finally>
                }
                <end>

                There is a path      <before> -> <resources> -> <body> -> <finally> -> <end>
                and for each catch,  <before> -> <catch> -> <finally> -> <end>

                Except that abrupt completion before the <finally> jumps
                to the <finally> and completes abruptly for the same
                reason (if the <finally> completes normally), which
                means it doesn't go to <end>
             */
            ASTFinallyClause finallyClause = node.getFinallyClause();

            if (finallyClause != null) {
                before.myFinally = before.forkEmpty();
            }

            final List<ASTCatchClause> catchClauses = node.getCatchClauses().toList();
            final List<SpanInfo> catchSpans = catchClauses.isEmpty() ? Collections.emptyList()
                                                                     : new ArrayList<>();

            // pre-fill catch spans
            for (int i = 0; i < catchClauses.size(); i++) {
                catchSpans.add(before.forkEmpty());
            }

            @Nullable ASTResourceList resources = node.getResources();

            SpanInfo bodyState = before.fork();
            bodyState = bodyState.withCatchBlocks(catchSpans);
            bodyState = acceptOpt(resources, bodyState);
            bodyState = acceptOpt(node.getBody(), bodyState);
            bodyState = bodyState.withCatchBlocks(Collections.emptyList());

            SpanInfo exceptionalState = null;
            int i = 0;
            for (ASTCatchClause catchClause : node.getCatchClauses()) {
                SpanInfo current = acceptOpt(catchClause, catchSpans.get(i));
                exceptionalState = current.absorb(exceptionalState);
                i++;
            }

            SpanInfo finalState;
            finalState = bodyState.absorb(exceptionalState);
            if (finallyClause != null) {
                // this represents the finally clause when it was entered
                // because of abrupt completion
                // since we don't know when it terminated we must join it with before
                SpanInfo abruptFinally = before.myFinally.absorb(before);
                acceptOpt(finallyClause, abruptFinally);
                before.myFinally = null;
                abruptFinally.abruptCompletionByThrow(false); // propagate to enclosing catch/finallies

                // this is the normal finally
                finalState = acceptOpt(finallyClause, finalState);
            }

            // In the 7.0 grammar, the resources should be explicitly
            // used here. For now they don't trigger anything as their
            // node is not a VariableDeclaratorId. There's a test to
            // check that.

            return finalState;
        }

        @Override
        public SpanInfo visit(ASTCatchClause node, SpanInfo data) {
            SpanInfo result = visitJavaNode(node, data);
            result.deleteVar(node.getParameter().getVarId().getSymbol());
            return result;
        }

        @Override
        public SpanInfo visit(ASTLambdaExpression node, SpanInfo data) {
            // Lambda expression have control flow that is separate from the method
            // So we fork the context, but don't join it

            // Reaching definitions of the enclosing context still reach in the lambda
            // Since those definitions are [effectively] final, they actually can't be
            // killed, but they can be used in the lambda

            SpanInfo before = data;

            JavaNode lambdaBody = node.getChild(node.getNumChildren() - 1);
            // if it's an expression, then no assignments may occur in it,
            // but it can still use some variables of the context
            acceptOpt(lambdaBody, before.forkCapturingNonLocal());
            return before;
        }

        @Override
        public SpanInfo visit(ASTWhileStatement node, SpanInfo data) {
            return handleLoop(node, data, null, node.getCondition(), null, node.getBody(), true, null);
        }

        @Override
        public SpanInfo visit(ASTDoStatement node, SpanInfo data) {
            return handleLoop(node, data, null, node.getCondition(), null, node.getBody(), false, null);
        }

        @Override
        public SpanInfo visit(ASTForeachStatement node, SpanInfo data) {
            ASTStatement body = node.getBody();
            // the iterable expression
            JavaNode init = node.getChild(1);
            ASTVariableDeclaratorId foreachVar = ((ASTLocalVariableDeclaration) node.getChild(0)).iterator().next();
            return handleLoop(node, data, init, null, null, body, true, foreachVar);
        }

        @Override
        public SpanInfo visit(ASTForStatement node, SpanInfo data) {
            ASTStatement body = node.getBody();
            ASTForInit init = node.getFirstChildOfType(ASTForInit.class);
            ASTExpression cond = node.getCondition();
            ASTForUpdate update = node.getFirstChildOfType(ASTForUpdate.class);
            return handleLoop(node, data, init, cond, update, body, true, null);
        }


        private SpanInfo handleLoop(ASTLoopStatement loop,
                                    SpanInfo before,
                                    JavaNode init,
                                    ASTExpression cond,
                                    JavaNode update,
                                    ASTStatement body,
                                    boolean checkFirstIter,
                                    ASTVariableDeclaratorId foreachVar) {
            final GlobalAlgoState globalState = before.global;

            //todo while(true) and do {}while(true); are special-cased
            // by the compiler and there is no fork

            SpanInfo breakTarget = before.forkEmpty();
            SpanInfo continueTarget = before.forkEmpty();
            pushTargets(loop, breakTarget, continueTarget);

            // perform a few "iterations", to make sure that assignments in
            // the body can affect themselves in the next iteration, and
            // that they affect the condition, etc

            before = acceptOpt(init, before);
            if (checkFirstIter && cond != null) { // false for do-while
                SpanInfo ifcondTrue = before.forkEmpty();
                linkConditional(before, cond, ifcondTrue, breakTarget, true);
                before = ifcondTrue;
            }

            if (foreachVar != null) {
                // in foreach loops, the loop variable is assigned before the first iteration
                before.assign(foreachVar.getSymbol(), foreachVar);
            }


            // make the defs of the body reach the other parts of the loop,
            // including itself
            SpanInfo iter = acceptOpt(body, before.fork());

            if (foreachVar != null && iter.hasVar(foreachVar)) {
                // in foreach loops, the loop variable is reassigned on each update
                iter.assign(foreachVar.getSymbol(), foreachVar);
            } else {
                iter = acceptOpt(update, iter);
            }

            linkConditional(iter, cond, iter, breakTarget, true);
            iter = acceptOpt(body, iter);


            breakTarget = globalState.breakTargets.peek();
            continueTarget = globalState.continueTargets.peek();
            if (!continueTarget.symtable.isEmpty()) {
                // make assignments before a continue reach the other parts of the loop

                linkConditional(continueTarget, cond, continueTarget, breakTarget, true);

                continueTarget = acceptOpt(body, continueTarget);
                continueTarget = acceptOpt(update, continueTarget);
            }

            SpanInfo result = popTargets(loop, breakTarget, continueTarget);
            result = result.absorb(iter);
            if (checkFirstIter) {
                // if the first iteration is checked,
                // then it could be false on the first try, meaning
                // the definitions before the loop reach after too
                result = result.absorb(before);
            }

            if (foreachVar != null) {
                result.deleteVar(foreachVar.getSymbol());
            }

            return result;
        }

        private void pushTargets(ASTLoopStatement loop, SpanInfo breakTarget, SpanInfo continueTarget) {
            GlobalAlgoState globalState = breakTarget.global;
            globalState.breakTargets.unnamedTargets.push(breakTarget);
            globalState.continueTargets.unnamedTargets.push(continueTarget);

            Node parent = loop.getParent();
            while (parent instanceof ASTLabeledStatement) {
                String label = ((ASTLabeledStatement) parent).getLabel();
                globalState.breakTargets.namedTargets.put(label, breakTarget);
                globalState.continueTargets.namedTargets.put(label, continueTarget);
                parent = parent.getParent();
            }
        }

        private SpanInfo popTargets(ASTLoopStatement loop, SpanInfo breakTarget, SpanInfo continueTarget) {
            GlobalAlgoState globalState = breakTarget.global;
            globalState.breakTargets.unnamedTargets.pop();
            globalState.continueTargets.unnamedTargets.pop();

            SpanInfo total = breakTarget.absorb(continueTarget);

            Node parent = loop.getParent();
            while (parent instanceof ASTLabeledStatement) {
                String label = ((ASTLabeledStatement) parent).getLabel();
                total = total.absorb(globalState.breakTargets.namedTargets.remove(label));
                total = total.absorb(globalState.continueTargets.namedTargets.remove(label));
                parent = parent.getParent();
            }
            return total;
        }

        private SpanInfo acceptOpt(JavaNode node, SpanInfo before) {
            return node == null ? before : node.acceptVisitor(this, before);
        }

        @Override
        public SpanInfo visit(ASTContinueStatement node, SpanInfo data) {
            return data.global.continueTargets.doBreak(data, node.getImage());
        }

        @Override
        public SpanInfo visit(ASTBreakStatement node, SpanInfo data) {
            return data.global.breakTargets.doBreak(data, node.getImage());
        }

        @Override
        public SpanInfo visit(ASTYieldStatement node, SpanInfo data) {
            super.visit(node, data); // visit expression

            // treat as break, ie abrupt completion + link reaching defs to outer context
            return data.global.breakTargets.doBreak(data, null);
        }


        // both of those exit the scope of the method/ctor, so their assignments go dead

        @Override
        public SpanInfo visit(ASTThrowStatement node, SpanInfo data) {
            super.visit(node, data);
            return data.abruptCompletionByThrow(false);
        }

        @Override
        public SpanInfo visit(ASTReturnStatement node, SpanInfo data) {
            super.visit(node, data);
            return data.abruptCompletion(null);
        }

        // following deals with assignment

        @Override
        public SpanInfo visit(ASTFormalParameter node, SpanInfo data) {
            data.declareBlank(node.getVarId());
            return data;
        }

        @Override
        public SpanInfo visit(ASTCatchParameter node, SpanInfo data) {
            data.declareBlank(node.getVarId());
            return data;
        }

        @Override
        public SpanInfo visit(ASTVariableDeclarator node, SpanInfo data) {
            JVariableSymbol var = node.getVarId().getSymbol();
            ASTExpression rhs = node.getInitializer();
            if (rhs != null) {
                rhs.acceptVisitor(this, data);
                data.assign(var, rhs);
            } else if (isAssignedImplicitly(node.getVarId())) {
                data.declareBlank(node.getVarId());
            }
            return data;
        }

        /**
         * Whether the variable has an implicit initializer, that is not
         * an expression. For instance, formal parameters have a value
         * within the method, same for exception parameters, foreach variables,
         * fields (default value), etc. Only blank local variables have
         * no initial value.
         */
        private boolean isAssignedImplicitly(ASTVariableDeclaratorId var) {
            return !var.isLocalVariable() || var.isForeachVariable();
        }

        @Override
        public SpanInfo visit(ASTUnaryExpression node, SpanInfo data) {
            data = acceptOpt(node.getOperand(), data);

            if (node.getOperator().isPure()) {
                return data;
            } else {
                return processAssignment(node.getOperand(), node, true, data);
            }
        }

        @Override
        public SpanInfo visit(ASTAssignmentExpression node, SpanInfo data) {
            // visit operands in order
            data = acceptOpt(node.getRightOperand(), data);
            data = acceptOpt(node.getLeftOperand(), data);

            return processAssignment(node.getLeftOperand(),
                                     node.getRightOperand(),
                                     node.getOperator().isCompound(),
                                     data);

        }

        private SpanInfo processAssignment(ASTExpression lhs, // LHS or unary operand
                                           ASTExpression rhs,  // RHS or unary
                                           boolean useBeforeAssigning,
                                           SpanInfo result) {

            if (lhs instanceof ASTNamedReferenceExpr) {
                JVariableSymbol lhsVar = ((ASTNamedReferenceExpr) lhs).getReferencedSym();
                if (lhsVar != null
                    && (lhsVar instanceof JLocalVariableSymbol
                    || isRelevantField(lhs))) {

                    if (useBeforeAssigning) {
                        // compound assignment, to use BEFORE assigning
                        result.use(lhsVar, (ASTNamedReferenceExpr) lhs);
                    }

                    result.assign(lhsVar, rhs);
                }
            }
            return result;
        }

        private boolean isRelevantField(ASTExpression lhs) {
            return lhs instanceof ASTNamedReferenceExpr
                && (trackThisInstance() && JavaRuleUtil.isThisFieldAccess(lhs)
                        || trackStaticFields() && isStaticFieldOfThisClass(((ASTNamedReferenceExpr) lhs).getReferencedSym()));
        }

        private boolean isStaticFieldOfThisClass(JVariableSymbol var) {
            return var instanceof JFieldSymbol
                && ((JFieldSymbol) var).isStatic()
                // must be non-null
                && enclosingClassScope.equals(((JFieldSymbol) var).getEnclosingClass());
        }

        private static JVariableSymbol getVarIfUnaryAssignment(ASTUnaryExpression node) { // NOPMD UnusedPrivateMethod
            ASTExpression operand = node.getOperand();
            if (!node.getOperator().isPure() && operand instanceof ASTNamedReferenceExpr) {
                return ((ASTNamedReferenceExpr) operand).getReferencedSym();
            }
            return null;
        }

        // variable usage

        @Override
        public SpanInfo visit(ASTVariableAccess node, SpanInfo data) {
            if (node.getAccessType() == AccessType.READ) {
                data.use(node.getReferencedSym(), node);
            }
            return data;
        }

        @Override
        public SpanInfo visit(ASTFieldAccess node, SpanInfo data) {
            data = node.getQualifier().acceptVisitor(this, data);

            if (isRelevantField(node) && node.getAccessType() == AccessType.READ) {
                data.use(node.getReferencedSym(), node);
            }
            return data;
        }

        @Override
        public SpanInfo visit(ASTThisExpression node, SpanInfo data) {
            if (trackThisInstance() && !(node.getParent() instanceof ASTFieldAccess)) {
                data.recordThisLeak(true, enclosingClassScope, node);
            }
            return data;
        }

        @Override
        public SpanInfo visit(ASTMethodCall node, SpanInfo state) {
            return visitInvocationExpr(node, state);
        }

        @Override
        public SpanInfo visit(ASTConstructorCall node, SpanInfo state) {
            state = visitInvocationExpr(node, state);
            acceptOpt(node.getAnonymousClassDeclaration(), state);
            return state;
        }

        private <T extends InvocationNode & QualifiableExpression> SpanInfo visitInvocationExpr(T node, SpanInfo state) {
            state = acceptOpt(node.getQualifier(), state);
            state = acceptOpt(node.getArguments(), state);

            // todo In 7.0, with the precise type/overload resolution, we
            //  could only target methods that throw checked exceptions
            //  (unless some catch block catches an unchecked exceptions)

            state.abruptCompletionByThrow(true); // this is a noop if we're outside a try block that has catch/finally
            return state;
        }


        // ctor/initializer handling

        @Override
        public SpanInfo visitTypeDecl(ASTAnyTypeDeclaration node, SpanInfo data) {
            processInitializers(node.getDeclarations(), data, node.getSymbol());

            for (ASTBodyDeclaration decl : node.getDeclarations()) {
                if (decl instanceof ASTMethodDeclaration) {
                    ASTMethodDeclaration method = (ASTMethodDeclaration) decl;
                    if (method.getBody() != null) {
                        SpanInfo span = data.forkCapturingNonLocal();
                        if (!method.isStatic()) {
                            span.declareSpecialFieldValues(node.getSymbol());
                        }
                        ONLY_LOCALS.acceptOpt(decl, span);
                    }
                } else if (decl instanceof ASTAnyTypeDeclaration) {
                    visitTypeDecl((ASTAnyTypeDeclaration) decl, data.forkEmptyNonLocal());
                }
            }
            return data; // type doesn't contribute anything to the enclosing control flow
        }

        private static void processInitializers(NodeStream<ASTBodyDeclaration> declarations,
                                                SpanInfo beforeLocal,
                                                JClassSymbol classSymbol) {

            ReachingDefsVisitor instanceVisitor = new ReachingDefsVisitor(classSymbol, false);
            ReachingDefsVisitor staticVisitor = new ReachingDefsVisitor(classSymbol, true);

            // All field initializers + instance initializers
            SpanInfo ctorHeader = beforeLocal.forkCapturingNonLocal();
            // All static field initializers + static initializers
            SpanInfo staticInit = beforeLocal.forkEmptyNonLocal();

            List<ASTBodyDeclaration> ctors = new ArrayList<>();

            for (ASTBodyDeclaration declaration : declarations) {
                final boolean isStatic;
                if (declaration instanceof ASTFieldDeclaration) {
                    isStatic = ((ASTFieldDeclaration) declaration).isStatic();
                } else if (declaration instanceof ASTInitializer) {
                    isStatic = ((ASTInitializer) declaration).isStatic();
                } else if (declaration instanceof ASTConstructorDeclaration
                        || declaration instanceof ASTCompactConstructorDeclaration) {
                    ctors.add(declaration);
                    continue;
                } else {
                    continue;
                }

                if (isStatic) {
                    staticInit = staticVisitor.acceptOpt(declaration, staticInit);
                } else {
                    ctorHeader = instanceVisitor.acceptOpt(declaration, ctorHeader);
                }
            }

            SpanInfo ctorEndState = ctors.isEmpty() ? ctorHeader : null;
            for (ASTBodyDeclaration ctor : ctors) {
                SpanInfo state = instanceVisitor.acceptOpt(ctor, ctorHeader.forkCapturingNonLocal());
                ctorEndState = ctorEndState == null ? state : ctorEndState.absorb(state);
            }

            // assignments that reach the end of any constructor must be considered used
            useAllSelfFields(staticInit, ctorEndState, classSymbol, classSymbol.tryGetNode());
        }

        static void useAllSelfFields(@Nullable SpanInfo staticState, SpanInfo instanceState, JClassSymbol enclosingSym, JavaNode escapingNode) {
            for (JFieldSymbol field : enclosingSym.getDeclaredFields()) {
                if (field.isStatic()) {
                    if (staticState != null) {
                        staticState.assignOutOfScope(field, escapingNode);
                    }
                } else {
                    instanceState.assignOutOfScope(field, escapingNode);
                }
            }
        }
    }

    /**
     * The shared state for all {@link SpanInfo} instances in the same
     * toplevel class.
     */
    private static final class GlobalAlgoState {

        final Set<AssignmentEntry> allAssignments;
        final Set<AssignmentEntry> usedAssignments;

        // track which assignments kill which
        // assignment -> killers(assignment)
        final Map<AssignmentEntry, Set<AssignmentEntry>> killRecord;

        final TargetStack breakTargets = new TargetStack();
        // continue jumps to the condition check, while break jumps to after the loop
        final TargetStack continueTargets = new TargetStack();

        private GlobalAlgoState(Set<AssignmentEntry> allAssignments,
                                Set<AssignmentEntry> usedAssignments,
                                Map<AssignmentEntry, Set<AssignmentEntry>> killRecord) {
            this.allAssignments = allAssignments;
            this.usedAssignments = usedAssignments;
            this.killRecord = killRecord;

        }

        private GlobalAlgoState() {
            this(new HashSet<>(),
                 new HashSet<>(),
                 new HashMap<>());
        }
    }

    // Information about a variable in a code span.
    static class VarLocalInfo {

        // this is not modified so can be shared between different SpanInfos.
        final Set<AssignmentEntry> reachingDefs;

        VarLocalInfo(Set<AssignmentEntry> reachingDefs) {
            this.reachingDefs = reachingDefs;
        }

        // and produce an independent instance
        VarLocalInfo merge(VarLocalInfo other) {
            if (other == this) { // NOPMD #3205
                return this;
            }
            Set<AssignmentEntry> merged = new HashSet<>(reachingDefs.size() + other.reachingDefs.size());
            merged.addAll(reachingDefs);
            merged.addAll(other.reachingDefs);
            return new VarLocalInfo(merged);
        }

        @Override
        public String toString() {
            return "VarLocalInfo{reachingDefs=" + reachingDefs + '}';
        }

    }

    /**
     * Information about a span of code.
     */
    private static final class SpanInfo {

        // spans are arranged in a tree, to look for enclosing finallies
        // when abrupt completion occurs. Blocks that have non-local
        // control-flow (lambda bodies, anonymous classes, etc) aren't
        // linked to the outer parents.
        final SpanInfo parent;

        // If != null, then abrupt completion in this span of code (and any descendant)
        // needs to go through the finally span (the finally must absorb it)
        SpanInfo myFinally = null;


        /**
         * Inside a try block, we assume that any method/ctor call may
         * throw, which means, any assignment reaching such a method call
         * may reach the catch blocks if there are any.
         */
        List<SpanInfo> myCatches;

        final GlobalAlgoState global;

        final Map<JVariableSymbol, VarLocalInfo> symtable;
        private OptionalBool hasCompletedAbruptly = OptionalBool.NO;

        private SpanInfo(GlobalAlgoState global) {
            this(null, global, new HashMap<>());
        }

        private SpanInfo(SpanInfo parent,
                         GlobalAlgoState global,
                         Map<JVariableSymbol, VarLocalInfo> symtable) {
            this.parent = parent;
            this.global = global;
            this.symtable = symtable;
            this.myCatches = Collections.emptyList();
        }

        boolean hasVar(ASTVariableDeclaratorId var) {
            return symtable.containsKey(var.getSymbol());
        }

        void declareBlank(ASTVariableDeclaratorId id) {
            assign(id.getSymbol(), id);
        }

        void assign(JVariableSymbol var, JavaNode rhs) {
            assign(var, rhs, false, false);
        }

        void assign(JVariableSymbol var, JavaNode rhs, boolean outOfScope, boolean isFieldBeforeMethod) {
            ASTVariableDeclaratorId node = var.tryGetNode();
            if (node == null) {
                return; // we don't care about non-local declarations
            }
            AssignmentEntry entry = outOfScope || isFieldBeforeMethod
                                    ? new UnboundAssignment(var, node, rhs, isFieldBeforeMethod)
                                    : new AssignmentEntry(var, node, rhs);
            VarLocalInfo previous = symtable.put(var, new VarLocalInfo(Collections.singleton(entry)));
            if (previous != null) {
                // those assignments were overwritten ("killed")
                for (AssignmentEntry killed : previous.reachingDefs) {
                    if (killed.isBlankLocal()) {
                        continue;
                    }

                    global.killRecord.computeIfAbsent(killed, k -> new HashSet<>(1))
                                     .add(entry);
                }
            }
            global.allAssignments.add(entry);
        }

        void declareSpecialFieldValues(JClassSymbol sym) {
            List<JFieldSymbol> declaredFields = sym.getDeclaredFields();
            for (JFieldSymbol field : declaredFields) {
                ASTVariableDeclaratorId id = field.tryGetNode();
                if (id == null || !SingularFieldRule.mayBeSingular(id)) {
                    // useless to track final fields
                    // static fields are out of scope of this impl for now
                    continue;
                }

                assign(field, id, true, true);
            }
        }


        void assignOutOfScope(@Nullable JVariableSymbol var, JavaNode escapingNode) {
            if (var == null) {
                return;
            }
            use(var, null);
            assign(var, escapingNode, true, false);
        }

        void use(@Nullable JVariableSymbol var, ASTNamedReferenceExpr reachingDefSink) {
            if (var == null) {
                return;
            }
            VarLocalInfo info = symtable.get(var);
            // may be null for implicit assignments, like method parameter
            if (info != null) {
                global.usedAssignments.addAll(info.reachingDefs);
                if (reachingDefSink != null) {
                    ReachingDefinitionSet reaching = new ReachingDefinitionSet(new HashSet<>(info.reachingDefs));
                    // need to merge into previous to account for cyclic control flow
                    reachingDefSink.getUserMap().compute(REACHING_DEFS, current -> {
                        if (current != null) {
                            current.absorb(reaching);
                            return current;
                        } else {
                            return reaching;
                        }
                    });
                }
            }
        }

        void deleteVar(JVariableSymbol var) {
            symtable.remove(var);
        }

        /**
         * Record a leak of the `this` reference in a ctor (including field initializers).
         *
         * <p>This means, all defs reaching this point, for all fields
         * of `this`, may be used in the expression. We assume that the
         * ctor finishes its execution atomically, that is, following
         * definitions are not observable at an arbitrary point (that
         * would be too conservative).
         *
         * <p>Constructs that are considered to leak the `this` reference
         * (only processed if they occur in a ctor):
         * - using `this` as a method/ctor argument
         * - using `this` as the receiver of a method/ctor invocation
         *
         * <p>Because `this` may be aliased (eg in a field, a local var,
         * inside an anon class or capturing lambda, etc), any method
         * call, on any receiver, may actually observe field definitions
         * of `this`. So the analysis may show some false positives, which
         * hopefully should be rare enough.
         */
        public void recordThisLeak(boolean thisIsLeaking, JClassSymbol enclosingClassSym, JavaNode escapingNode) {
            if (thisIsLeaking && enclosingClassSym != null) {
                // all reaching defs to fields until now may be observed
                ReachingDefsVisitor.useAllSelfFields(null, this, enclosingClassSym, escapingNode);
            }
        }

        // Forks duplicate this context, to preserve the reaching defs
        // of the current context while analysing a sub-block
        // Forks must be merged later if control flow merges again, see ::absorb

        SpanInfo fork() {
            return doFork(this, copyTable());
        }

        SpanInfo forkEmpty() {
            return doFork(this, new HashMap<>());
        }


        SpanInfo forkEmptyNonLocal() {
            return doFork(null, new HashMap<>());
        }

        SpanInfo forkCapturingNonLocal() {
            return doFork(null, copyTable());
        }

        private Map<JVariableSymbol, VarLocalInfo> copyTable() {
            return new HashMap<>(this.symtable);
        }

        private SpanInfo doFork(/*nullable*/ SpanInfo parent, Map<JVariableSymbol, VarLocalInfo> reaching) {
            return new SpanInfo(parent, this.global, reaching);
        }

        /** Abrupt completion for return, continue, break. */
        SpanInfo abruptCompletion(SpanInfo target) {
            // if target == null then this will unwind all the parents
            hasCompletedAbruptly = OptionalBool.YES;
            SpanInfo parent = this;
            while (parent != target && parent != null) { // NOPMD CompareObjectsWithEqual this is what we want
                if (parent.myFinally != null) {
                    parent.myFinally.absorb(this);
                    // stop on the first finally, its own end state will
                    // be merged into the nearest enclosing finally
                    return this;
                }
                parent = parent.parent;
            }

            this.symtable.clear();
            return this;
        }


        /**
         * Record an abrupt completion occurring because of a thrown
         * exception.
         *
         * @param byMethodCall If true, a method/ctor call threw the exception
         *                     (we conservatively consider they do inside try blocks).
         *                     Otherwise, a throw statement threw.
         */
        SpanInfo abruptCompletionByThrow(boolean byMethodCall) {
            // Find the first block that has a finally
            // Be absorbed into every catch block on the way.

            // In 7.0, with the precise type/overload resolution, we
            // can target the specific catch block that would catch the
            // exception.
            if (!byMethodCall) {
                hasCompletedAbruptly = OptionalBool.YES;
            }

            SpanInfo parent = this;
            while (parent != null) {

                if (!parent.myCatches.isEmpty()) {
                    for (SpanInfo c : parent.myCatches) {
                        c.absorb(this);
                    }
                }

                if (parent.myFinally != null) {
                    // stop on the first finally, its own end state will
                    // be merged into the nearest enclosing finally
                    parent.myFinally.absorb(this);
                    return this;
                }
                parent = parent.parent;
            }

            if (!byMethodCall) {
                this.symtable.clear(); // following is dead code
            }
            return this;
        }

        SpanInfo withCatchBlocks(List<SpanInfo> catchStmts) {
            assert myCatches.isEmpty() || catchStmts.isEmpty() : "Cannot set catch blocks twice";
            myCatches = Collections.unmodifiableList(catchStmts); // we own the list now, to avoid copying
            return this;
        }

        SpanInfo absorb(SpanInfo other) {
            // Merge reaching defs of the other scope into this
            // This is used to join paths after the control flow has forked

            // a spanInfo may be absorbed several times so this method should not
            // destroy the parameter
            if (other == this || other == null || other.symtable.isEmpty()) { // NOPMD #3205
                return this;
            }

            CollectionUtil.mergeMaps(this.symtable, other.symtable, VarLocalInfo::merge);
            this.hasCompletedAbruptly = mergeCertitude(this.hasCompletedAbruptly, other.hasCompletedAbruptly);
            return this;
        }

        private OptionalBool mergeCertitude(OptionalBool first, OptionalBool other) {
            if (first.isKnown() && other.isKnown()) {
                return first == other ? first : OptionalBool.UNKNOWN;
            }
            return OptionalBool.UNKNOWN;
        }


        @Override
        public String toString() {
            return symtable.toString();
        }
    }

    static class TargetStack {

        final Deque<SpanInfo> unnamedTargets = new ArrayDeque<>();
        final Map<String, SpanInfo> namedTargets = new HashMap<>();


        void push(SpanInfo state) {
            unnamedTargets.push(state);
        }

        SpanInfo pop() {
            return unnamedTargets.pop();
        }

        SpanInfo peek() {
            return unnamedTargets.getFirst();
        }

        SpanInfo doBreak(SpanInfo data, /* nullable */ String label) {
            // basically, reaching defs at the point of the break
            // also reach after the break (wherever it lands)
            SpanInfo target;
            if (label == null) {
                target = unnamedTargets.getFirst();
            } else {
                target = namedTargets.get(label);
            }

            if (target != null) { // otherwise CT error
                target.absorb(data);
            }
            return data.abruptCompletion(target);
        }
    }

    public static class AssignmentEntry implements Comparable<AssignmentEntry> {

        final JVariableSymbol var;
        final ASTVariableDeclaratorId node;

        // this is not necessarily an expression, it may be also the
        // variable declarator of a foreach loop
        final JavaNode rhs;

        AssignmentEntry(JVariableSymbol var, ASTVariableDeclaratorId node, JavaNode rhs) {
            this.var = var;
            this.node = node;
            this.rhs = rhs;
            // This may be overwritten repeatedly in loops, we probably don't care,
            // as normally they're created equal
            // Also for now we don't support getting a field.
            if ((isInitializer() || isBlankDeclaration()) && !isUnbound()) {
                node.getUserMap().set(VAR_DEFINITION, this);
            }
        }

        public boolean isInitializer() {
            return rhs.getParent() instanceof ASTVariableDeclarator
                && rhs.getIndexInParent() > 0;
        }

        public boolean isBlankDeclaration() {
            return rhs instanceof ASTVariableDeclaratorId;
        }

        public boolean isFieldDefaultValue() {
            return isBlankDeclaration() && isField();
        }

        /**
         * A blank local that has no value (ie not a catch param or formal).
         */
        public boolean isBlankLocal() {
            return isBlankDeclaration() && node.isLocalVariable();
        }

        public boolean isUnaryReassign() {
            return rhs instanceof ASTUnaryExpression
                && ReachingDefsVisitor.getVarIfUnaryAssignment((ASTUnaryExpression) rhs) == var; // NOPMD #3205
        }

        @Override
        public int compareTo(AssignmentEntry o) {
            return this.rhs.compareLocation(o.rhs);
        }

        public int getLine() {
            return getLocation().getBeginLine();
        }

        public boolean isField() {
            return var instanceof JFieldSymbol;
        }

        public boolean isForeachVar() {
            return node.isForeachVariable();
        }

        public ASTVariableDeclaratorId getVarId() {
            return node;
        }


        public JavaNode getLocation() {
            return rhs;
        }

        // todo i'm probably missing some

        /**
         * <p>Returns non-null for an assignment expression, eg for (a = b), returns b.
         * For (i++), returns (i++) and not (i), same for (i--).
         * Returns null if the assignment is, eg, the default value
         * of a field; the "blank" definition of a local variable,
         * exception parameter, formal parameter, foreach variable, etc.
         */
        public @Nullable ASTExpression getRhsAsExpression() {
            if (isUnbound() || isBlankDeclaration()) {
                return null;
            }
            if (rhs instanceof ASTExpression) {
                return (ASTExpression) rhs;
            }
            return null;
        }

        /**
         * Returns the type of the right-hand side if it is an explicit
         * expression, null if it cannot be determined or there is no
         * right-hand side to this expression. TODO test
         */
        public @Nullable JTypeMirror getRhsType() {
            /* test case
               List<A> as;
               for (Object o : as) {
                 // the rhs type of o should be A
               }
             */
            if (isUnbound() || isBlankDeclaration()) {
                return null;
            } else if (rhs instanceof ASTExpression) {
                return ((TypeNode) rhs).getTypeMirror();
            }
            return null;
        }

        /**
         * If true, then this "assignment" is not real. We conservatively
         * assume that the variable may have been set to another value by
         * a call to some external code.
         */
        public boolean isUnbound() {
            return false;
        }

        /**
         * If true, then this "assignment" is the placeholder value given
         * to an instance field before a method starts. This is a subset of
         * {@link #isUnbound()}.
         */
        public boolean isFieldAssignmentAtStartOfMethod() {
            return false;
        }

        /**
         * If true, then this "assignment" is the placeholder value given
         * to a non-final instance field after a ctor ends. This is a subset of
         * {@link #isUnbound()}.
         */
        public boolean isFieldAssignmentAtEndOfCtor() {
            return false;
        }

        @Override
        public String toString() {
            return var.getSimpleName() + " := " + rhs;
        }

        @Override
        public boolean equals(Object o) {
            if (this == o) {
                return true;
            }
            if (o == null || getClass() != o.getClass()) {
                return false;
            }
            AssignmentEntry that = (AssignmentEntry) o;
            return Objects.equals(var, that.var)
                && Objects.equals(rhs, that.rhs);
        }

        @Override
        public int hashCode() {
            return 31 * var.hashCode() + rhs.hashCode();
        }
    }

    static class UnboundAssignment extends AssignmentEntry {

        /**
         * If true, then this is the unknown value of a field
         * before an instance method call.
         */
        private final boolean isFieldStartValue;

        UnboundAssignment(JVariableSymbol var, ASTVariableDeclaratorId node, JavaNode rhs, boolean isFieldStartValue) {
            super(var, node, rhs);
            this.isFieldStartValue = isFieldStartValue;
        }

        @Override
        public boolean isUnbound() {
            return true;
        }

        @Override
        public boolean isFieldAssignmentAtStartOfMethod() {
            return isFieldStartValue;
        }

        @Override
        public boolean isFieldAssignmentAtEndOfCtor() {
            return rhs instanceof ASTAnyTypeDeclaration;
        }
    }
}<|MERGE_RESOLUTION|>--- conflicted
+++ resolved
@@ -168,17 +168,9 @@
      */
     public static final class ReachingDefinitionSet {
 
-<<<<<<< HEAD
-        private static final ReachingDefinitionSet UNKNOWN = new ReachingDefinitionSet();
-
-        private final Set<AssignmentEntry> reaching;
-        private final boolean isNotFullyKnown;
-        private final boolean containsInitialFieldValue;
-=======
         private Set<AssignmentEntry> reaching;
         private boolean isNotFullyKnown;
         private boolean containsInitialFieldValue;
->>>>>>> b93dfb72
 
         private ReachingDefinitionSet() {
             this.reaching = Collections.emptySet();
@@ -217,7 +209,15 @@
         void absorb(ReachingDefinitionSet reaching) {
             this.containsInitialFieldValue |= reaching.containsInitialFieldValue;
             this.isNotFullyKnown |= reaching.isNotFullyKnown;
-            this.reaching.addAll(reaching.reaching);
+            if (this.reaching.isEmpty()) { // unmodifiable
+                this.reaching = new HashSet<>(reaching.reaching);
+            } else {
+                this.reaching.addAll(reaching.reaching);
+            }
+        }
+
+        public static ReachingDefinitionSet unknown() {
+            return new ReachingDefinitionSet();
         }
     }
 
@@ -276,12 +276,12 @@
         private @NonNull ReachingDefinitionSet reachingFallback(ASTNamedReferenceExpr expr) {
             JVariableSymbol sym = expr.getReferencedSym();
             if (sym == null || !sym.isField() || !sym.isFinal()) {
-                return ReachingDefinitionSet.UNKNOWN;
+                return ReachingDefinitionSet.unknown();
             }
 
             ASTVariableDeclaratorId node = sym.tryGetNode();
             if (node == null) {
-                return ReachingDefinitionSet.UNKNOWN; // we don't care about non-local declarations
+                return ReachingDefinitionSet.unknown(); // we don't care about non-local declarations
             }
             Set<AssignmentEntry> assignments = node.getLocalUsages()
                                                    .stream()
@@ -878,7 +878,7 @@
         private boolean isRelevantField(ASTExpression lhs) {
             return lhs instanceof ASTNamedReferenceExpr
                 && (trackThisInstance() && JavaRuleUtil.isThisFieldAccess(lhs)
-                        || trackStaticFields() && isStaticFieldOfThisClass(((ASTNamedReferenceExpr) lhs).getReferencedSym()));
+                || trackStaticFields() && isStaticFieldOfThisClass(((ASTNamedReferenceExpr) lhs).getReferencedSym()));
         }
 
         private boolean isStaticFieldOfThisClass(JVariableSymbol var) {
