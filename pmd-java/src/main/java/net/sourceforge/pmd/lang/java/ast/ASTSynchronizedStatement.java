--- conflicted
+++ resolved
@@ -27,7 +27,6 @@
     }
 
     /**
-<<<<<<< HEAD
      * Returns the expression evaluating to the lock object.
      */
     public ASTExpression getLockExpression() {
@@ -35,10 +34,7 @@
     }
 
     /**
-     * Returns the body of the statement.
-=======
      * Returns the body of this statement.
->>>>>>> 88a1ae80
      */
     public ASTBlock getBody() {
         return (ASTBlock) getChild(1);
