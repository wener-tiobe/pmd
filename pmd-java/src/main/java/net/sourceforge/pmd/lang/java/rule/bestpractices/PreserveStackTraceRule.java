/**
 * BSD-style license; for more info see http://pmd.sourceforge.net/license.html
 */

package net.sourceforge.pmd.lang.java.rule.bestpractices;

import java.util.ArrayList;
import java.util.List;
import java.util.Map;
import java.util.Objects;

import net.sourceforge.pmd.RuleContext;
import net.sourceforge.pmd.lang.ast.Node;
import net.sourceforge.pmd.lang.java.ast.ASTAdditiveExpression;
import net.sourceforge.pmd.lang.java.ast.ASTAllocationExpression;
import net.sourceforge.pmd.lang.java.ast.ASTArgumentList;
import net.sourceforge.pmd.lang.java.ast.ASTCastExpression;
import net.sourceforge.pmd.lang.java.ast.ASTCatchClause;
import net.sourceforge.pmd.lang.java.ast.ASTClassOrInterfaceType;
import net.sourceforge.pmd.lang.java.ast.ASTName;
import net.sourceforge.pmd.lang.java.ast.ASTPrimaryExpression;
import net.sourceforge.pmd.lang.java.ast.ASTPrimaryPrefix;
import net.sourceforge.pmd.lang.java.ast.ASTThrowStatement;
import net.sourceforge.pmd.lang.java.ast.ASTVariableDeclaratorId;
import net.sourceforge.pmd.lang.java.ast.ASTVariableInitializer;
import net.sourceforge.pmd.lang.java.rule.AbstractJavaRule;
import net.sourceforge.pmd.lang.java.symboltable.VariableNameDeclaration;
import net.sourceforge.pmd.lang.symboltable.NameOccurrence;

/**
 *
 * @author Unknown,
 * @author Romain PELISSE, belaran@gmail.com, fix for bug 1808110
 *
 */
public class PreserveStackTraceRule extends AbstractJavaRule {

    private static final String FILL_IN_STACKTRACE = ".fillInStackTrace";

    @Override
<<<<<<< HEAD
    public Object visit(ASTCatchClause catchStmt, Object data) {
        String target = catchStmt.jjtGetChild(0).findChildrenOfType(ASTVariableDeclaratorId.class).get(0).getImage();
=======
    public Object visit(ASTCatchStatement catchStmt, Object data) {
        String target = catchStmt.getChild(0).findChildrenOfType(ASTVariableDeclaratorId.class).get(0).getImage();
>>>>>>> 240b1fe6
        // Inspect all the throw stmt inside the catch stmt
        List<ASTThrowStatement> lstThrowStatements = catchStmt.findDescendantsOfType(ASTThrowStatement.class);
        for (ASTThrowStatement throwStatement : lstThrowStatements) {
            Node n = throwStatement.getChild(0).getChild(0);
            if (n instanceof ASTCastExpression) {
                ASTPrimaryExpression expr = (ASTPrimaryExpression) n.getChild(1);
                if (expr.getNumChildren() > 1 && expr.getChild(1) instanceof ASTPrimaryPrefix) {
                    RuleContext ctx = (RuleContext) data;
                    addViolation(ctx, throwStatement);
                }
                continue;
            }
            // Retrieve all argument for the throw exception (to see if the
            // original exception is preserved)
            ASTArgumentList args = throwStatement.getFirstDescendantOfType(ASTArgumentList.class);
            if (args != null) {
                Node parent = args.getParent().getParent();
                if (parent instanceof ASTAllocationExpression) {
                    // maybe it is used inside a anonymous class
                    ck(data, target, throwStatement, parent);
                } else {
                    // Check all arguments used in the throw statement
                    ck(data, target, throwStatement, throwStatement);
                }
            } else {
                Node child = throwStatement.getChild(0);
                while (child != null && child.getNumChildren() > 0 && !(child instanceof ASTName)) {
                    child = child.getChild(0);
                }
                if (child != null) {
                    if (child instanceof ASTName && !target.equals(child.getImage())
                            && !child.hasImageEqualTo(target + FILL_IN_STACKTRACE)) {
                        Map<VariableNameDeclaration, List<NameOccurrence>> vars = ((ASTName) child).getScope()
                                .getDeclarations(VariableNameDeclaration.class);
                        for (Map.Entry<VariableNameDeclaration, List<NameOccurrence>> entry : vars.entrySet()) {
                            VariableNameDeclaration decl = entry.getKey();
                            List<NameOccurrence> occurrences = entry.getValue();
                            if (decl.getImage().equals(child.getImage())) {
                                if (!isInitCauseCalled(target, occurrences)) {
                                    // Check how the variable is initialized
                                    ASTVariableInitializer initializer = decl.getNode().getParent()
                                            .getFirstDescendantOfType(ASTVariableInitializer.class);
                                    if (initializer != null) {
                                        args = initializer.getFirstDescendantOfType(ASTArgumentList.class);
                                        if (args != null) {
                                            // constructor with args?
                                            ck(data, target, throwStatement, args);
                                        } else if (!isFillInStackTraceCalled(target, initializer)) {
                                            addViolation(data, throwStatement);
                                        }
                                    }
                                }
                            }
                        }
                    } else if (child instanceof ASTClassOrInterfaceType) {
                        addViolation(data, throwStatement);
                    }
                }
            }
        }
        return super.visit(catchStmt, data);
    }

    private boolean isFillInStackTraceCalled(final String target, final ASTVariableInitializer initializer) {
        final ASTName astName = initializer.getFirstDescendantOfType(ASTName.class);
        return astName != null && astName.hasImageEqualTo(target + FILL_IN_STACKTRACE);
    }

    private boolean isInitCauseCalled(String target, List<NameOccurrence> occurrences) {
        boolean initCauseCalled = false;
        for (NameOccurrence occurrence : occurrences) {
            String image = null;
            if (occurrence.getLocation() != null) {
                image = occurrence.getLocation().getImage();
            }
            if (image != null && image.endsWith("initCause")) {
                ASTPrimaryExpression primaryExpression = occurrence.getLocation()
                        .getFirstParentOfType(ASTPrimaryExpression.class);
                if (primaryExpression != null) {
                    ASTArgumentList args2 = primaryExpression.getFirstDescendantOfType(ASTArgumentList.class);
                    if (checkForTargetUsage(target, args2)) {
                        initCauseCalled = true;
                        break;
                    }
                }
            }
        }
        return initCauseCalled;
    }

    /**
     * Checks whether the given target is in the argument list. If this is the
     * case, then the target (root exception) is used as the cause.
     *
     * @param target
     * @param baseNode
     */
    private boolean checkForTargetUsage(String target, Node baseNode) {
        boolean match = false;
        if (target != null && baseNode != null) {
            // TODO : use Node.findDescendantsOfType(ASTName.class, true) on 7.0.0
            List<ASTName> nameNodes = new ArrayList<>();
            baseNode.findDescendantsOfType(ASTName.class, nameNodes, true);
            for (ASTName nameNode : nameNodes) {
                if (target.equals(nameNode.getImage())) {
                    boolean isPartOfStringConcatenation = isStringConcat(nameNode, baseNode);
                    if (!isPartOfStringConcatenation) {
                        match = true;
                        break;
                    }
                }
            }
        }
        return match;
    }

    /**
     * Checks whether the given childNode is part of an additive expression (String concatenation) limiting search to base Node.
     * @param childNode
     * @param baseNode
     * @return
     */
    private boolean isStringConcat(Node childNode, Node baseNode) {
        Node currentNode = childNode;
        while (!Objects.equals(currentNode, baseNode)) {
            currentNode = currentNode.getParent();
            if (currentNode instanceof ASTAdditiveExpression) {
                return true;
            }
        }
        return false;
    }

    private void ck(Object data, String target, ASTThrowStatement throwStatement, Node baseNode) {
        if (!checkForTargetUsage(target, baseNode)) {
            RuleContext ctx = (RuleContext) data;
            addViolation(ctx, throwStatement);
        }
    }
}<|MERGE_RESOLUTION|>--- conflicted
+++ resolved
@@ -38,13 +38,8 @@
     private static final String FILL_IN_STACKTRACE = ".fillInStackTrace";
 
     @Override
-<<<<<<< HEAD
     public Object visit(ASTCatchClause catchStmt, Object data) {
-        String target = catchStmt.jjtGetChild(0).findChildrenOfType(ASTVariableDeclaratorId.class).get(0).getImage();
-=======
-    public Object visit(ASTCatchStatement catchStmt, Object data) {
         String target = catchStmt.getChild(0).findChildrenOfType(ASTVariableDeclaratorId.class).get(0).getImage();
->>>>>>> 240b1fe6
         // Inspect all the throw stmt inside the catch stmt
         List<ASTThrowStatement> lstThrowStatements = catchStmt.findDescendantsOfType(ASTThrowStatement.class);
         for (ASTThrowStatement throwStatement : lstThrowStatements) {
