--- conflicted
+++ resolved
@@ -20,24 +20,12 @@
  */
 public final class ASTMarkerAnnotation extends AbstractJavaTypeNode implements ASTAnnotation {
 
-<<<<<<< HEAD
     ASTMarkerAnnotation(int id) {
-=======
-    @InternalApi
-    @Deprecated
-    public ASTMarkerAnnotation(int id) {
->>>>>>> 2bcb8dcf
         super(id);
     }
 
 
-<<<<<<< HEAD
     ASTMarkerAnnotation(JavaParser p, int id) {
-=======
-    @InternalApi
-    @Deprecated
-    public ASTMarkerAnnotation(JavaParser p, int id) {
->>>>>>> 2bcb8dcf
         super(p, id);
     }
 
