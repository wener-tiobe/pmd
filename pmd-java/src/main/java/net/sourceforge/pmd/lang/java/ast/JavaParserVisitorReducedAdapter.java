--- conflicted
+++ resolved
@@ -31,9 +31,6 @@
         return visit((ASTAnyTypeDeclaration) node, data);
     }
 
-<<<<<<< HEAD
-    @Override
-=======
 
     @Override
     public Object visit(ASTRecordDeclaration node, Object data) {
@@ -41,7 +38,7 @@
     }
 
 
->>>>>>> f574b792
+    @Override
     public Object visit(ASTAnyTypeDeclaration node, Object data) {
         return visit((JavaNode) node, data);
     }
