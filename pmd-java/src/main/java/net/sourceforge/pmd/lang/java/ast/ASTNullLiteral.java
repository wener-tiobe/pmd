--- conflicted
+++ resolved
@@ -4,7 +4,6 @@
 
 package net.sourceforge.pmd.lang.java.ast;
 
-<<<<<<< HEAD
 /**
  * The null literal.
  *
@@ -21,21 +20,6 @@
 
 
     ASTNullLiteral(JavaParser p, int id) {
-=======
-import net.sourceforge.pmd.annotation.InternalApi;
-
-public class ASTNullLiteral extends AbstractJavaTypeNode {
-
-    @InternalApi
-    @Deprecated
-    public ASTNullLiteral(int id) {
-        super(id);
-    }
-
-    @InternalApi
-    @Deprecated
-    public ASTNullLiteral(JavaParser p, int id) {
->>>>>>> 2bcb8dcf
         super(p, id);
     }
 
