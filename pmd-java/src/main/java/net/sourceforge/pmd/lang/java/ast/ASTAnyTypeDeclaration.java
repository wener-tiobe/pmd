/**
 * BSD-style license; for more info see http://pmd.sourceforge.net/license.html
 */

package net.sourceforge.pmd.lang.java.ast;

import static net.sourceforge.pmd.lang.java.ast.JModifier.ABSTRACT;

import java.util.Collections;
import java.util.List;

import org.checkerframework.checker.nullness.qual.NonNull;
import org.checkerframework.checker.nullness.qual.Nullable;

import net.sourceforge.pmd.internal.util.IteratorUtil;
import net.sourceforge.pmd.lang.ast.NodeStream;
import net.sourceforge.pmd.lang.java.qname.JavaTypeQualifiedName;
import net.sourceforge.pmd.lang.java.symbols.JClassSymbol;


/**
<<<<<<< HEAD
 * Groups enum, class, annotation and interface declarations under a common
 * supertype.
=======
 * Groups class, enum, record, annotation and interface declarations.
 *
 * @author Clément Fournier
>>>>>>> f574b792
 */
public interface ASTAnyTypeDeclaration
    extends TypeNode,
            JavaQualifiableNode,
            AccessNode,
            TypeParamOwnerNode,
            FinalizableNode {

    @Override
    @NonNull
    JClassSymbol getSymbol();

    /**
     * Returns the simple name of this type declaration. Returns the
     * empty string if this is an anonymous class declaration.
     */
    @NonNull
    default String getSimpleName() {
        return getImage();
    }


    /**
     * @deprecated Use {@link #getSimpleName()}
     */
    @Deprecated
    @Override
    String getImage();


    /**
     * Returns the binary name of this type declaration. This
     * is like {@link Class#getName()}.
     */
    @NonNull
    String getBinaryName();


    /**
     * Returns the canonical name of this class, if it exists.
     * Otherwise returns null. This is like {@link Class#getCanonicalName()}.
     *
     * <p>A canonical name exists if all enclosing types have a
     * canonical name, and this is neither a local class nor an
     * anonymous class. For example:
     *
     * <pre>{@code
     * package p;
     *
     * public class A { // p.A
     *     class M { // p.A.M
     *         {
     *             class Local { // null, local class
     *                class M2 {} // null, member of a local class
     *             }
     *
     *             new Local() { // null, anonymous class
     *                class M2 {} // null, member of an anonymous class
     *             };
     *         }
     *     }
     *
     * }
     * }</pre>
     *
     *
     * So non-local/anonymous classes declared
     * somewhere in a local/anonymous class also have no loc
     */
    @Nullable
    default String getCanonicalName() {
        if (isAnonymous() || isLocal()) {
            return null;
        }

        ASTAnyTypeDeclaration encl = getEnclosingType();
        if (encl == null) {
            return getBinaryName(); // toplevel
        }

        String enclCanon = encl.getCanonicalName();
        return enclCanon == null ? null : enclCanon + '.' + getSimpleName();
    }


    /**
     * Returns true if this is an abstract type. Interfaces and annotations
     * types are implicitly abstract.
     */
    @Override
    default boolean isAbstract() {
        return hasModifiers(ABSTRACT);
    }


    /**
     * Returns the enum constants declared by this enum. If this is not
     * an enum declaration, returns an empty stream.
     */
    default NodeStream<ASTEnumConstant> getEnumConstants() {
        return getFirstChildOfType(ASTEnumBody.class).children(ASTEnumConstant.class);
    }


    /**
     * Retrieves the member declarations (fields, methods, classes, etc.) from the body of this type declaration.
     *
     * @return The member declarations declared in this type declaration
     */
    default NodeStream<ASTAnyTypeBodyDeclaration> getDeclarations() {
        return getBody().children(ASTAnyTypeBodyDeclaration.class);
    }


    /**
     * @deprecated Use {@link #getBinaryName()}
     */
    @Override
    @Deprecated
    JavaTypeQualifiedName getQualifiedName();

    /**
     * Returns the body of this type declaration.
     */
    default ASTTypeBody getBody() {
        return (ASTTypeBody) getLastChild();
    }

    /**
     * Returns true if this type declaration is nested inside an interface,
     * class or annotation.
     */
    default boolean isNested() {
        return getParent() instanceof ASTAnyTypeBodyDeclaration;
    }


    /**
     * Returns true if the class is declared inside a block other
     * than the body of another class, or the top level. Anonymous
     * classes are not considered local. Only class declarations
     * can be local. Local classes cannot be static.
     */
    default boolean isLocal() {
        return getParent() instanceof ASTLocalClassStatement;
    }



    /**
     * Returns true if this type is declared at the top-level of a file.
     */
<<<<<<< HEAD
    default boolean isTopLevel() {
        return getParent() instanceof ASTTypeDeclaration;
    }
=======
    @Deprecated
    enum TypeKind {
        CLASS, INTERFACE, ENUM, ANNOTATION, RECORD;
>>>>>>> f574b792


    /**
     * Returns true if this is an {@linkplain ASTAnonymousClassDeclaration anonymous class declaration}.
     */
    default boolean isAnonymous() {
        return this instanceof ASTAnonymousClassDeclaration;
    }


    /**
     * Returns true if this is an {@linkplain ASTEnumDeclaration enum class declaration}.
     */
    default boolean isEnum() {
        return this instanceof ASTEnumDeclaration;
    }

    /**
     * Returns true if this is an interface type declaration (including
     * annotation types). This is consistent with {@link Class#isInterface()}.
     */
    default boolean isInterface() {
        return false;
    }


    /** Returns true if this is an {@linkplain ASTAnnotationTypeDeclaration annotation type declaration}. */
    default boolean isAnnotation() {
        return this instanceof ASTAnnotationTypeDeclaration;
    }


    /**
     * Returns the interfaces implemented by this class, or
     * extended by this interface. Returns an empty list if
     * none is specified.
     */
    default List<ASTClassOrInterfaceType> getSuperInterfaces() {

        Iterable<ASTClassOrInterfaceType> it = isInterface()
                                               ? getFirstChildOfType(ASTExtendsList.class)
                                               : getFirstChildOfType(ASTImplementsList.class);

        return it == null ? Collections.emptyList() : IteratorUtil.toList(it.iterator());
    }
}<|MERGE_RESOLUTION|>--- conflicted
+++ resolved
@@ -19,14 +19,8 @@
 
 
 /**
-<<<<<<< HEAD
- * Groups enum, class, annotation and interface declarations under a common
+ * Groups class, enum, record, annotation and interface declarations under a common
  * supertype.
-=======
- * Groups class, enum, record, annotation and interface declarations.
- *
- * @author Clément Fournier
->>>>>>> f574b792
  */
 public interface ASTAnyTypeDeclaration
     extends TypeNode,
@@ -179,15 +173,9 @@
     /**
      * Returns true if this type is declared at the top-level of a file.
      */
-<<<<<<< HEAD
     default boolean isTopLevel() {
         return getParent() instanceof ASTTypeDeclaration;
     }
-=======
-    @Deprecated
-    enum TypeKind {
-        CLASS, INTERFACE, ENUM, ANNOTATION, RECORD;
->>>>>>> f574b792
 
 
     /**
