/**
 * BSD-style license; for more info see http://pmd.sourceforge.net/license.html
 */

package net.sourceforge.pmd.lang.java.ast;

/**
 * The boolean literal, either "true" or "false".
 */
public final class ASTBooleanLiteral extends AbstractJavaExpr implements ASTLiteral {

    private boolean isTrue;


    ASTBooleanLiteral(int id) {
        super(id);
    }

<<<<<<< HEAD

    ASTBooleanLiteral(JavaParser p, int id) {
        super(p, id);
    }


    void setTrue() {
=======
    @InternalApi
    @Deprecated
    public void setTrue() {
>>>>>>> 3c622ca1
        isTrue = true;
    }

    public boolean isTrue() {
        return this.isTrue;
    }

    @Override
    public Boolean getConstValue() {
        return isTrue;
    }

    @Override
    public Object jjtAccept(JavaParserVisitor visitor, Object data) {
        return visitor.visit(this, data);
    }


    @Override
    public <T> void jjtAccept(SideEffectingVisitor<T> visitor, T data) {
        visitor.visit(this, data);
    }
}<|MERGE_RESOLUTION|>--- conflicted
+++ resolved
@@ -16,19 +16,8 @@
         super(id);
     }
 
-<<<<<<< HEAD
-
-    ASTBooleanLiteral(JavaParser p, int id) {
-        super(p, id);
-    }
-
 
     void setTrue() {
-=======
-    @InternalApi
-    @Deprecated
-    public void setTrue() {
->>>>>>> 3c622ca1
         isTrue = true;
     }
 
