/**
 * BSD-style license; for more info see http://pmd.sourceforge.net/license.html
 */

package net.sourceforge.pmd.lang.java.ast;

<<<<<<< HEAD
=======
import java.util.ArrayList;
import java.util.Iterator;
import java.util.List;
import java.util.Set;

import org.apache.commons.lang3.EnumUtils;

import net.sourceforge.pmd.annotation.InternalApi;


>>>>>>> dd07a00f
/**
 * Represents a {@code switch} statement. See {@link ASTSwitchLike} for
 * its grammar.
 */
public final class ASTSwitchStatement extends AbstractStatement implements ASTSwitchLike {

    ASTSwitchStatement(int id) {
        super(id);
    }


    @Override
    protected <P, R> R acceptVisitor(JavaVisitor<? super P, ? extends R> visitor, P data) {
        return visitor.visit(this, data);
    }
<<<<<<< HEAD
=======


    /**
     * Returns true if this switch has a {@code default} case.
     */
    public boolean hasDefaultCase() {
        for (ASTSwitchLabel label : this) {
            if (label.isDefault()) {
                return true;
            }
        }
        return false;
    }


    /**
     * Gets the expression tested by this switch.
     * This is the expression between the parentheses.
     */
    public ASTExpression getTestedExpression() {
        return (ASTExpression) getChild(0);
    }


    /**
     * Returns true if this switch statement tests an expression
     * having an enum type and all the constants of this type
     * are covered by a switch case. Returns false if the type of
     * the tested expression could not be resolved.
     */
    public boolean isExhaustiveEnumSwitch() {
        ASTExpression expression = getTestedExpression();

        if (expression.getType() == null) {
            return false;
        }

        if (Enum.class.isAssignableFrom(expression.getType())) {

            @SuppressWarnings("unchecked")
            Set<String> constantNames = EnumUtils.getEnumMap((Class<? extends Enum>) expression.getType()).keySet();

            for (ASTSwitchLabel label : this) {
                // since this is an enum switch, the labels are necessarily
                // the simple name of some enum constant.

                // descendant can be null for default case
                if (label.getFirstDescendantOfType(ASTName.class) != null) {
                    constantNames.remove(label.getFirstDescendantOfType(ASTName.class).getImage());
                }

            }

            return constantNames.isEmpty();
        }

        return false;
    }

    /**
     * Returns true if this a switch which uses fallthrough branches
     * (old school {@code case label: break;}) and not arrow branches.
     * If the switch has no branches, returns false.
     */
    public boolean isFallthroughSwitch() {
        return getFirstChildOfType(ASTSwitchLabel.class) != null
            && getNumChildren() != 1;
    }

    @Override
    public Iterator<ASTSwitchLabel> iterator() {
        List<ASTSwitchLabel> result = new ArrayList<>(findChildrenOfType(ASTSwitchLabel.class));
        for (ASTSwitchLabeledBlock labeled : findChildrenOfType(ASTSwitchLabeledBlock.class)) {
            result.add((ASTSwitchLabel) labeled.getChild(0));
        }
        for (ASTSwitchLabeledExpression labeled : findChildrenOfType(ASTSwitchLabeledExpression.class)) {
            result.add((ASTSwitchLabel) labeled.getChild(0));
        }
        for (ASTSwitchLabeledThrowStatement labeled : findChildrenOfType(ASTSwitchLabeledThrowStatement.class)) {
            result.add((ASTSwitchLabel) labeled.getChild(0));
        }
        return result.iterator();
    }
>>>>>>> dd07a00f
}<|MERGE_RESOLUTION|>--- conflicted
+++ resolved
@@ -4,19 +4,6 @@
 
 package net.sourceforge.pmd.lang.java.ast;
 
-<<<<<<< HEAD
-=======
-import java.util.ArrayList;
-import java.util.Iterator;
-import java.util.List;
-import java.util.Set;
-
-import org.apache.commons.lang3.EnumUtils;
-
-import net.sourceforge.pmd.annotation.InternalApi;
-
-
->>>>>>> dd07a00f
 /**
  * Represents a {@code switch} statement. See {@link ASTSwitchLike} for
  * its grammar.
@@ -32,90 +19,5 @@
     protected <P, R> R acceptVisitor(JavaVisitor<? super P, ? extends R> visitor, P data) {
         return visitor.visit(this, data);
     }
-<<<<<<< HEAD
-=======
 
-
-    /**
-     * Returns true if this switch has a {@code default} case.
-     */
-    public boolean hasDefaultCase() {
-        for (ASTSwitchLabel label : this) {
-            if (label.isDefault()) {
-                return true;
-            }
-        }
-        return false;
-    }
-
-
-    /**
-     * Gets the expression tested by this switch.
-     * This is the expression between the parentheses.
-     */
-    public ASTExpression getTestedExpression() {
-        return (ASTExpression) getChild(0);
-    }
-
-
-    /**
-     * Returns true if this switch statement tests an expression
-     * having an enum type and all the constants of this type
-     * are covered by a switch case. Returns false if the type of
-     * the tested expression could not be resolved.
-     */
-    public boolean isExhaustiveEnumSwitch() {
-        ASTExpression expression = getTestedExpression();
-
-        if (expression.getType() == null) {
-            return false;
-        }
-
-        if (Enum.class.isAssignableFrom(expression.getType())) {
-
-            @SuppressWarnings("unchecked")
-            Set<String> constantNames = EnumUtils.getEnumMap((Class<? extends Enum>) expression.getType()).keySet();
-
-            for (ASTSwitchLabel label : this) {
-                // since this is an enum switch, the labels are necessarily
-                // the simple name of some enum constant.
-
-                // descendant can be null for default case
-                if (label.getFirstDescendantOfType(ASTName.class) != null) {
-                    constantNames.remove(label.getFirstDescendantOfType(ASTName.class).getImage());
-                }
-
-            }
-
-            return constantNames.isEmpty();
-        }
-
-        return false;
-    }
-
-    /**
-     * Returns true if this a switch which uses fallthrough branches
-     * (old school {@code case label: break;}) and not arrow branches.
-     * If the switch has no branches, returns false.
-     */
-    public boolean isFallthroughSwitch() {
-        return getFirstChildOfType(ASTSwitchLabel.class) != null
-            && getNumChildren() != 1;
-    }
-
-    @Override
-    public Iterator<ASTSwitchLabel> iterator() {
-        List<ASTSwitchLabel> result = new ArrayList<>(findChildrenOfType(ASTSwitchLabel.class));
-        for (ASTSwitchLabeledBlock labeled : findChildrenOfType(ASTSwitchLabeledBlock.class)) {
-            result.add((ASTSwitchLabel) labeled.getChild(0));
-        }
-        for (ASTSwitchLabeledExpression labeled : findChildrenOfType(ASTSwitchLabeledExpression.class)) {
-            result.add((ASTSwitchLabel) labeled.getChild(0));
-        }
-        for (ASTSwitchLabeledThrowStatement labeled : findChildrenOfType(ASTSwitchLabeledThrowStatement.class)) {
-            result.add((ASTSwitchLabel) labeled.getChild(0));
-        }
-        return result.iterator();
-    }
->>>>>>> dd07a00f
 }