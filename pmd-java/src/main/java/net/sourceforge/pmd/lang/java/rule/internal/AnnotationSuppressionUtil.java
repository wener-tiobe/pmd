--- conflicted
+++ resolved
@@ -107,20 +107,6 @@
 
     // @formatter:on
     private static boolean annotationSuppresses(ASTAnnotation annotation, Rule rule) {
-<<<<<<< HEAD
-        // if (TypeHelper.symbolEquals(annotation.getTypeMirror(), SuppressWarnings.class)) { // fixme annot name disambiguation
-        if ("SuppressWarnings".equals(annotation.getSimpleName())) {
-
-            for (ASTStringLiteral lit : annotation.getValuesForName(ASTMemberValuePair.VALUE_ATTR)
-                                                  .filterIs(ASTStringLiteral.class)) {
-                String value = lit.getConstValue();
-                if ("PMD".equals(value)
-                    || ("PMD." + rule.getName()).equals(value)
-                    || "all".equals(value)
-                    || "serial".equals(value) && SERIAL_RULES.contains(rule.getName())
-                    || "unused".equals(value) && UNUSED_RULES.contains(rule.getName())
-                ) {
-=======
         if (annotation.getSymbol().getBinaryName().equals("java.lang.SuppressWarnings")) {
             for (ASTStringLiteral element : annotation.findDescendantsOfType(ASTStringLiteral.class)) {
                 if (element.hasImageEqualTo("\"PMD\"") || element.hasImageEqualTo(
@@ -130,7 +116,6 @@
                     || element.hasImageEqualTo("\"serial\"") && SERIAL_RULES.contains(rule.getName())
                     || element.hasImageEqualTo("\"unused\"") && UNUSED_RULES.contains(rule.getName())
                     || element.hasImageEqualTo("\"all\"")) {
->>>>>>> d4febe7f
                     return true;
                 }
             }
