/**
 * BSD-style license; for more info see http://pmd.sourceforge.net/license.html
 */

package net.sourceforge.pmd.lang.java.ast;

import java.util.ArrayList;
import java.util.Collection;
import java.util.regex.Matcher;
import java.util.regex.Pattern;

import net.sourceforge.pmd.lang.ast.GenericToken;
import net.sourceforge.pmd.lang.ast.Node;
import net.sourceforge.pmd.lang.ast.impl.javacc.JavaccToken;
import net.sourceforge.pmd.lang.java.javadoc.JavadocTag;

public class FormalComment extends Comment {

    private static final Pattern JAVADOC_TAG = Pattern.compile("@([A-Za-z0-9]+)");

<<<<<<< HEAD
    public FormalComment(GenericToken t) {
=======
    public FormalComment(JavaccToken t) {
>>>>>>> 99700d75
        super(t);

        findJavadocs();
    }

    @Override
    public String getXPathNodeName() {
        return "FormalComment";
    }

    private void findJavadocs() {
        Collection<JavadocElement> kids = new ArrayList<>();

        Matcher javadocTagMatcher = JAVADOC_TAG.matcher(getFilteredComment());
        while (javadocTagMatcher.find()) {
            JavadocTag tag = JavadocTag.tagFor(javadocTagMatcher.group(1));
            int tagStartIndex = javadocTagMatcher.start(1);
            if (tag != null) {
                kids.add(new JavadocElement(getBeginLine(), getBeginLine(),
                        // TODO valid?
                        tagStartIndex, tagStartIndex + tag.label.length() + 1, tag));
            }
        }

        children = kids.toArray(new Node[0]);
    }
}<|MERGE_RESOLUTION|>--- conflicted
+++ resolved
@@ -9,7 +9,6 @@
 import java.util.regex.Matcher;
 import java.util.regex.Pattern;
 
-import net.sourceforge.pmd.lang.ast.GenericToken;
 import net.sourceforge.pmd.lang.ast.Node;
 import net.sourceforge.pmd.lang.ast.impl.javacc.JavaccToken;
 import net.sourceforge.pmd.lang.java.javadoc.JavadocTag;
@@ -18,11 +17,7 @@
 
     private static final Pattern JAVADOC_TAG = Pattern.compile("@([A-Za-z0-9]+)");
 
-<<<<<<< HEAD
-    public FormalComment(GenericToken t) {
-=======
     public FormalComment(JavaccToken t) {
->>>>>>> 99700d75
         super(t);
 
         findJavadocs();
