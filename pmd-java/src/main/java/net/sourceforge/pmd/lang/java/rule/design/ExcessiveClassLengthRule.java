/*
 * BSD-style license; for more info see http://pmd.sourceforge.net/license.html
 */

package net.sourceforge.pmd.lang.java.rule.design;

import net.sourceforge.pmd.lang.java.ast.ASTAnyTypeDeclaration;
import net.sourceforge.pmd.lang.java.rule.internal.AbstractJavaCounterCheckRule;

/**
 * This rule detects when a class exceeds a certain threshold. i.e. if a class
 * has more than 1000 lines of code.
 *
 * @deprecated Use {@link NcssCountRule} instead.
 */
<<<<<<< HEAD
public class ExcessiveClassLengthRule extends AbstractJavaCounterCheckRule.AbstractLineLengthCheckRule<ASTAnyTypeDeclaration> {
=======
@Deprecated
public class ExcessiveClassLengthRule extends ExcessiveLengthRule {
>>>>>>> f0e113c3
    public ExcessiveClassLengthRule() {
        super(ASTAnyTypeDeclaration.class);
    }

    @Override
    protected int defaultReportLevel() {
        return 1000;
    }
}<|MERGE_RESOLUTION|>--- conflicted
+++ resolved
@@ -13,12 +13,8 @@
  *
  * @deprecated Use {@link NcssCountRule} instead.
  */
-<<<<<<< HEAD
+@Deprecated
 public class ExcessiveClassLengthRule extends AbstractJavaCounterCheckRule.AbstractLineLengthCheckRule<ASTAnyTypeDeclaration> {
-=======
-@Deprecated
-public class ExcessiveClassLengthRule extends ExcessiveLengthRule {
->>>>>>> f0e113c3
     public ExcessiveClassLengthRule() {
         super(ASTAnyTypeDeclaration.class);
     }
