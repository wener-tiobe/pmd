--- conflicted
+++ resolved
@@ -5,7 +5,6 @@
 package net.sourceforge.pmd.lang.java.ast;
 
 import net.sourceforge.pmd.lang.ast.xpath.internal.DeprecatedAttribute;
-import net.sourceforge.pmd.lang.java.symboltable.ClassScope;
 
 /**
  * Child of an {@link ASTMethodDeclaration}.
@@ -23,16 +22,7 @@
 @Deprecated
 public final class ASTMethodDeclarator extends AbstractJavaNode {
 
-<<<<<<< HEAD
-    /**
-     * @deprecated Made public for one shady usage in {@link ClassScope}
-     */
-    @Deprecated
-    @InternalApi
-    public ASTMethodDeclarator(int id) {
-=======
     ASTMethodDeclarator(int id) {
->>>>>>> 57177abb
         super(id);
     }
 
