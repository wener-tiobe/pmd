--- conflicted
+++ resolved
@@ -3,8 +3,6 @@
  */
 
 package net.sourceforge.pmd.lang.java.ast;
-
-import net.sourceforge.pmd.annotation.InternalApi;
 
 /**
  * Represents a non-shortcut boolean OR-expression. This has a precedence
@@ -21,22 +19,14 @@
  *
  * </pre>
  */
-<<<<<<< HEAD
-public class ASTInclusiveOrExpression extends AbstractJavaTypeNode implements ASTExpression {
-=======
-public class ASTInclusiveOrExpression extends AbstractJavaTypeNode {
+public final class ASTInclusiveOrExpression extends AbstractJavaTypeNode implements ASTExpression {
 
-    @InternalApi
-    @Deprecated
->>>>>>> 2bcb8dcf
-    public ASTInclusiveOrExpression(int id) {
+    ASTInclusiveOrExpression(int id) {
         super(id);
     }
 
 
-    @InternalApi
-    @Deprecated
-    public ASTInclusiveOrExpression(JavaParser p, int id) {
+    ASTInclusiveOrExpression(JavaParser p, int id) {
         super(p, id);
     }
 
