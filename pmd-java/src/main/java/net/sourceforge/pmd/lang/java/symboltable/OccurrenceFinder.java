--- conflicted
+++ resolved
@@ -8,10 +8,6 @@
 import java.util.List;
 import java.util.Set;
 
-<<<<<<< HEAD
-import net.sourceforge.pmd.lang.java.ast.ASTExpression;
-=======
->>>>>>> f69e7bf0
 import net.sourceforge.pmd.lang.java.ast.ASTPrimaryExpression;
 import net.sourceforge.pmd.lang.java.ast.JavaParserVisitorAdapter;
 import net.sourceforge.pmd.lang.symboltable.NameDeclaration;
@@ -26,23 +22,6 @@
     private final Set<NameDeclaration> additionalDeclarations = new HashSet<>();
 
     @Override
-<<<<<<< HEAD
-    public Object visit(ASTResource node, Object data) {
-        // is this a concise resource reference?
-        if (node.jjtGetNumChildren() == 1) {
-            ASTExpression nameNode = (ASTExpression) node.jjtGetChild(0);
-            for (StringTokenizer st = new StringTokenizer(nameNode.getImage(), "."); st.hasMoreTokens();) {
-                JavaNameOccurrence occ = new JavaNameOccurrence(nameNode, st.nextToken());
-                new Search(occ).execute();
-            }
-        }
-        
-        return super.visit(node, data);
-    }
-    
-    @Override
-=======
->>>>>>> f69e7bf0
     public Object visit(ASTPrimaryExpression node, Object data) {
         NameFinder nameFinder = new NameFinder(node);
 
