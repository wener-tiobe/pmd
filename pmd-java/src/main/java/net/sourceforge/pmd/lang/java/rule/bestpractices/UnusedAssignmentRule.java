/*
 * BSD-style license; for more info see http://pmd.sourceforge.net/license.html
 */

package net.sourceforge.pmd.lang.java.rule.bestpractices;


import static net.sourceforge.pmd.lang.java.rule.codestyle.ConfusingTernaryRule.unwrapParentheses;

import java.util.ArrayDeque;
import java.util.ArrayList;
import java.util.Collections;
import java.util.Comparator;
import java.util.Deque;
import java.util.HashMap;
import java.util.HashSet;
import java.util.Iterator;
import java.util.List;
import java.util.Map;
import java.util.Objects;
import java.util.Set;

import org.checkerframework.checker.nullness.qual.Nullable;

import net.sourceforge.pmd.RuleContext;
import net.sourceforge.pmd.lang.ast.Node;
import net.sourceforge.pmd.lang.java.ast.ASTAnyTypeDeclaration;
import net.sourceforge.pmd.lang.java.ast.ASTAssignableExpr;
import net.sourceforge.pmd.lang.java.ast.ASTAssignmentExpression;
import net.sourceforge.pmd.lang.java.ast.ASTBlock;
import net.sourceforge.pmd.lang.java.ast.ASTBodyDeclaration;
import net.sourceforge.pmd.lang.java.ast.ASTBreakStatement;
import net.sourceforge.pmd.lang.java.ast.ASTCatchClause;
import net.sourceforge.pmd.lang.java.ast.ASTClassOrInterfaceBody;
import net.sourceforge.pmd.lang.java.ast.ASTCompilationUnit;
import net.sourceforge.pmd.lang.java.ast.ASTConditionalAndExpression;
import net.sourceforge.pmd.lang.java.ast.ASTConditionalExpression;
import net.sourceforge.pmd.lang.java.ast.ASTConditionalOrExpression;
import net.sourceforge.pmd.lang.java.ast.ASTConstructorDeclaration;
import net.sourceforge.pmd.lang.java.ast.ASTContinueStatement;
import net.sourceforge.pmd.lang.java.ast.ASTDoStatement;
import net.sourceforge.pmd.lang.java.ast.ASTEnumBody;
import net.sourceforge.pmd.lang.java.ast.ASTExpression;
import net.sourceforge.pmd.lang.java.ast.ASTExpressionStatement;
import net.sourceforge.pmd.lang.java.ast.ASTFieldDeclaration;
import net.sourceforge.pmd.lang.java.ast.ASTFinallyClause;
import net.sourceforge.pmd.lang.java.ast.ASTForInit;
import net.sourceforge.pmd.lang.java.ast.ASTForStatement;
import net.sourceforge.pmd.lang.java.ast.ASTForUpdate;
import net.sourceforge.pmd.lang.java.ast.ASTForeachStatement;
import net.sourceforge.pmd.lang.java.ast.ASTFormalParameter;
import net.sourceforge.pmd.lang.java.ast.ASTIfStatement;
import net.sourceforge.pmd.lang.java.ast.ASTInitializer;
import net.sourceforge.pmd.lang.java.ast.ASTLabeledStatement;
import net.sourceforge.pmd.lang.java.ast.ASTLambdaExpression;
import net.sourceforge.pmd.lang.java.ast.ASTLocalVariableDeclaration;
import net.sourceforge.pmd.lang.java.ast.ASTMethodDeclaration;
import net.sourceforge.pmd.lang.java.ast.ASTName;
import net.sourceforge.pmd.lang.java.ast.ASTPrimaryExpression;
import net.sourceforge.pmd.lang.java.ast.ASTPrimaryPrefix;
import net.sourceforge.pmd.lang.java.ast.ASTPrimarySuffix;
import net.sourceforge.pmd.lang.java.ast.ASTResourceList;
import net.sourceforge.pmd.lang.java.ast.ASTReturnStatement;
import net.sourceforge.pmd.lang.java.ast.ASTStatement;
import net.sourceforge.pmd.lang.java.ast.ASTSwitchArrowBranch;
import net.sourceforge.pmd.lang.java.ast.ASTSwitchExpression;
import net.sourceforge.pmd.lang.java.ast.ASTSwitchLabel;
import net.sourceforge.pmd.lang.java.ast.ASTSwitchStatement;
import net.sourceforge.pmd.lang.java.ast.ASTThrowStatement;
import net.sourceforge.pmd.lang.java.ast.ASTTryStatement;
import net.sourceforge.pmd.lang.java.ast.ASTTypeBody;
import net.sourceforge.pmd.lang.java.ast.ASTUnaryExpression;
import net.sourceforge.pmd.lang.java.ast.ASTVariableDeclarator;
import net.sourceforge.pmd.lang.java.ast.ASTVariableDeclaratorId;
import net.sourceforge.pmd.lang.java.ast.ASTVariableInitializer;
import net.sourceforge.pmd.lang.java.ast.ASTWhileStatement;
import net.sourceforge.pmd.lang.java.ast.ASTYieldStatement;
import net.sourceforge.pmd.lang.java.ast.JavaNode;
import net.sourceforge.pmd.lang.java.ast.JavaVisitorBase;
import net.sourceforge.pmd.lang.java.rule.AbstractJavaRule;
import net.sourceforge.pmd.lang.java.symboltable.ClassScope;
import net.sourceforge.pmd.lang.java.symboltable.VariableNameDeclaration;
import net.sourceforge.pmd.lang.symboltable.Scope;
import net.sourceforge.pmd.properties.PropertyDescriptor;
import net.sourceforge.pmd.properties.PropertyFactory;

public class UnusedAssignmentRule extends AbstractJavaRule {

    /*
        Detects unused assignments. This performs a reaching definition
        analysis. This makes the assumption that there is no dead code.

        Since we have the reaching definitions at each variable usage, we
        could also use that to detect other kinds of bug, eg conditions
        that are always true, or dereferences that will always NPE. In
        the general case though, this is complicated and better left to
        a DFA library, eg google Z3.

        This analysis may be used as-is to detect switch labels that
        fall-through, which could be useful to improve accuracy of other
        rules.

        TODO
           * labels on arbitrary statements (currently only loops)
           * explicit ctor call (hard to impossible without type res,
             or at least proper graph algorithms like toposort)
                -> this is pretty invisible as it causes false negatives, not FPs
           * test ternary expr

        DONE
           * conditionals
           * loops
           * switch
           * loop labels
           * try/catch/finally
           * lambdas
           * constructors + initializers
           * anon class
           * test this.field in ctors
           * foreach var should be reassigned from one iter to another
           * test local class/anonymous class
           * shortcut conditionals have their own control-flow
           * parenthesized expressions
           * conditional exprs in loops
           * ignore variables that start with 'ignore'
           * ignore params of native methods
           * ignore params of abstract methods

     */

    private static final PropertyDescriptor<Boolean> CHECK_PREFIX_INCREMENT =
        PropertyFactory.booleanProperty("checkUnusedPrefixIncrement")
                       .desc("Report expressions like ++i that may be replaced with (i + 1)")
                       .defaultValue(false)
                       .build();

    private static final PropertyDescriptor<Boolean> REPORT_UNUSED_VARS =
        PropertyFactory.booleanProperty("reportUnusedVariables")
                       .desc("Report variables that are only initialized, and never read at all. "
                                 + "The rule UnusedVariable already cares for that, but you can enable it if needed")
                       .defaultValue(false)
                       .build();

    public UnusedAssignmentRule() {
        definePropertyDescriptor(CHECK_PREFIX_INCREMENT);
        definePropertyDescriptor(REPORT_UNUSED_VARS);
        addRuleChainVisit(ASTCompilationUnit.class);
    }

    @Override
    public Object visit(ASTCompilationUnit node, Object data) {
        for (ASTAnyTypeDeclaration typeDecl : node.getTypeDeclarations()) {
            GlobalAlgoState result = new GlobalAlgoState();
            typeDecl.acceptVisitor(ReachingDefsVisitor.ONLY_LOCALS, new SpanInfo(result));

            reportFinished(result, (RuleContext) data);
        }

        return data;
    }

    private void reportFinished(GlobalAlgoState result, RuleContext ruleCtx) {
        if (result.usedAssignments.size() < result.allAssignments.size()) {
            Set<AssignmentEntry> unused = result.allAssignments;
            // note that this mutates allAssignments, so the global
            // state is unusable after this
            unused.removeAll(result.usedAssignments);

            for (AssignmentEntry entry : unused) {
                if (isIgnorablePrefixIncrement(entry.rhs)) {
                    continue;
                }

                Set<AssignmentEntry> killers = result.killRecord.get(entry);
                final String reason;
                if (killers == null || killers.isEmpty()) {
                    // var went out of scope before being used (no assignment kills it, yet it's unused)

                    if (entry.var.isField()) {
                        // assignments to fields don't really go out of scope
                        continue;
                    } else if (suppressUnusedVariableRuleOverlap(entry)) {
                        // see REPORT_UNUSED_VARS property
                        continue;
                    }
                    // This is a "DU" anomaly, the others are "DD"
                    reason = null;
                } else if (killers.size() == 1) {
                    AssignmentEntry k = killers.iterator().next();
                    if (k.rhs.equals(entry.rhs)) {
                        // assignment reassigns itself, only possible in a loop
                        if (suppressUnusedVariableRuleOverlap(entry)) {
                            continue;
                        } else if (entry.rhs instanceof ASTVariableDeclaratorId) {
                            reason = null; // unused foreach variable
                        } else {
                            reason = "reassigned every iteration";
                        }
                    } else {
                        reason = "overwritten on line " + k.rhs.getBeginLine();
                    }
                } else {
                    reason = joinLines("overwritten on lines ", killers);
                }
                if (reason == null && hasExplicitIgnorableName(entry.var.getName())) {
                    // Then the variable is never used (cf UnusedVariable)
                    // We ignore those that start with "ignored", as that is standard
                    // practice for exceptions, and may be useful for resources/foreach vars
                    continue;
                }
                addViolationWithMessage(ruleCtx, entry.rhs, makeMessage(entry, reason, entry.var.isField()));
            }
        }
    }

    private boolean hasExplicitIgnorableName(String name) {
        return name.startsWith("ignored")
            || "_".equals(name); // before java 9 it's ok
    }

    private boolean suppressUnusedVariableRuleOverlap(AssignmentEntry entry) {
        return !getProperty(REPORT_UNUSED_VARS) && (entry.rhs instanceof ASTVariableInitializer
            || entry.rhs instanceof ASTVariableDeclaratorId);
    }

    private static String getKind(ASTVariableDeclaratorId id) {
        if (id.isField()) {
            return "field";
        } else if (id.isResourceDeclaration()) {
            return "resource";
        } else if (id.isExceptionBlockParameter()) {
            return "exception parameter";
        } else if (id.getNthParent(3) instanceof ASTForStatement) {
            return "loop variable";
        } else if (id.isFormalParameter()) {
            return "parameter";
        }
        return "variable";
    }

    private boolean isIgnorablePrefixIncrement(JavaNode assignment) {
        if (assignment instanceof ASTUnaryExpression) {
            // the variable value is used if it was found somewhere else
            // than in statement position
            return !getProperty(CHECK_PREFIX_INCREMENT) && !(assignment.getParent() instanceof ASTExpressionStatement);
        }
        return false;
    }

    private static String makeMessage(AssignmentEntry assignment, /* Nullable */ String reason, boolean isField) {
        // if reason is null, then the variable is unused (at most assigned to)

        String varName = assignment.var.getName();
        StringBuilder result = new StringBuilder(64);
        if (assignment.rhs instanceof ASTVariableInitializer) {
            result.append(isField ? "the field initializer for"
                                  : "the initializer for variable");
        } else if (assignment.rhs instanceof ASTVariableDeclaratorId) {
            if (reason != null) {
                result.append("the initial value of ");
            }
            result.append(getKind(assignment.var));
        } else {
            if (assignment.rhs instanceof ASTUnaryExpression) {
                result.append("the updated value of ");
            } else {
                result.append("the value assigned to ");
            }
            result.append(isField ? "field" : "variable");
        }
        result.append(" ''").append(varName).append("''");
        result.append(" is never used");
        if (reason != null) {
            result.append(" (").append(reason).append(")");
        }
        result.setCharAt(0, Character.toUpperCase(result.charAt(0)));
        return result.toString();
    }

    private static String joinLines(String prefix, Set<AssignmentEntry> killers) {
        StringBuilder sb = new StringBuilder(prefix);
        ArrayList<AssignmentEntry> sorted = new ArrayList<>(killers);
        Collections.sort(sorted, new Comparator<AssignmentEntry>() {
            @Override
            public int compare(AssignmentEntry o1, AssignmentEntry o2) {
                int lineRes = Integer.compare(o1.rhs.getBeginLine(), o2.rhs.getBeginLine());
                return lineRes != 0 ? lineRes
                                    : Integer.compare(o1.rhs.getBeginColumn(), o2.rhs.getBeginColumn());
            }
        });

        sb.append(sorted.get(0).rhs.getBeginLine());
        for (int i = 1; i < sorted.size() - 1; i++) {
            sb.append(", ").append(sorted.get(i).rhs.getBeginLine());
        }
        sb.append(" and ").append(sorted.get(sorted.size() - 1).rhs.getBeginLine());

        return sb.toString();
    }

    private static class ReachingDefsVisitor extends JavaVisitorBase<SpanInfo, SpanInfo> {


        static final ReachingDefsVisitor ONLY_LOCALS = new ReachingDefsVisitor(null);

        // The class scope for the "this" reference, used to find fields
        // of this class
        // null if we're not processing instance/static initializers,
        // so in methods we don't care about fields
        // If not null, fields are effectively treated as locals
        private final ClassScope enclosingClassScope;

        private ReachingDefsVisitor(ClassScope scope) {
            this.enclosingClassScope = scope;
        }


        // following deals with control flow structures

        @Override
        protected SpanInfo visitChildren(Node node, SpanInfo data) {
            for (Node child : node.children()) {
                // each output is passed as input to the next (most relevant for blocks)
                data = child.acceptVisitor(this, data);
            }
            return data;
        }

        @Override
        public SpanInfo visit(ASTBlock node, final SpanInfo data) {
            // variables local to a loop iteration must be killed before the
            // next iteration

            SpanInfo state = data;
            Set<ASTVariableDeclaratorId> localsToKill = new HashSet<>();

            for (JavaNode child : node.children()) {
                // each output is passed as input to the next (most relevant for blocks)
                state = acceptOpt(child, state);
                if (child instanceof ASTStatement
                    && child.getChild(0) instanceof ASTLocalVariableDeclaration) {
                    ASTLocalVariableDeclaration local = (ASTLocalVariableDeclaration) child.getChild(0);
                    for (ASTVariableDeclaratorId id : local) {
                        localsToKill.add(id);
                    }
                }
            }

            for (ASTVariableDeclaratorId var : localsToKill) {
                state.deleteVar(var);
            }

            return state;
        }

        @Override
        public SpanInfo visit(ASTSwitchStatement node, SpanInfo data) {
            return processSwitch(node, data, node.getTestedExpression());
        }

        @Override
        public SpanInfo visit(ASTSwitchExpression node, SpanInfo data) {
            return processSwitch(node, data, node.getChild(0));
        }

        private SpanInfo processSwitch(JavaNode switchLike, SpanInfo data, JavaNode testedExpr) {
            GlobalAlgoState global = data.global;
            SpanInfo before = acceptOpt(testedExpr, data);

            global.breakTargets.push(before.fork());

            SpanInfo current = before;
            for (int i = 1; i < switchLike.getNumChildren(); i++) {
                JavaNode child = switchLike.getChild(i);
                if (child instanceof ASTSwitchLabel) {
                    current = before.fork().absorb(current);
                } else if (child instanceof ASTSwitchArrowBranch) {
                    current = acceptOpt(child.getChild(1), before.fork());
                    current = global.breakTargets.doBreak(current, null); // process this as if it was followed by a break
                } else {
                    // statement in a regular fallthrough switch block
                    current = acceptOpt(child, current);
                }
            }

            before = global.breakTargets.pop();

            // join with the last state, which is the exit point of the
            // switch, if it's not closed by a break;
            return before.absorb(current);
        }

        @Override
        public SpanInfo visit(ASTIfStatement node, SpanInfo data) {
            SpanInfo before = data;
            return makeConditional(before, node.getCondition(), node.getThenBranch(), node.getElseBranch());
        }

        @Override
        public SpanInfo visit(ASTConditionalExpression node, SpanInfo data) {
            SpanInfo before = data;
            return makeConditional(before, node.getCondition(), node.getChild(1), node.getChild(2));
        }

        // This will be much easier with the 7.0 grammar.....
        SpanInfo makeConditional(SpanInfo before, JavaNode condition, JavaNode thenBranch, JavaNode elseBranch) {
            SpanInfo thenState = before.fork();
            SpanInfo elseState = elseBranch != null ? before.fork() : before;

            linkConditional(before, condition, thenState, elseState, true);

            thenState = acceptOpt(thenBranch, thenState);
            elseState = acceptOpt(elseBranch, elseState);

            return elseState.absorb(thenState);
        }

        /*
         * This recursive procedure translates shortcut conditionals
         * that occur in condition position in the following way:
         *
         * if (a || b) <then>                  if (a)      <then>
         * else <else>               ~>        else
         *                                       if (b)    <then>
         *                                       else      <else>
         *
         *
         * if (a && b) <then>                  if (a)
         * else <else>               ~>          if (b)    <then>
         *                                       else      <else>
         *                                     else        <else>
         *
         * The new conditions are recursively processed to translate
         * bigger conditions, like `a || b && c`
         *
         * This is how it works, but the <then> and <else> branch are
         * visited only once, because it's not done in this method, but
         * in makeConditional.
         *
         * @return the state in which all expressions have been evaluated
         *      Eg for `a || b`, this is the `else` state (all evaluated to false)
         *      Eg for `a && b`, this is the `then` state (all evaluated to true)
         *
         */
        private SpanInfo linkConditional(SpanInfo before, JavaNode condition, SpanInfo thenState, SpanInfo elseState, boolean isTopLevel) {
            if (condition == null) {
                return before;
            }
            condition = unwrapParentheses(condition);

            if (condition instanceof ASTConditionalOrExpression) {
                return visitShortcutOrExpr(condition, before, thenState, elseState);
            } else if (condition instanceof ASTConditionalAndExpression) {
                // To mimic a shortcut AND expr, swap the thenState and the elseState
                // See explanations in method
                return visitShortcutOrExpr(condition, before, elseState, thenState);
            } else if (condition instanceof ASTExpression && condition.getNumChildren() == 1) {
                return linkConditional(before, condition.getChild(0), thenState, elseState, isTopLevel);
            } else {
                SpanInfo state = acceptOpt(condition, before);
                if (isTopLevel) {
                    thenState.absorb(state);
                    elseState.absorb(state);
                }
                return state;
            }
        }

        SpanInfo visitShortcutOrExpr(JavaNode orExpr,
                                     SpanInfo before,
                                     SpanInfo thenState,
                                     SpanInfo elseState) {

            //  if (<a> || <b> || ... || <n>) <then>
            //  else <else>
            //
            // in <then>, we are sure that at least <a> was evaluated,
            // but really any prefix of <a> ... <n> is possible so they're all merged

            // in <else>, we are sure that all of <a> ... <n> were evaluated (to false)

            // If you replace || with &&, then the above holds if you swap <then> and <else>
            // So this method handles the OR expr, the caller can swap the arguments to make an AND

            // ---
            // This method side effects on thenState and elseState to
            // set the variables.

            Iterator<? extends JavaNode> iterator = orExpr.children().iterator();

            SpanInfo cur = before;
            do {
                JavaNode cond = iterator.next();
                cur = linkConditional(cur, cond, thenState, elseState, false);
                thenState.absorb(cur);
            } while (iterator.hasNext());

            elseState.absorb(cur);

            return cur;
        }


        @Override
        public SpanInfo visit(ASTTryStatement node, SpanInfo data) {
            final SpanInfo before = data;
            ASTFinallyClause finallyClause = node.getFinallyClause();

            /*
                <before>
                try (<resources>) {
                    <body>
                } catch (IOException e) {
                    <catch>
                } finally {
                    <finally>
                }
                <end>

                There is a path      <before> -> <resources> -> <body> -> <finally> -> <end>
                and for each catch,  <before> -> <catch> -> <finally> -> <end>

                Except that abrupt completion before the <finally> jumps
                to the <finally> and completes abruptly for the same
                reason (if the <finally> completes normally), which
                means it doesn't go to <end>
             */

            if (finallyClause != null) {
                before.myFinally = before.forkEmpty();
            }

            final List<ASTCatchClause> catchClauses = node.getCatchClauses().toList();
            final List<SpanInfo> catchSpans = catchClauses.isEmpty() ? Collections.emptyList()
                                                                     : new ArrayList<SpanInfo>();

            // pre-fill catch spans
            for (int i = 0; i < catchClauses.size(); i++) {
                catchSpans.add(before.forkEmpty());
            }

            @Nullable ASTResourceList resources = node.getResources();

            SpanInfo bodyState = before.fork();
            bodyState = bodyState.withCatchBlocks(catchSpans);
            bodyState = acceptOpt(resources, bodyState);
            bodyState = acceptOpt(node.getBody(), bodyState);
            bodyState = bodyState.withCatchBlocks(Collections.emptyList());

            SpanInfo exceptionalState = null;
            for (ASTCatchClause catchClause : node.getCatchClauses()) {
                SpanInfo current = acceptOpt(catchClause, before.fork().absorb(bodyState));
                exceptionalState = current.absorb(exceptionalState);
            }

            SpanInfo finalState;
            finalState = bodyState.absorb(exceptionalState);
            if (finallyClause != null) {
                // this represents the finally clause when it was entered
                // because of abrupt completion
                // since we don't know when it terminated we must join it with before
                SpanInfo abruptFinally = before.myFinally.absorb(before);
                acceptOpt(finallyClause, abruptFinally);
                before.myFinally = null;
                abruptFinally.abruptCompletionByThrow(false); // propagate to enclosing catch/finallies

                // this is the normal finally
                finalState = acceptOpt(finallyClause, finalState);
            }

            // In the 7.0 grammar, the resources should be explicitly
            // used here. For now they don't trigger anything as their
            // node is not a VariableDeclaratorId. There's a test to
            // check that.

            return finalState;
        }

        @Override
        public SpanInfo visit(ASTCatchClause node, SpanInfo data) {
            SpanInfo result = visitJavaNode(node, data);
            result.deleteVar(node.getParameter().getVarId());
            return result;
        }

        @Override
        public SpanInfo visit(ASTLambdaExpression node, SpanInfo data) {
            // Lambda expression have control flow that is separate from the method
            // So we fork the context, but don't join it

            // Reaching definitions of the enclosing context still reach in the lambda
            // Since those definitions are [effectively] final, they actually can't be
            // killed, but they can be used in the lambda

            SpanInfo before = data;

            JavaNode lambdaBody = node.getChild(node.getNumChildren() - 1);
            // if it's an expression, then no assignments may occur in it,
            // but it can still use some variables of the context
            acceptOpt(lambdaBody, before.forkCapturingNonLocal());
            return before;
        }

        @Override
        public SpanInfo visit(ASTWhileStatement node, SpanInfo data) {
            return handleLoop(node, data, null, node.getCondition(), null, node.getBody(), true, null);
        }

        @Override
        public SpanInfo visit(ASTDoStatement node, SpanInfo data) {
            return handleLoop(node, data, null, node.getCondition(), null, node.getBody(), false, null);
        }

        @Override
        public SpanInfo visit(ASTForeachStatement node, SpanInfo data) {
            ASTStatement body = node.getBody();
            // the iterable expression
            JavaNode init = node.getChild(1);
            ASTVariableDeclaratorId foreachVar = ((ASTLocalVariableDeclaration) node.getChild(0)).iterator().next();
            return handleLoop(node, data, init, null, null, body, true, foreachVar);
        }

        @Override
        public SpanInfo visit(ASTForStatement node, SpanInfo data) {
            ASTStatement body = node.getBody();
            ASTForInit init = node.getFirstChildOfType(ASTForInit.class);
            ASTExpression cond = node.getCondition();
            ASTForUpdate update = node.getFirstChildOfType(ASTForUpdate.class);
            return handleLoop(node, data, init, cond, update, body, true, null);
        }


        private SpanInfo handleLoop(JavaNode loop,
                                    SpanInfo before,
                                    JavaNode init,
                                    JavaNode cond,
                                    JavaNode update,
                                    JavaNode body,
                                    boolean checkFirstIter,
                                    ASTVariableDeclaratorId foreachVar) {
            final GlobalAlgoState globalState = before.global;

            SpanInfo breakTarget = before.forkEmpty();
            SpanInfo continueTarget = before.forkEmpty();
            pushTargets(loop, breakTarget, continueTarget);

            // perform a few "iterations", to make sure that assignments in
            // the body can affect themselves in the next iteration, and
            // that they affect the condition, etc

            before = acceptOpt(init, before);
            if (checkFirstIter && cond != null) { // false for do-while
                SpanInfo ifcondTrue = before.forkEmpty();
                linkConditional(before, cond, ifcondTrue, breakTarget, true);
                before = ifcondTrue;
            }

            if (foreachVar != null) {
                // in foreach loops, the loop variable is assigned before the first iteration
                before.assign(foreachVar, foreachVar);
            }


            // make the defs of the body reach the other parts of the loop,
            // including itself
            SpanInfo iter = acceptOpt(body, before.fork());

            if (foreachVar != null && iter.hasVar(foreachVar)) {
                // in foreach loops, the loop variable is reassigned on each update
                iter.assign(foreachVar, foreachVar);
            } else {
                iter = acceptOpt(update, iter);
            }

            linkConditional(iter, cond, iter, breakTarget, true);
            iter = acceptOpt(body, iter);


            breakTarget = globalState.breakTargets.peek();
            continueTarget = globalState.continueTargets.peek();
            if (!continueTarget.symtable.isEmpty()) {
                // make assignments before a continue reach the other parts of the loop

                linkConditional(continueTarget, cond, continueTarget, breakTarget, true);

                continueTarget = acceptOpt(body, continueTarget);
                continueTarget = acceptOpt(update, continueTarget);
            }

            SpanInfo result = popTargets(loop, breakTarget, continueTarget);
            result = result.absorb(iter);
            if (checkFirstIter) {
                // if the first iteration is checked,
                // then it could be false on the first try, meaning
                // the definitions before the loop reach after too
                result = result.absorb(before);
            }

            if (foreachVar != null) {
                result.deleteVar(foreachVar);
            }

            return result;
        }

        private void pushTargets(JavaNode loop, SpanInfo breakTarget, SpanInfo continueTarget) {
            GlobalAlgoState globalState = breakTarget.global;
            globalState.breakTargets.unnamedTargets.push(breakTarget);
            globalState.continueTargets.unnamedTargets.push(continueTarget);

            Node parent = loop.getNthParent(2);
            while (parent instanceof ASTLabeledStatement) {
                String label = parent.getImage();
                globalState.breakTargets.namedTargets.put(label, breakTarget);
                globalState.continueTargets.namedTargets.put(label, continueTarget);
                parent = parent.getNthParent(2);
            }
        }

        private SpanInfo popTargets(JavaNode loop, SpanInfo breakTarget, SpanInfo continueTarget) {
            GlobalAlgoState globalState = breakTarget.global;
            globalState.breakTargets.unnamedTargets.pop();
            globalState.continueTargets.unnamedTargets.pop();

            SpanInfo total = breakTarget.absorb(continueTarget);

            Node parent = loop.getNthParent(2);
            while (parent instanceof ASTLabeledStatement) {
                String label = parent.getImage();
                total = total.absorb(globalState.breakTargets.namedTargets.remove(label));
                total = total.absorb(globalState.continueTargets.namedTargets.remove(label));
                parent = parent.getNthParent(2);
            }
            return total;
        }

        private SpanInfo acceptOpt(JavaNode node, SpanInfo before) {
            return node == null ? before : node.acceptVisitor(this, before);
        }

        @Override
        public SpanInfo visit(ASTContinueStatement node, SpanInfo data) {
            return data.global.continueTargets.doBreak(data, node.getImage());
        }

        @Override
        public SpanInfo visit(ASTBreakStatement node, SpanInfo data) {
            return data.global.breakTargets.doBreak(data, node.getImage());
        }

        @Override
        public SpanInfo visit(ASTYieldStatement node, SpanInfo data) {
            super.visit(node, data); // visit expression

            // treat as break, ie abrupt completion + link reaching defs to outer context
            return data.global.breakTargets.doBreak(data, null);
        }


        // both of those exit the scope of the method/ctor, so their assignments go dead

        @Override
        public SpanInfo visit(ASTThrowStatement node, SpanInfo data) {
            super.visit(node, data);
            return data.abruptCompletionByThrow(false);
        }

        @Override
        public SpanInfo visit(ASTReturnStatement node, SpanInfo data) {
            super.visit(node, data);
            return data.abruptCompletion(null);
        }

        // following deals with assignment

        @Override
        public SpanInfo visit(ASTFormalParameter node, SpanInfo data) {
            ASTVariableDeclaratorId id = node.getVarId();
            data.assign(id, id);
            return data;
        }

        @Override
        public SpanInfo visit(ASTVariableDeclarator node, SpanInfo data) {
            ASTVariableDeclaratorId var = node.getVarId();
            ASTExpression rhs = node.getInitializer();
            if (rhs != null) {
                rhs.acceptVisitor(this, data);
                data.assign(var, rhs);
            } else {
                data.assign(var, node.getVarId());
            }
            return data;
        }


        @Override
        public SpanInfo visit(ASTAssignmentExpression node, SpanInfo data) {
            SpanInfo result = data;
            ASTAssignableExpr lhs = node.getLeftOperand();
            ASTExpression rhs = node.getRightOperand();

            // visit the rhs as it is evaluated before
            result = acceptOpt(rhs, result);

            ASTVariableDeclaratorId lhsVar = getVarFromExpression(lhs, true, result);
            if (lhsVar != null) {
                // in that case lhs is a normal variable (array access not supported)

                if (node.getOperator().isCompound()) {
                    // compound assignment, to use BEFORE assigning
                    result.use(lhsVar);
                }

                result.assign(lhsVar, rhs);
            } else {
                result = acceptOpt(lhs, result);
            }
            return result;
        }

        @Override
        public SpanInfo visit(ASTUnaryExpression node, SpanInfo data) {
            ASTVariableDeclaratorId var = getVarFromExpression(node.getChild(0), true, data);
            if (var != null) {
                data.use(var);
                data.assign(var, node);
            }
            return data;
        }

        // variable usage

        @Override
        public SpanInfo visitPrimaryExpr(ASTPrimaryExpression node, SpanInfo data) {
            SpanInfo state = visitJavaNode(node, data); // visit subexpressions

            ASTVariableDeclaratorId var = getVarFromExpression(node, false, state);
            if (var != null) {
                state.use(var);
            }

            maybeThrowUncheckedExceptions(node, state);

            return state;
        }

        private void maybeThrowUncheckedExceptions(ASTPrimaryExpression e, SpanInfo state) {
            // Note that this doesn't really respect the order of evaluation of subexpressions
            // This can be easily fixed in the 7.0 tree, but this is rare enough to not deserve
            // the effort on master.

            // For the record this has problems with call chains with side effects, like
            //  a.foo(a = 2).bar(a = 3);

            // In 7.0, with the precise type/overload resolution, we
            // could only target methods that throw checked exceptions
            // (unless some catch block catches an unchecked exceptions)
            for (JavaNode child : e.children()) {
                if (child instanceof ASTPrimarySuffix && ((ASTPrimarySuffix) child).isArguments()
<<<<<<< HEAD
                // fixme commented out on java-grammar
                // || child instanceof ASTPrimarySuffix && child.getNumChildren() > 0 && child.getChild(0) instanceof ASTAllocationExpression
                // || child instanceof ASTPrimaryPrefix && child.getNumChildren() > 0 && child.getChild(0) instanceof ASTAllocationExpression
                ) {
                    state.abruptCompletionByThrow(true);
=======
                    || child instanceof ASTPrimarySuffix && child.getNumChildren() > 0 && child.getChild(0) instanceof ASTAllocationExpression
                    || child instanceof ASTPrimaryPrefix && child.getNumChildren() > 0 && child.getChild(0) instanceof ASTAllocationExpression) {
                    state.abruptCompletionByThrow(true); // this is a noop if we're outside a try block that has catch/finally
>>>>>>> f5e4a0f8
                }
            }
        }

        /**
         * Get the variable accessed from a primary.
         */
        private ASTVariableDeclaratorId getVarFromExpression(JavaNode primary, boolean inLhs, SpanInfo state) {

            if (primary instanceof ASTPrimaryExpression) {
                ASTPrimaryPrefix prefix = (ASTPrimaryPrefix) primary.getChild(0);


                //   this.x = 2;
                if (prefix.usesThisModifier() && this.enclosingClassScope != null) {
                    int numChildren = primary.getNumChildren();
                    if (numChildren < 2 || numChildren > 2 && inLhs) {
                        if (numChildren == 3 || numChildren == 1) {
                            // method call on this, or just bare `this` reference
                            state.recordThisLeak(true, enclosingClassScope);
                        }
                        return null;
                    }

                    ASTPrimarySuffix suffix = (ASTPrimarySuffix) primary.getChild(1);
                    if (suffix.getImage() == null) {
                        return null;
                    } else if (primary.getNumChildren() > 2 && ((ASTPrimarySuffix) primary.getChild(2)).isArguments()) {
                        //     this.foo()
                        // first suffix is the name, second is the arguments
                        state.recordThisLeak(true, enclosingClassScope);
                        return null;
                    }

                    return findVar(primary.getScope(), true, suffix.getImage());
                } else {
                    if (prefix.getNumChildren() > 0 && prefix.getChild(0) instanceof ASTName) {
                        String prefixImage = prefix.getChild(0).getImage();
                        String varname = identOf(inLhs, prefixImage);
                        if (primary.getNumChildren() > 1) {
                            if (primary.getNumChildren() > 2 && inLhs) {
                                // this is for chains like `foo.m().field = 3`
                                return null;
                            }
                            ASTPrimarySuffix suffix = (ASTPrimarySuffix) primary.getChild(1);
                            if (suffix.isArguments()) {
                                // then the prefix has the method name
                                varname = methodLhsName(prefixImage);
                            } else if (suffix.isArrayDereference() && inLhs) {
                                return null;
                            }
                        }
                        return findVar(prefix.getScope(), false, varname);
                    }
                }
            }

            return null;
        }

        private static String identOf(boolean inLhs, String str) {
            int i = str.indexOf('.');
            if (i < 0) {
                return str;
            } else if (inLhs) {
                // a qualified name in LHS, so
                // the assignment doesn't assign the variable but one of its fields
                return null;
            }
            return str.substring(0, i);
        }

        private static String methodLhsName(String name) {
            int i = name.indexOf('.');
            return i < 0 ? null // no lhs, the name is just the method name
                         : name.substring(0, i);
        }

        private ASTVariableDeclaratorId findVar(Scope scope, boolean isField, String name) {
            if (name == null) {
                return null;
            }

            if (isField) {
                return getFromSingleScope(enclosingClassScope, name);
            }

            while (scope != null) {
                ASTVariableDeclaratorId result = getFromSingleScope(scope, name);
                if (result != null) {
                    if (scope instanceof ClassScope && scope != enclosingClassScope) { // NOPMD CompareObjectsWithEqual this is what we want
                        // don't handle fields
                        return null;
                    }
                    return result;
                }

                scope = scope.getParent();
            }

            return null;
        }

        private ASTVariableDeclaratorId getFromSingleScope(Scope scope, String name) {
            if (scope != null) {
                for (VariableNameDeclaration decl : scope.getDeclarations(VariableNameDeclaration.class).keySet()) {
                    if (decl.getImage().equals(name)) {
                        return (ASTVariableDeclaratorId) decl.getNode();
                    }
                }
            }
            return null;
        }


        // ctor/initializer handling

        // this is the common denominator between anonymous class & astAnyTypeDeclaration on master

        @Override
        public SpanInfo visit(ASTClassOrInterfaceBody node, SpanInfo data) {
            visitTypeBody(node, data);
            return data; // type doesn't contribute anything to the enclosing control flow
        }

        @Override
        public SpanInfo visit(ASTEnumBody node, SpanInfo data) {
            visitTypeBody(node, data);
            return data; // type doesn't contribute anything to the enclosing control flow
        }


        private void visitTypeBody(ASTTypeBody typeBody, SpanInfo data) {
            List<ASTBodyDeclaration> declarations = typeBody.toList();
            processInitializers(declarations, data, (ClassScope) typeBody.getScope());

            for (ASTBodyDeclaration decl : declarations) {
                if (decl instanceof ASTMethodDeclaration) {
                    ASTMethodDeclaration method = (ASTMethodDeclaration) decl;
                    if (method.getBody() != null) {
                        ONLY_LOCALS.acceptOpt(decl, data.forkCapturingNonLocal());
                    }
                } else if (decl instanceof ASTAnyTypeDeclaration) {
                    ASTTypeBody body = (ASTTypeBody) decl.getChild(decl.getNumChildren() - 1);
                    visitTypeBody(body, data.forkEmptyNonLocal());
                }
            }
        }

        private static void processInitializers(List<ASTBodyDeclaration> declarations,
                                                SpanInfo beforeLocal,
                                                ClassScope scope) {

            ReachingDefsVisitor visitor = new ReachingDefsVisitor(scope);

            // All field initializers + instance initializers
            SpanInfo ctorHeader = beforeLocal.forkCapturingNonLocal();
            // All static field initializers + static initializers
            SpanInfo staticInit = beforeLocal.forkEmptyNonLocal();

            List<ASTConstructorDeclaration> ctors = new ArrayList<>();

            for (ASTBodyDeclaration declaration : declarations) {
                final boolean isStatic;
                if (declaration instanceof ASTFieldDeclaration) {
                    isStatic = ((ASTFieldDeclaration) declaration).isStatic();
                } else if (declaration instanceof ASTInitializer) {
                    isStatic = ((ASTInitializer) declaration).isStatic();
                } else if (declaration instanceof ASTConstructorDeclaration) {
                    ctors.add((ASTConstructorDeclaration) declaration);
                    continue;
                } else {
                    continue;
                }

                if (isStatic) {
                    staticInit = visitor.acceptOpt(declaration, staticInit);
                } else {
                    ctorHeader = visitor.acceptOpt(declaration, ctorHeader);
                }
            }


            SpanInfo ctorEndState = ctors.isEmpty() ? ctorHeader : null;
            for (ASTConstructorDeclaration ctor : ctors) {
                SpanInfo state = visitor.acceptOpt(ctor, ctorHeader.forkCapturingNonLocal());
                ctorEndState = ctorEndState == null ? state : ctorEndState.absorb(state);
            }

            // assignments that reach the end of any constructor must
            // be considered used
            useAllSelfFields(staticInit, ctorEndState, visitor.enclosingClassScope);
        }

        static void useAllSelfFields(/*nullable*/SpanInfo staticState, SpanInfo instanceState, ClassScope classScope) {
            for (VariableNameDeclaration field : classScope.getVariableDeclarations().keySet()) {
                ASTVariableDeclaratorId var = field.getDeclaratorId();
                if (field.getAccessNodeParent().isStatic()) {
                    if (staticState != null) {
                        staticState.use(var);
                    }
                } else {
                    instanceState.use(var);
                }
            }
        }
    }

    /**
     * The shared state for all {@link SpanInfo} instances in the same
     * toplevel class.
     */
    private static class GlobalAlgoState {

        final Set<AssignmentEntry> allAssignments;
        final Set<AssignmentEntry> usedAssignments;

        // track which assignments kill which
        // assignment -> killers(assignment)
        final Map<AssignmentEntry, Set<AssignmentEntry>> killRecord;

        final TargetStack breakTargets = new TargetStack();
        // continue jumps to the condition check, while break jumps to after the loop
        final TargetStack continueTargets = new TargetStack();

        private GlobalAlgoState(Set<AssignmentEntry> allAssignments,
                                Set<AssignmentEntry> usedAssignments,
                                Map<AssignmentEntry, Set<AssignmentEntry>> killRecord) {
            this.allAssignments = allAssignments;
            this.usedAssignments = usedAssignments;
            this.killRecord = killRecord;

        }

        private GlobalAlgoState() {
            this(new HashSet<AssignmentEntry>(),
                 new HashSet<AssignmentEntry>(),
                 new HashMap<AssignmentEntry, Set<AssignmentEntry>>());
        }
    }

    // Information about a variable in a code span.
    static class VarLocalInfo {

        Set<AssignmentEntry> reachingDefs;

        VarLocalInfo(Set<AssignmentEntry> reachingDefs) {
            this.reachingDefs = reachingDefs;
        }

        VarLocalInfo absorb(VarLocalInfo other) {
            if (other == this) {
                return this;
            }
            Set<AssignmentEntry> merged = new HashSet<>(reachingDefs.size() + other.reachingDefs.size());
            merged.addAll(reachingDefs);
            merged.addAll(other.reachingDefs);
            return new VarLocalInfo(merged);
        }

        @Override
        public String toString() {
            return "VarLocalInfo{reachingDefs=" + reachingDefs + '}';
        }

        public VarLocalInfo copy() {
            return new VarLocalInfo(this.reachingDefs);
        }
    }

    /**
     * Information about a span of code.
     */
    private static class SpanInfo {

        // spans are arranged in a tree, to look for enclosing finallies
        // when abrupt completion occurs. Blocks that have non-local
        // control-flow (lambda bodies, anonymous classes, etc) aren't
        // linked to the outer parents.
        final SpanInfo parent;

        // If != null, then abrupt completion in this span of code (and any descendant)
        // needs to go through the finally span (the finally must absorb it)
        SpanInfo myFinally = null;


        /**
         * Inside a try block, we assume that any method/ctor call may
         * throw, which means, any assignment reaching such a method call
         * may reach the catch blocks if there are any.
         */
        List<SpanInfo> myCatches;

        final GlobalAlgoState global;

        final Map<ASTVariableDeclaratorId, VarLocalInfo> symtable;

        private SpanInfo(GlobalAlgoState global) {
            this(null, global, new HashMap<ASTVariableDeclaratorId, VarLocalInfo>());
        }

        private SpanInfo(SpanInfo parent,
                         GlobalAlgoState global,
                         Map<ASTVariableDeclaratorId, VarLocalInfo> symtable) {
            this.parent = parent;
            this.global = global;
            this.symtable = symtable;
            this.myCatches = Collections.emptyList();
        }

        boolean hasVar(ASTVariableDeclaratorId var) {
            return symtable.containsKey(var);
        }

        void assign(ASTVariableDeclaratorId var, JavaNode rhs) {
            AssignmentEntry entry = new AssignmentEntry(var, rhs);
            VarLocalInfo previous = symtable.put(var, new VarLocalInfo(Collections.singleton(entry)));
            if (previous != null) {
                // those assignments were overwritten ("killed")
                for (AssignmentEntry killed : previous.reachingDefs) {
                    if (killed.rhs instanceof ASTVariableDeclaratorId
                        && killed.rhs.getParent() instanceof ASTVariableDeclarator
                        && killed.rhs != rhs) {
                        continue;
                    }
                    // java8: computeIfAbsent
                    Set<AssignmentEntry> killers = global.killRecord.get(killed);
                    if (killers == null) {
                        killers = new HashSet<>(1);
                        global.killRecord.put(killed, killers);
                    }
                    killers.add(entry);
                }
            }
            global.allAssignments.add(entry);
        }

        void use(ASTVariableDeclaratorId var) {
            VarLocalInfo info = symtable.get(var);
            // may be null for implicit assignments, like method parameter
            if (info != null) {
                global.usedAssignments.addAll(info.reachingDefs);
            }
        }

        void deleteVar(ASTVariableDeclaratorId var) {
            symtable.remove(var);
        }

        /**
         * Record a leak of the `this` reference in a ctor (including field initializers).
         *
         * <p>This means, all defs reaching this point, for all fields
         * of `this`, may be used in the expression. We assume that the
         * ctor finishes its execution atomically, that is, following
         * definitions are not observable at an arbitrary point (that
         * would be too conservative).
         *
         * <p>Constructs that are considered to leak the `this` reference
         * (only processed if they occur in a ctor):
         * - using `this` as a method/ctor argument
         * - using `this` as the receiver of a method/ctor invocation
         *
         * <p>Because `this` may be aliased (eg in a field, a local var,
         * inside an anon class or capturing lambda, etc), any method
         * call, on any receiver, may actually observe field definitions
         * of `this`. So the analysis may show some false positives, which
         * hopefully should be rare enough.
         */
        public void recordThisLeak(boolean thisIsLeaking, ClassScope enclosingClassScope) {
            if (thisIsLeaking && enclosingClassScope != null) {
                // all reaching defs to fields until now may be observed
                ReachingDefsVisitor.useAllSelfFields(null, this, enclosingClassScope);
            }
        }

        // Forks duplicate this context, to preserve the reaching defs
        // of the current context while analysing a sub-block
        // Forks must be merged later if control flow merges again, see ::absorb

        SpanInfo fork() {
            return doFork(this, copyTable());
        }

        SpanInfo forkEmpty() {
            return doFork(this, new HashMap<ASTVariableDeclaratorId, VarLocalInfo>());
        }


        SpanInfo forkEmptyNonLocal() {
            return doFork(null, new HashMap<ASTVariableDeclaratorId, VarLocalInfo>());
        }

        SpanInfo forkCapturingNonLocal() {
            return doFork(null, copyTable());
        }

        private Map<ASTVariableDeclaratorId, VarLocalInfo> copyTable() {
            HashMap<ASTVariableDeclaratorId, VarLocalInfo> copy = new HashMap<>(this.symtable.size());
            for (ASTVariableDeclaratorId var : this.symtable.keySet()) {
                copy.put(var, this.symtable.get(var).copy());
            }
            return copy;
        }

        private SpanInfo doFork(/*nullable*/ SpanInfo parent, Map<ASTVariableDeclaratorId, VarLocalInfo> reaching) {
            return new SpanInfo(parent, this.global, reaching);
        }

        /** Abrupt completion for return, continue, break. */
        SpanInfo abruptCompletion(SpanInfo target) {
            // if target == null then this will unwind all the parents
            SpanInfo parent = this;
            while (parent != target && parent != null) { // NOPMD CompareObjectsWithEqual this is what we want
                if (parent.myFinally != null) {
                    parent.myFinally.absorb(this);
                    // stop on the first finally, its own end state will
                    // be merged into the nearest enclosing finally
                    return this;
                }
                parent = parent.parent;
            }

            this.symtable.clear();
            return this;
        }


        /**
         * Record an abrupt completion occurring because of a thrown
         * exception.
         *
         * @param byMethodCall If true, a method/ctor call threw the exception
         *                     (we conservatively consider they do inside try blocks).
         *                     Otherwise, a throw statement threw.
         */
        SpanInfo abruptCompletionByThrow(boolean byMethodCall) {
            // Find the first block that has a finally
            // Be absorbed into every catch block on the way.

            // In 7.0, with the precise type/overload resolution, we
            // can target the specific catch block that would catch the
            // exception.

            SpanInfo parent = this;
            while (parent != null) {

                if (!parent.myCatches.isEmpty()) {
                    for (SpanInfo c : parent.myCatches) {
                        c.absorb(this);
                    }
                }

                if (parent.myFinally != null) {
                    // stop on the first finally, its own end state will
                    // be merged into the nearest enclosing finally
                    parent.myFinally.absorb(this);
                    return this;
                }
                parent = parent.parent;
            }

            if (!byMethodCall) {
                this.symtable.clear(); // following is dead code
            }
            return this;
        }

        SpanInfo withCatchBlocks(List<SpanInfo> catchStmts) {
            assert myCatches.isEmpty() || catchStmts.isEmpty() : "Cannot set catch blocks twice";
            myCatches = Collections.unmodifiableList(catchStmts); // we own the list now, to avoid copying
            return this;
        }

        SpanInfo absorb(SpanInfo other) {
            // Merge reaching defs of the other scope into this
            // This is used to join paths after the control flow has forked

            // a spanInfo may be absorbed several times so this method should not
            // destroy the parameter
            if (other == this || other == null || other.symtable.isEmpty()) {
                return this;
            }

            // we don't have to double the capacity since they're normally of the same size
            // (vars are deleted when exiting a block)
            Set<ASTVariableDeclaratorId> keysUnion = new HashSet<>(this.symtable.keySet());
            keysUnion.addAll(other.symtable.keySet());

            for (ASTVariableDeclaratorId var : keysUnion) {
                VarLocalInfo thisInfo = this.symtable.get(var);
                VarLocalInfo otherInfo = other.symtable.get(var);
                if (thisInfo == otherInfo) { // NOPMD CompareObjectsWithEqual this is what we want
                    continue;
                }
                if (otherInfo != null && thisInfo != null) {
                    this.symtable.put(var, thisInfo.absorb(otherInfo));
                } else if (otherInfo != null) {
                    this.symtable.put(var, otherInfo.copy());
                }
            }
            return this;
        }

        @Override
        public String toString() {
            return symtable.toString();
        }
    }

    static class TargetStack {

        final Deque<SpanInfo> unnamedTargets = new ArrayDeque<>();
        final Map<String, SpanInfo> namedTargets = new HashMap<>();


        void push(SpanInfo state) {
            unnamedTargets.push(state);
        }

        SpanInfo pop() {
            return unnamedTargets.pop();
        }

        SpanInfo peek() {
            return unnamedTargets.getFirst();
        }

        SpanInfo doBreak(SpanInfo data, /* nullable */ String label) {
            // basically, reaching defs at the point of the break
            // also reach after the break (wherever it lands)
            SpanInfo target;
            if (label == null) {
                target = unnamedTargets.getFirst();
            } else {
                target = namedTargets.get(label);
            }

            if (target != null) { // otherwise CT error
                target.absorb(data);
            }
            return data.abruptCompletion(target);
        }
    }

    static class AssignmentEntry {

        final ASTVariableDeclaratorId var;

        // this is not necessarily an expression, it may be also the
        // variable declarator of a foreach loop
        final JavaNode rhs;

        AssignmentEntry(ASTVariableDeclaratorId var, JavaNode rhs) {
            this.var = var;
            this.rhs = rhs;
        }

        @Override
        public String toString() {
            return var.getName() + " := " + rhs;
        }

        @Override
        public boolean equals(Object o) {
            if (this == o) {
                return true;
            }
            if (o == null || getClass() != o.getClass()) {
                return false;
            }
            AssignmentEntry that = (AssignmentEntry) o;
            return Objects.equals(rhs, that.rhs);
        }

        @Override
        public int hashCode() {
            return rhs.hashCode();
        }
    }
}<|MERGE_RESOLUTION|>--- conflicted
+++ resolved
@@ -858,17 +858,11 @@
             // (unless some catch block catches an unchecked exceptions)
             for (JavaNode child : e.children()) {
                 if (child instanceof ASTPrimarySuffix && ((ASTPrimarySuffix) child).isArguments()
-<<<<<<< HEAD
                 // fixme commented out on java-grammar
                 // || child instanceof ASTPrimarySuffix && child.getNumChildren() > 0 && child.getChild(0) instanceof ASTAllocationExpression
                 // || child instanceof ASTPrimaryPrefix && child.getNumChildren() > 0 && child.getChild(0) instanceof ASTAllocationExpression
                 ) {
-                    state.abruptCompletionByThrow(true);
-=======
-                    || child instanceof ASTPrimarySuffix && child.getNumChildren() > 0 && child.getChild(0) instanceof ASTAllocationExpression
-                    || child instanceof ASTPrimaryPrefix && child.getNumChildren() > 0 && child.getChild(0) instanceof ASTAllocationExpression) {
                     state.abruptCompletionByThrow(true); // this is a noop if we're outside a try block that has catch/finally
->>>>>>> f5e4a0f8
                 }
             }
         }
