--- conflicted
+++ resolved
@@ -800,17 +800,10 @@
             JVariableSymbol var = node.getVarId().getSymbol();
             ASTExpression rhs = node.getInitializer();
             if (rhs != null) {
-<<<<<<< HEAD
                 rhs.acceptVisitor(this, data);
                 data.assign(var, rhs);
-            } else {
+            } else if (isAssignedImplicitly(var)) {
                 data.declareBlank(node.getVarId());
-=======
-                rhs.jjtAccept(this, data);
-                ((SpanInfo) data).assign(var, rhs);
-            } else if (isAssignedImplicitly(var)) {
-                ((SpanInfo) data).assign(var, node.getVariableId());
->>>>>>> 07bfe2c4
             }
             return data;
         }
