--- conflicted
+++ resolved
@@ -111,11 +111,7 @@
         public Void visitTypeDecl(ASTAnyTypeDeclaration node, ReferenceCtx data) {
             // since type headers are disambiguated early it doesn't matter
             // if the context is inaccurate in type headers
-<<<<<<< HEAD
             return visitChildren(node, data.scopeDownToNested(node.getSymbol()));
-=======
-            return super.visitTypeDecl(node, data.scopeDownToNested(node.getSymbol()));
->>>>>>> c1225326
         }
 
         @Override
