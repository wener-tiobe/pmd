--- conflicted
+++ resolved
@@ -24,18 +24,10 @@
     public Object jjtAccept(JavaParserVisitor visitor, Object data) {
         return visitor.visit(this, data);
     }
-<<<<<<< HEAD
 
 
     @Override
     public <T> void jjtAccept(SideEffectingVisitor<T> visitor, T data) {
         visitor.visit(this, data);
     }
-}
-/*
- * JavaCC - OriginalChecksum=d495bcf34ff0f86f77e48f66b9c52e4d (do not edit this
- * line)
- */
-=======
-}
->>>>>>> 4ae973ed
+}