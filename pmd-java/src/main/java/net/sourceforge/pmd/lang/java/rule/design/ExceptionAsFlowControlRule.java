/**
 * BSD-style license; for more info see http://pmd.sourceforge.net/license.html
 */

package net.sourceforge.pmd.lang.java.rule.design;

<<<<<<< HEAD
import net.sourceforge.pmd.lang.ast.NodeStream;
=======
import java.util.List;

import org.apache.commons.lang3.StringUtils;

>>>>>>> bd48133c
import net.sourceforge.pmd.lang.java.ast.ASTCatchClause;
import net.sourceforge.pmd.lang.java.ast.ASTCatchParameter;
import net.sourceforge.pmd.lang.java.ast.ASTClassOrInterfaceType;
import net.sourceforge.pmd.lang.java.ast.ASTConstructorCall;
import net.sourceforge.pmd.lang.java.ast.ASTExpression;
import net.sourceforge.pmd.lang.java.ast.ASTThrowStatement;
import net.sourceforge.pmd.lang.java.ast.ASTTryStatement;
import net.sourceforge.pmd.lang.java.ast.JavaNode;
import net.sourceforge.pmd.lang.java.rule.AbstractJavaRule;

/**
 * Catches the use of exception statements as a flow control device.
 *
 * @author Will Sargent
 */
public class ExceptionAsFlowControlRule extends AbstractJavaRule {

    @Override
    public Object visit(ASTThrowStatement node, Object data) {
        JavaNode firstTryOrCatch = node.ancestors().<JavaNode>map(NodeStream.asInstanceOf(ASTTryStatement.class, ASTCatchClause.class)).first();
        NodeStream<ASTTryStatement> enclosingTries = node.ancestors(ASTTryStatement.class);
        if (firstTryOrCatch instanceof ASTCatchClause) {
            // if the exception is thrown in a catch block, then the
            // first try we're looking for is the next one
            enclosingTries = enclosingTries.drop(1);
        }
        if (enclosingTries.isEmpty()) {
            return data;
        }

<<<<<<< HEAD
        ASTExpression expr = node.getExpr();
        ASTClassOrInterfaceType thrownType;
        if (expr instanceof ASTConstructorCall) {
            // todo when typeres is up we can just use the static type of the expression
            thrownType = ((ASTConstructorCall) expr).getTypeNode();
        } else {
            return data;
=======
            List<ASTCatchClause> list = parent.findDescendantsOfType(ASTCatchClause.class);
            for (ASTCatchClause catchStmt : list) {
                ASTFormalParameter fp = (ASTFormalParameter) catchStmt.getChild(0);
                ASTType type = fp.getFirstDescendantOfType(ASTType.class);
                ASTClassOrInterfaceType name = type.getFirstDescendantOfType(ASTClassOrInterfaceType.class);
                if (isExceptionOfTypeThrown(node, name.getImage())) {
                    addViolation(data, name);
                }
            }
>>>>>>> bd48133c
        }

        enclosingTries.flatMap(ASTTryStatement::getCatchClauses)
                      .map(ASTCatchClause::getParameter)
                      .flatMap(ASTCatchParameter::getAllExceptionTypes)
                      // todo when type res is up: use a subtyping test
                      .filter(ex -> ex.getReferencedSym().equals(thrownType.getReferencedSym()))
                      .forEach(ex -> addViolation(data, ex));
        return data;
    }

    private boolean isExceptionOfTypeThrown(ASTThrowStatement throwStatement, String typeName) {
        final ASTClassOrInterfaceType t = throwStatement.getFirstDescendantOfType(ASTClassOrInterfaceType.class);
        String thrownTypeName = t == null ? null : t.getImage();
        return StringUtils.equals(thrownTypeName, typeName);
    }
}<|MERGE_RESOLUTION|>--- conflicted
+++ resolved
@@ -4,14 +4,7 @@
 
 package net.sourceforge.pmd.lang.java.rule.design;
 
-<<<<<<< HEAD
 import net.sourceforge.pmd.lang.ast.NodeStream;
-=======
-import java.util.List;
-
-import org.apache.commons.lang3.StringUtils;
-
->>>>>>> bd48133c
 import net.sourceforge.pmd.lang.java.ast.ASTCatchClause;
 import net.sourceforge.pmd.lang.java.ast.ASTCatchParameter;
 import net.sourceforge.pmd.lang.java.ast.ASTClassOrInterfaceType;
@@ -42,7 +35,6 @@
             return data;
         }
 
-<<<<<<< HEAD
         ASTExpression expr = node.getExpr();
         ASTClassOrInterfaceType thrownType;
         if (expr instanceof ASTConstructorCall) {
@@ -50,17 +42,6 @@
             thrownType = ((ASTConstructorCall) expr).getTypeNode();
         } else {
             return data;
-=======
-            List<ASTCatchClause> list = parent.findDescendantsOfType(ASTCatchClause.class);
-            for (ASTCatchClause catchStmt : list) {
-                ASTFormalParameter fp = (ASTFormalParameter) catchStmt.getChild(0);
-                ASTType type = fp.getFirstDescendantOfType(ASTType.class);
-                ASTClassOrInterfaceType name = type.getFirstDescendantOfType(ASTClassOrInterfaceType.class);
-                if (isExceptionOfTypeThrown(node, name.getImage())) {
-                    addViolation(data, name);
-                }
-            }
->>>>>>> bd48133c
         }
 
         enclosingTries.flatMap(ASTTryStatement::getCatchClauses)
@@ -71,10 +52,4 @@
                       .forEach(ex -> addViolation(data, ex));
         return data;
     }
-
-    private boolean isExceptionOfTypeThrown(ASTThrowStatement throwStatement, String typeName) {
-        final ASTClassOrInterfaceType t = throwStatement.getFirstDescendantOfType(ASTClassOrInterfaceType.class);
-        String thrownTypeName = t == null ? null : t.getImage();
-        return StringUtils.equals(thrownTypeName, typeName);
-    }
 }