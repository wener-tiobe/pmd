/**
 * BSD-style license; for more info see http://pmd.sourceforge.net/license.html
 */

package net.sourceforge.pmd.lang.java.ast;

<<<<<<< HEAD
import java.util.Iterator;


/**
 * An array initializer. May occur in two syntactic contexts:
 * <ul>
 * <li>The right-hand side of a {@linkplain ASTVariableDeclarator variable declarator}
 * <li>Inside an {@linkplain ASTArrayAllocation array allocation expression}
 * </ul>
 *
 * <pre class="grammar">
 *
 * ArrayInitializer ::= "{" ( "," )? "}"
 *                    | "{" {@link ASTExpression Expression} ( "," {@link ASTExpression Expression} )* ( "," )? "}"
 *
 * </pre>
 *
 */
public final class ASTArrayInitializer extends AbstractJavaTypeNode implements ASTExpression, Iterable<ASTExpression> {

    ASTArrayInitializer(int id) {
        super(id);
    }

    ASTArrayInitializer(JavaParser p, int id) {
=======
import net.sourceforge.pmd.annotation.InternalApi;

public class ASTArrayInitializer extends AbstractJavaNode {

    @InternalApi
    @Deprecated
    public ASTArrayInitializer(int id) {
        super(id);
    }

    @InternalApi
    @Deprecated
    public ASTArrayInitializer(JavaParser p, int id) {
>>>>>>> 2bcb8dcf
        super(p, id);
    }

    @Override
    public Object jjtAccept(JavaParserVisitor visitor, Object data) {
        return visitor.visit(this, data);
    }


    @Override
    public <T> void jjtAccept(SideEffectingVisitor<T> visitor, T data) {
        visitor.visit(this, data);
    }


    @Override
    public Iterator<ASTExpression> iterator() {
        return new NodeChildrenIterator<>(this, ASTExpression.class);
    }
}<|MERGE_RESOLUTION|>--- conflicted
+++ resolved
@@ -4,7 +4,6 @@
 
 package net.sourceforge.pmd.lang.java.ast;
 
-<<<<<<< HEAD
 import java.util.Iterator;
 
 
@@ -29,22 +28,7 @@
         super(id);
     }
 
-    ASTArrayInitializer(JavaParser p, int id) {
-=======
-import net.sourceforge.pmd.annotation.InternalApi;
-
-public class ASTArrayInitializer extends AbstractJavaNode {
-
-    @InternalApi
-    @Deprecated
-    public ASTArrayInitializer(int id) {
-        super(id);
-    }
-
-    @InternalApi
-    @Deprecated
     public ASTArrayInitializer(JavaParser p, int id) {
->>>>>>> 2bcb8dcf
         super(p, id);
     }
 
