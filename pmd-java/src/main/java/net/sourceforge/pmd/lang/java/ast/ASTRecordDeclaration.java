/*
 * BSD-style license; for more info see http://pmd.sourceforge.net/license.html
 */


package net.sourceforge.pmd.lang.java.ast;

import net.sourceforge.pmd.annotation.Experimental;
import net.sourceforge.pmd.lang.ast.Node;
import net.sourceforge.pmd.lang.ast.NodeStream;

/**
 * A record declaration is a special data class type (JDK 14 preview feature).
 * This is a {@linkplain Node#isFindBoundary() find boundary} for tree traversal methods.
 *
 * <pre class="grammar">
 *
 * RecordDeclaration ::= {@link ASTModifierList ModifierList}
 *                       "record"
 *                       &lt;IDENTIFIER&gt;
 *                       {@linkplain ASTTypeParameters TypeParameters}?
 *                       {@linkplain ASTRecordComponentList RecordComponents}
 *                       {@linkplain ASTImplementsList ImplementsList}?
 *                       {@linkplain ASTRecordBody RecordBody}
 *
 * </pre>
 *
 * @see <a href="https://openjdk.java.net/jeps/359">JEP 359: Records (Preview)</a>
 */
@Experimental
public final class ASTRecordDeclaration extends AbstractAnyTypeDeclaration {
    ASTRecordDeclaration(int id) {
        super(id);
    }

    @Override
    public Object jjtAccept(JavaParserVisitor visitor, Object data) {
        return visitor.visit(this, data);
    }

    @Override
    public <T> void jjtAccept(SideEffectingVisitor<T> visitor, T data) {
        visitor.visit(this, data);
    }

<<<<<<< HEAD
    /** Returns the list of record components. */
=======
    @Override
    public TypeKind getTypeKind() {
        return TypeKind.RECORD;
    }

    @Override
    public NodeStream<ASTAnyTypeBodyDeclaration> getDeclarations() {
        return getFirstChildOfType(ASTRecordBody.class).children(ASTAnyTypeBodyDeclaration.class);
    }

    @Override
    public boolean isFindBoundary() {
        return isNested();
    }

>>>>>>> 55915fe5
    public ASTRecordComponentList getComponentList() {
        return getFirstChildOfType(ASTRecordComponentList.class);
    }
}<|MERGE_RESOLUTION|>--- conflicted
+++ resolved
@@ -43,25 +43,7 @@
         visitor.visit(this, data);
     }
 
-<<<<<<< HEAD
     /** Returns the list of record components. */
-=======
-    @Override
-    public TypeKind getTypeKind() {
-        return TypeKind.RECORD;
-    }
-
-    @Override
-    public NodeStream<ASTAnyTypeBodyDeclaration> getDeclarations() {
-        return getFirstChildOfType(ASTRecordBody.class).children(ASTAnyTypeBodyDeclaration.class);
-    }
-
-    @Override
-    public boolean isFindBoundary() {
-        return isNested();
-    }
-
->>>>>>> 55915fe5
     public ASTRecordComponentList getComponentList() {
         return getFirstChildOfType(ASTRecordComponentList.class);
     }
