/**
 * BSD-style license; for more info see http://pmd.sourceforge.net/license.html
 */

package net.sourceforge.pmd.lang.java.ast;

import org.checkerframework.checker.nullness.qual.Nullable;

import net.sourceforge.pmd.lang.ast.NodeStream;


/**
 * A lambda expression.
 *
 *
 * <pre class="grammar">
 *
 * LambdaExpression ::= {@link ASTLambdaParameterList LambdaParameterList} "->" ( {@link ASTExpression Expression} | {@link ASTBlock Block} )
 *
 * </pre>
 */
public final class ASTLambdaExpression extends AbstractJavaExpr {


    ASTLambdaExpression(int id) {
        super(id);
    }

    public ASTLambdaParameterList getParameters() {
        return (ASTLambdaParameterList) getChild(0);
    }


    /** Returns true if this lambda has a block for body. */
    public boolean isBlockBody() {
        return getChild(1) instanceof ASTBlock;
    }

    /** Returns true if this lambda has an expression for body. */
    public boolean isExpressionBody() {
        return !isBlockBody();
    }

    /** Returns the body of this expression, if it is a block. */
    @Nullable
    public ASTBlock getBlock() {
        return AstImplUtil.getChildAs(this, 1, ASTBlock.class);
    }

    /** Returns the body of this expression, if it is an expression. */
    @Nullable
    public ASTExpression getExpression() {
        return AstImplUtil.getChildAs(this, 1, ASTExpression.class);
    }


    /**
     * Returns the body of this lambda if it is a block.
     */
    @Nullable
    public ASTBlock getBlockBody() {
        return NodeStream.of(getLastChild()).filterIs(ASTBlock.class).first();
    }

    /**
     * Returns the body of this lambda if it is an expression.
     */
    @Nullable
    public ASTExpression getExpressionBody() {
        return NodeStream.of(getLastChild()).filterIs(ASTExpression.class).first();
    }

    @Override
    public boolean isFindBoundary() {
        return true;
    }


    @Override
    protected <P, R> R acceptVisitor(JavaVisitor<? super P, ? extends R> visitor, P data) {
        return visitor.visit(this, data);
    }


    @Override
<<<<<<< HEAD
    public <T> void jjtAccept(SideEffectingVisitor<T> visitor, T data) {
        visitor.visit(this, data);
    }


=======
    public MethodLikeKind getKind() {
        return MethodLikeKind.LAMBDA;
    }
>>>>>>> 545aa338
}<|MERGE_RESOLUTION|>--- conflicted
+++ resolved
@@ -80,18 +80,4 @@
     protected <P, R> R acceptVisitor(JavaVisitor<? super P, ? extends R> visitor, P data) {
         return visitor.visit(this, data);
     }
-
-
-    @Override
-<<<<<<< HEAD
-    public <T> void jjtAccept(SideEffectingVisitor<T> visitor, T data) {
-        visitor.visit(this, data);
-    }
-
-
-=======
-    public MethodLikeKind getKind() {
-        return MethodLikeKind.LAMBDA;
-    }
->>>>>>> 545aa338
 }