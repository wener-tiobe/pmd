--- conflicted
+++ resolved
@@ -124,48 +124,9 @@
         } else if (node instanceof ASTNamedReferenceExpr) {
             DataflowResult dataflow = DataflowPass.getDataflowResult(node.getRoot());
             ReachingDefinitionSet reaching = dataflow.getReachingDefinitions((ASTNamedReferenceExpr) node);
-            if (reaching == null || reaching.isNotFullyKnown()) {
+            if (reaching.isNotFullyKnown()) {
                 return OptionalInt.empty();
             }
-<<<<<<< HEAD
-=======
-        }
-        if (varName == null) {
-            return false;
-        }
-
-        Scope scope = prefix == null ? null : prefix.getScope();
-        while (scope != null) {
-            // Try recursively to find the expected NameDeclaration
-            for (NameDeclaration decl : scope.getDeclarations().keySet()) {
-                // anonymous classes have no names, so decl.getName() can be null
-                if (varName.equals(decl.getName())) {
-                    // If the last parameter is a lambda parameter, then we also ignore it - regardless of the type.
-                    // This is actually a workaround, since type resolution doesn't resolve the types of lambda parameters.
-                    return decl.getNode().getParent() instanceof ASTLambdaExpression;
-                }
-            }
-            scope = scope.getParent();
-        }
-        return false;
-    }
-
-    private String getExpectedMessage(final List<ASTExpression> params, final int expectedArguments) {
-        return " expected " + expectedArguments + (expectedArguments > 1 ? " arguments " : " argument ") + "but have "
-                + params.size();
-    }
-
-    private boolean isStringFormatCall(ASTExpression node) {
-        if (node.getNumChildren() > 0 && node.getChild(0) instanceof ASTPrimaryExpression
-                && node.getChild(0).getNumChildren() > 0 && node.getChild(0).getChild(0) instanceof ASTPrimaryPrefix
-                && node.getChild(0).getChild(0).getNumChildren() > 0 && node.getChild(0).getChild(0).getChild(0) instanceof ASTName) {
-            String name = node.getChild(0).getChild(0).getChild(0).getImage();
-
-            return "String.format".equals(name) || formatIsStringFormat && "format".equals(name);
-        }
-        return false;
-    }
->>>>>>> 384dec42
 
             AssignmentEntry assignment = CollectionUtil.asSingle(reaching.getReaching());
             if (assignment == null) {
