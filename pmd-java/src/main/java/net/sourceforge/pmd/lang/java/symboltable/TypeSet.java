/**
 * BSD-style license; for more info see http://pmd.sourceforge.net/license.html
 */

package net.sourceforge.pmd.lang.java.symboltable;

import java.util.ArrayList;
import java.util.Collections;
import java.util.HashMap;
import java.util.HashSet;
import java.util.List;
import java.util.Map;
import java.util.Set;
import java.util.concurrent.ConcurrentHashMap;

import net.sourceforge.pmd.annotation.InternalApi;
import net.sourceforge.pmd.lang.java.typeresolution.PMDASMClassLoader;
import net.sourceforge.pmd.util.ClasspathClassLoader;

/**
 * Keeps track of the types encountered in a ASTCompilationUnit
 */
@Deprecated
<<<<<<< HEAD
=======
@InternalApi
>>>>>>> c1225326
public class TypeSet {

    private final PMDASMClassLoader pmdClassLoader;
    private boolean hasAuxclasspath;
    private String pkg;
    private Set<String> imports = new HashSet<>();
    private List<Resolver> resolvers = new ArrayList<>();

    /**
     * The {@link TypeSet} provides type resolution for the symbol facade.
     */
    public TypeSet() {
        this(TypeSet.class.getClassLoader());
    }

    /**
     * The {@link TypeSet} provides type resolution for the symbol facade.
     *
     * @param classLoader
     *            the class loader to use to search classes (could be an
     *            auxiliary class path)
     */
    public TypeSet(ClassLoader classLoader) {
        ClassLoader cl = classLoader;
        if (cl == null) {
            cl = TypeSet.class.getClassLoader();
        }
        hasAuxclasspath = cl instanceof ClasspathClassLoader;
        pmdClassLoader = PMDASMClassLoader.getInstance(cl);
    }

    /**
     * Whether the classloader is using the auxclasspath or not.
     *
     * @return <code>true</code> if the classloader is using the auxclasspath
     *         feature
     */
    public boolean hasAuxclasspath() {
        return hasAuxclasspath;
    }

    /**
     * A resolver that can resolve a class by name. The name can be a simple
     * name or a fully qualified name.
     */
    // TODO should Resolver provide a canResolve() and a resolve()? Requiring 2
    // calls seems clunky... but so does this throwing an exception for flow
    // control...
    public interface Resolver {
        /**
         * Resolve the class by the given name
         *
         * @param name
         *            the name of the class, might be fully classified or not.
         * @return the class
         * @throws ClassNotFoundException
         *             if the class couldn't be found
         */
        Class<?> resolve(String name) throws ClassNotFoundException;

        /**
         * Checks if the given class could be resolved by this resolver. Notice,
         * that a resolver's ability to resolve a class does not imply that the
         * class will actually be found and resolved.
         *
         * @param name
         *            the name of the class, might be fully classified or not.
         * @return whether the class can be resolved
         */
        boolean couldResolve(String name);
    }

    /**
     * Base Resolver class that support a {@link PMDASMClassLoader} class
     * loader.
     */
    public abstract static class AbstractResolver implements Resolver {
        /** the class loader. */
        protected final PMDASMClassLoader pmdClassLoader;
        private final Map<String, String> classNames;

        /**
         * Creates a new AbstractResolver that uses the given class loader.
         *
         * @param pmdClassLoader
         *            the class loader to use
         */
        public AbstractResolver(final PMDASMClassLoader pmdClassLoader) {
            this.pmdClassLoader = pmdClassLoader;
            classNames = new HashMap<>();
        }

        /**
         * Resolves the given class name with the given FQCN, considering it may
         * be an inner class.
         *
         * @param name
         *            The name of the class to load.
         * @param fqName
         *            The proposed FQCN for the class.
         * @return The matched class or null if not found.
         */
        protected Class<?> resolveMaybeInner(final String name, final String fqName) {
            // Do we know the actual class name?
            final String className = classNames.get(name);
            if (className != null) {
                try {
                    return pmdClassLoader.loadClass(className);
                } catch (final ClassNotFoundException e) {
                    // Ignored, can never actually happen, since we loaded the class at least once before...
                    throw new RuntimeException(e); // in case it happens anyway
                }
            }

            if (fqName != null) {
                final StringBuilder sb = new StringBuilder(fqName);
                String actualClassName = fqName;
                // We have a FQCN, but it may be an inner class, so we have to
                // brute force our way...
                do {
                    if (pmdClassLoader.couldResolve(actualClassName)) {
                        try {
                            final Class<?> c = pmdClassLoader.loadClass(actualClassName);
                            // Update the mapping
                            classNames.put(name, actualClassName);
                            return c;
                        } catch (final ClassNotFoundException ignored) {
                            // Ignored, we'll try again with a different class name, assuming inner classes
                        }
                    }

                    // Check if the last segment is an inner class
                    final int lastDot = actualClassName.lastIndexOf('.');
                    if (lastDot == -1) {
                        break;
                    }

                    sb.setCharAt(lastDot, '$');
                    actualClassName = sb.toString();
                } while (true);
            }

            return null;
        }

        @Override
        public boolean couldResolve(final String name) {
            /*
             * Resolvers based on this one, will attempt to load the class from
             * the class loader, so ask him
             */
            return classNames.containsKey(name) || pmdClassLoader.couldResolve(name);
        }
    }

    /**
     * Resolver that tries to resolve the given simple class name with the
     * explicit import statements.
     */
    public static class ExplicitImportResolver extends AbstractResolver {
        private Map<String, String> importStmts;

        /**
         * Creates a new {@link ExplicitImportResolver}.
         *
         * @param pmdClassLoader
         *            the class loader to use.
         * @param importStmts
         *            the import statements
         */
        public ExplicitImportResolver(PMDASMClassLoader pmdClassLoader, Set<String> importStmts) {
            super(pmdClassLoader);

            // unfold imports, to store both FQ and unqualified names mapped to
            // the FQ name
            this.importStmts = new HashMap<>();
            for (final String stmt : importStmts) {
                if (stmt.endsWith("*")) {
                    continue;
                }

                this.importStmts.put(stmt, stmt);
                final int lastDotIdx = stmt.lastIndexOf('.');
                if (lastDotIdx != -1) {
                    this.importStmts.put(stmt.substring(lastDotIdx + 1), stmt);
                }
            }
        }

        @Override
        public Class<?> resolve(final String name) throws ClassNotFoundException {
            final Class<?> c = resolveMaybeInner(name, importStmts.get(name));

            if (c == null) {
                throw new ClassNotFoundException("Type " + name + " not found");
            }

            return c;
        }

        @Override
        public boolean couldResolve(final String name) {
            return importStmts.containsKey(name);
        }
    }

    /**
     * Resolver that uses the current package to resolve a simple class name.
     */
    public static class CurrentPackageResolver extends AbstractResolver {
        private final String pkg;

        /**
         * Creates a new {@link CurrentPackageResolver}
         *
         * @param pmdClassLoader
         *            the class loader to use
         * @param pkg
         *            the package name
         */
        public CurrentPackageResolver(PMDASMClassLoader pmdClassLoader, String pkg) {
            super(pmdClassLoader);
            if (pkg == null || pkg.length() == 0) {
                this.pkg = null;
            } else {
                this.pkg = pkg + ".";
            }
        }

        @Override
        public Class<?> resolve(String name) throws ClassNotFoundException {
            if (name == null) {
                throw new ClassNotFoundException();
            }

            return pmdClassLoader.loadClass(qualifyName(name));
        }

        @Override
        public boolean couldResolve(String name) {
            return pmdClassLoader.couldResolve(qualifyName(name));
        }

        private String qualifyName(final String name) {
            final String qualifiedName = name.replace('.', '$');
            if (pkg == null) {
                return qualifiedName;
            }

            /*
             * String.concat is bad in general, but for simple 2 string concatenation, it's the fastest
             * See http://www.rationaljava.com/2015/02/the-optimum-method-to-concatenate.html
             */
            return pkg.concat(qualifiedName);
        }
    }

    /**
     * Resolver that resolves simple class names from the implicit import of
     * <code>java.lang.*</code>.
     */
    // TODO cite the JLS section on implicit imports
    public static class ImplicitImportResolver extends AbstractResolver {
        /*
         * They aren't so many to bother about memory, but are used all the
         * time, so we worry about performance. On average, you can expect this
         * cache to have ~90% hit ratio unless abusing star imports (import on
         * demand)
         */
        private static final ConcurrentHashMap<String, Class<?>> CLASS_CACHE = new ConcurrentHashMap<>();

        /**
         * Creates a {@link ImplicitImportResolver}
         *
         * @param pmdClassLoader
         *            the class loader
         */
        public ImplicitImportResolver(PMDASMClassLoader pmdClassLoader) {
            super(pmdClassLoader);
        }

        @Override
        public Class<?> resolve(String name) throws ClassNotFoundException {
            if (name == null) {
                throw new ClassNotFoundException();
            }

            Class<?> clazz = CLASS_CACHE.get(name);
            if (clazz != null) {
                return clazz;
            }

            /*
             * String.concat is bad in general, but for simple 2 string concatenation, it's the fastest
             * See http://www.rationaljava.com/2015/02/the-optimum-method-to-concatenate.html
             */
            clazz = pmdClassLoader.loadClass("java.lang.".concat(name.replace('.', '$')));
            CLASS_CACHE.putIfAbsent(name, clazz);

            return clazz;
        }

        @Override
        public boolean couldResolve(String name) {
            /*
             * String.concat is bad in general, but for simple 2 string concatenation, it's the fastest
             * See http://www.rationaljava.com/2015/02/the-optimum-method-to-concatenate.html
             */
            return pmdClassLoader.couldResolve("java.lang.".concat(name.replace('.', '$')));
        }
    }

    /**
     * Resolver that uses the "on demand" import statements.
     */
    public static class ImportOnDemandResolver extends AbstractResolver {
        private Set<String> importStmts;

        /**
         * Creates a {@link ImportOnDemandResolver}
         *
         * @param pmdClassLoader
         *            the class loader to use
         * @param importStmts
         *            the import statements
         */
        public ImportOnDemandResolver(PMDASMClassLoader pmdClassLoader, Set<String> importStmts) {
            super(pmdClassLoader);
            this.importStmts = new HashSet<>();
            for (final String stmt : importStmts) {
                if (stmt.endsWith("*")) {
                    this.importStmts.add(stmt);
                }
            }
        }

        @Override
        public Class<?> resolve(String name) throws ClassNotFoundException {
            if (name == null) {
                throw new ClassNotFoundException();
            }

            name = name.replace('.', '$');
            for (String importStmt : importStmts) {
                final String fqClassName = new StringBuilder(importStmt.length() + name.length()).append(importStmt)
                        .replace(importStmt.length() - 1, importStmt.length(), name).toString();
                if (pmdClassLoader.couldResolve(fqClassName)) {
                    try {
                        return pmdClassLoader.loadClass(fqClassName);
                    } catch (ClassNotFoundException ignored) {
                        // ignored, we'll throw a custom exception later
                    }
                }
            }

            throw new ClassNotFoundException("Type " + name + " not found");
        }

        @Override
        public boolean couldResolve(String name) {
            name = name.replace('.', '$');
            for (String importStmt : importStmts) {
                final String fqClassName = new StringBuilder(importStmt.length() + name.length()).append(importStmt)
                        .replace(importStmt.length() - 1, importStmt.length(), name).toString();
                // can any class be resolved / was never attempted?
                if (pmdClassLoader.couldResolve(fqClassName)) {
                    return true;
                }
            }

            return false;
        }
    }

    /**
     * Resolver that resolves primitive types such as int or double.
     */
    public static class PrimitiveTypeResolver implements Resolver {
        private static final Map<String, Class<?>> PRIMITIVE_TYPES;

        static {
            final Map<String, Class<?>> types = new HashMap<>();
            types.put("int", int.class);
            types.put("float", float.class);
            types.put("double", double.class);
            types.put("long", long.class);
            types.put("boolean", boolean.class);
            types.put("byte", byte.class);

            @SuppressWarnings("PMD.AvoidUsingShortType") // scoping the suppression just for the following statement
            Class<?> shortType = short.class;
            types.put("short", shortType);

            types.put("char", char.class);
            PRIMITIVE_TYPES = Collections.unmodifiableMap(types);
        }

        @Override
        public Class<?> resolve(String name) throws ClassNotFoundException {
            if (!PRIMITIVE_TYPES.containsKey(name)) {
                throw new ClassNotFoundException(name);
            }
            return PRIMITIVE_TYPES.get(name);
        }

        @Override
        public boolean couldResolve(String name) {
            return PRIMITIVE_TYPES.containsKey(name);
        }
    }

    /**
     * Resolver that resolves the "void" type.
     */
    public static class VoidResolver implements Resolver {
        @Override
        public Class<?> resolve(String name) throws ClassNotFoundException {
            if ("void".equals(name)) {
                return void.class;
            }
            throw new ClassNotFoundException(name);
        }

        @Override
        public boolean couldResolve(String name) {
            return "void".equals(name);
        }
    }

    /**
     * Resolver that simply loads the class by name. This only works if the
     * class name is given as a fully qualified name.
     */
    public static class FullyQualifiedNameResolver extends AbstractResolver {
        /**
         * Creates a {@link FullyQualifiedNameResolver}
         *
         * @param pmdClassLoader
         *            the class loader to use
         */
        public FullyQualifiedNameResolver(PMDASMClassLoader pmdClassLoader) {
            super(pmdClassLoader);
        }

        @Override
        public Class<?> resolve(String name) throws ClassNotFoundException {
            if (name == null) {
                throw new ClassNotFoundException();
            }

            final Class<?> c = resolveMaybeInner(name, name);

            if (c == null) {
                throw new ClassNotFoundException("Type " + name + " not found");
            }

            return c;
        }

        @Override
        public boolean couldResolve(String name) {
            /*
             * We can always try!
             * If a file used an explicit import on A.Inner, the class loader will register
             * A.Inner can't be resolved even if A$Inner can.
             * If a second file used A.Inner without an explicit import, we would end here,
             * super.couldResolve("A.Inner") will return false, but we CAN resolve it as A$Inner.
             */
            return true;
        }
    }

    public void setASTCompilationUnitPackage(String pkg) {
        this.pkg = pkg;
    }

    public String getASTCompilationUnitPackage() {
        return pkg;
    }

    /**
     * Adds a import to the list of imports
     *
     * @param importString
     *            the import to add
     */
    public void addImport(String importString) {
        imports.add(importString);
    }

    public int getImportsCount() {
        return imports.size();
    }

    public Set<String> getExplicitImports() {
        return imports;
    }

    /**
     * Resolves a class by its name using all known resolvers.
     *
     * @param name
     *            the name of the class, can be a simple name or a fully
     *            qualified name.
     * @return the class or <code>null</code> if none found
     */
    public Class<?> findClass(String name) {
        // we don't build the resolvers until now since we first want to get all
        // the imports
        if (resolvers.isEmpty()) {
            buildResolvers();
        }

        for (final Resolver resolver : resolvers) {
            if (resolver.couldResolve(name)) {
                try {
                    return resolver.resolve(name);
                } catch (ClassNotFoundException ignored) {
                    // ignored, maybe another resolver will find the class
                } catch (LinkageError le) {
                    // we found the class, but there is a problem with it (see https://github.com/pmd/pmd/issues/328)
                    return null;
                }
            }
        }

        return null;
    }

    private void buildResolvers() {
        resolvers.add(new PrimitiveTypeResolver());
        resolvers.add(new VoidResolver());
        resolvers.add(new ExplicitImportResolver(pmdClassLoader, imports));
        resolvers.add(new CurrentPackageResolver(pmdClassLoader, pkg));
        resolvers.add(new ImplicitImportResolver(pmdClassLoader));
        resolvers.add(new ImportOnDemandResolver(pmdClassLoader, imports));
        resolvers.add(new FullyQualifiedNameResolver(pmdClassLoader));
    }
}<|MERGE_RESOLUTION|>--- conflicted
+++ resolved
@@ -21,10 +21,7 @@
  * Keeps track of the types encountered in a ASTCompilationUnit
  */
 @Deprecated
-<<<<<<< HEAD
-=======
 @InternalApi
->>>>>>> c1225326
 public class TypeSet {
 
     private final PMDASMClassLoader pmdClassLoader;
