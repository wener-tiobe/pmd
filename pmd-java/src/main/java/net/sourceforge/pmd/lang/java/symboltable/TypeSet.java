/**
 * BSD-style license; for more info see http://pmd.sourceforge.net/license.html
 */

package net.sourceforge.pmd.lang.java.symboltable;

import java.util.ArrayList;
import java.util.Collections;
import java.util.HashMap;
import java.util.HashSet;
import java.util.List;
import java.util.Map;
import java.util.Set;
import java.util.concurrent.ConcurrentHashMap;

import net.sourceforge.pmd.lang.java.typeresolution.PMDASMClassLoader;
import net.sourceforge.pmd.util.ClasspathClassLoader;

/**
 * Keeps track of the types encountered in a ASTCompilationUnit
 */
public class TypeSet {

    private final PMDASMClassLoader pmdClassLoader;
    private boolean hasAuxclasspath;
    private String pkg;
    private Set<String> imports = new HashSet<>();
    private List<Resolver> resolvers = new ArrayList<>();

    /**
     * The {@link TypeSet} provides type resolution for the symbol facade.
     */
    public TypeSet() {
        this(TypeSet.class.getClassLoader());
    }

    /**
     * The {@link TypeSet} provides type resolution for the symbol facade.
     * 
     * @param classLoader
     *            the class loader to use to search classes (could be an
     *            auxiliary class path)
     */
    public TypeSet(ClassLoader classLoader) {
        ClassLoader cl = classLoader;
        if (cl == null) {
            cl = TypeSet.class.getClassLoader();
        }
        hasAuxclasspath = cl instanceof ClasspathClassLoader;
        pmdClassLoader = PMDASMClassLoader.getInstance(cl);
    }

    /**
     * Whether the classloader is using the auxclasspath or not.
     * 
     * @return <code>true</code> if the classloader is using the auxclasspath
     *         feature
     */
    public boolean hasAuxclasspath() {
        return hasAuxclasspath;
    }

    /**
     * A resolver that can resolve a class by name. The name can be a simple
     * name or a fully qualified name.
     */
    // TODO should Resolver provide a canResolve() and a resolve()? Requiring 2
    // calls seems clunky... but so does this throwing an exception for flow
    // control...
    public interface Resolver {
        /**
         * Resolve the class by the given name
         *
         * @param name
         *            the name of the class, might be fully classified or not.
         * @return the class
         * @throws ClassNotFoundException
         *             if the class couldn't be found
         */
        Class<?> resolve(String name) throws ClassNotFoundException;

        /**
<<<<<<< HEAD
         * Checks if the given class could be resolved by this resolver. Notice,
         * that a resolver's ability to resolve a class does not imply that the
         * class will actually be found and resolved.
         * 
         * @param name
         *            the name of the class, might be fully classified or not.
=======
         * Checks if the given class could be resolved by this resolver.
         * Notice, that a resolver's ability to resolve a class does not imply
         * that the class will actually be found and resolved.
         * @param name the name of the class, might be fully classified or not.
>>>>>>> a4997119
         * @return whether the class can be resolved
         */
        boolean couldResolve(String name);
    }

    /**
     * Base Resolver class that support a {@link PMDASMClassLoader} class
     * loader.
     */
    public abstract static class AbstractResolver implements Resolver {
        /** the class loader. */
        protected final PMDASMClassLoader pmdClassLoader;
        private final Map<String, String> classNames;

        /**
         * Creates a new AbstractResolver that uses the given class loader.
         * 
         * @param pmdClassLoader
         *            the class loader to use
         */
        public AbstractResolver(final PMDASMClassLoader pmdClassLoader) {
            this.pmdClassLoader = pmdClassLoader;
            classNames = new HashMap<>();
        }

        /**
<<<<<<< HEAD
         * Resolves the given class name with the given FQCN, considering it may
         * be an inner class.
         *
         * @param name
         *            The name of the class to load.
         * @param fqName
         *            The proposed FQCN for the class.
=======
         * Resolves the given class name with the given FQCN, considering it may be an inner class.
         *
         * @param name The name of the class to load.
         * @param fqName The proposed FQCN for the class.
>>>>>>> a4997119
         * @return The matched class or null if not found.
         */
        protected Class<?> resolveMaybeInner(final String name, final String fqName) {
            // Do we know the actual class name?
            final String className = classNames.get(name);
            if (className != null) {
                try {
                    return pmdClassLoader.loadClass(className);
                } catch (final ClassNotFoundException e) {
                    // Ignored, can never actually happen
                }
            }

            if (fqName != null) {
                final StringBuilder sb = new StringBuilder(fqName);
                String actualClassName = fqName;
<<<<<<< HEAD
                // We have a FQCN, but it may be an inner class, so we have to
                // brute force our way...
=======
                // We have a FQCN, but it may be an inner class, so we have to brute force our way...
>>>>>>> a4997119
                do {
                    if (pmdClassLoader.couldResolve(actualClassName)) {
                        try {
                            final Class<?> c = pmdClassLoader.loadClass(actualClassName);
                            // Update the mapping
                            classNames.put(name, actualClassName);
                            return c;
                        } catch (final ClassNotFoundException e) {
                            // Ignored
                        }
                    }

                    // Check if the last segment is an inner class
                    final int lastDot = actualClassName.lastIndexOf('.');
                    if (lastDot == -1) {
                        break;
                    }

                    sb.setCharAt(lastDot, '$');
                    actualClassName = sb.toString();
                } while (true);
            }

            return null;
        }

        public boolean couldResolve(final String name) {
            /*
             * Resolvers based on this one, will attempt to load the class from
             * the class loader, so ask him
             */
            return classNames.containsKey(name) || pmdClassLoader.couldResolve(name);
        }
    }

    /**
     * Resolver that tries to resolve the given simple class name with the
     * explicit import statements.
     */
    public static class ExplicitImportResolver extends AbstractResolver {
        private Map<String, String> importStmts;

        /**
         * Creates a new {@link ExplicitImportResolver}.
         * 
         * @param pmdClassLoader
         *            the class loader to use.
         * @param importStmts
         *            the import statements
         */
        public ExplicitImportResolver(PMDASMClassLoader pmdClassLoader, Set<String> importStmts) {
            super(pmdClassLoader);
<<<<<<< HEAD

            // unfold imports, to store both FQ and unqualified names mapped to
            // the FQ name
=======
            
            // unfold imports, to store both FQ and unqualified names mapped to the FQ name
>>>>>>> a4997119
            this.importStmts = new HashMap<>();
            for (final String stmt : importStmts) {
                if (stmt.endsWith("*")) {
                    continue;
                }

                this.importStmts.put(stmt, stmt);
                final int lastDotIdx = stmt.lastIndexOf('.');
                if (lastDotIdx != -1) {
                    this.importStmts.put(stmt.substring(lastDotIdx + 1), stmt);
                }
            }
        }

        @Override
        public Class<?> resolve(final String name) throws ClassNotFoundException {
            final Class<?> c = resolveMaybeInner(name, importStmts.get(name));

            if (c == null) {
                throw new ClassNotFoundException("Type " + name + " not found");
            }

            return c;
        }

        @Override
        public boolean couldResolve(final String name) {
            return importStmts.containsKey(name);
        }
    }

    /**
     * Resolver that uses the current package to resolve a simple class name.
     */
    public static class CurrentPackageResolver extends AbstractResolver {
<<<<<<< HEAD
        private String pkg;
=======
        private final String pkg;
>>>>>>> a4997119

        /**
         * Creates a new {@link CurrentPackageResolver}
         * 
         * @param pmdClassLoader
         *            the class loader to use
         * @param pkg
         *            the package name
         */
        public CurrentPackageResolver(PMDASMClassLoader pmdClassLoader, String pkg) {
            super(pmdClassLoader);
            if (pkg == null) {
                this.pkg = null;
            } else {
                this.pkg = pkg + ".";
            }
        }

        @Override
        public Class<?> resolve(String name) throws ClassNotFoundException {
<<<<<<< HEAD
=======
            if (name == null) {
                throw new ClassNotFoundException();
            }

>>>>>>> a4997119
            final String fqName = qualifyName(name);
            final Class<?> c = resolveMaybeInner(fqName, fqName);

            if (c == null) {
                throw new ClassNotFoundException("Type " + name + " not found");
            }

            return c;
        }

        @Override
        public boolean couldResolve(String name) {
<<<<<<< HEAD
            return super.couldResolve(qualifyName(name));
=======
        	return super.couldResolve(qualifyName(name));
>>>>>>> a4997119
        }

        private String qualifyName(final String name) {
            if (pkg == null) {
                return name;
            }

<<<<<<< HEAD
            return pkg + '.' + name;
=======
            /*
             * String.concat is bad in general, but for simple 2 string concatenation, it's the fastest
             * See http://www.rationaljava.com/2015/02/the-optimum-method-to-concatenate.html
             */
            return pkg.concat(name);
>>>>>>> a4997119
        }
    }

    /**
     * Resolver that resolves simple class names from the implicit import of
     * <code>java.lang.*</code>.
     */
    // TODO cite the JLS section on implicit imports
    public static class ImplicitImportResolver extends AbstractResolver {
        /*
<<<<<<< HEAD
         * They aren't so many to bother about memory, but are used all the
         * time, so we worry about performance. On average, you can expect this
         * cache to have ~90% hit ratio unless abusing star imports (import on
         * demand)
=======
         * They aren't so many to bother about memory, but are used all the time,
         * so we worry about performance. On average, you can expect this cache to have ~90% hit ratio
         * unless abusing star imports (import on demand)
>>>>>>> a4997119
         */
        private static final ConcurrentHashMap<String, Class<?>> CLASS_CACHE = new ConcurrentHashMap<>();

        /**
         * Creates a {@link ImplicitImportResolver}
         * 
         * @param pmdClassLoader
         *            the class loader
         */
        public ImplicitImportResolver(PMDASMClassLoader pmdClassLoader) {
            super(pmdClassLoader);
        }

        @Override
        public Class<?> resolve(String name) throws ClassNotFoundException {
            if (name == null) {
                throw new ClassNotFoundException();
            }

            Class<?> clazz = CLASS_CACHE.get(name);
            if (clazz != null) {
                return clazz;
            }

<<<<<<< HEAD
            clazz = pmdClassLoader.loadClass("java.lang." + name);
=======
            /*
             * String.concat is bad in general, but for simple 2 string concatenation, it's the fastest
             * See http://www.rationaljava.com/2015/02/the-optimum-method-to-concatenate.html
             */
            clazz = pmdClassLoader.loadClass("java.lang.".concat(name));
>>>>>>> a4997119
            CLASS_CACHE.putIfAbsent(name, clazz);

            return clazz;
        }

        @Override
        public boolean couldResolve(String name) {
<<<<<<< HEAD
            return super.couldResolve("java.lang." + name);
=======
            /*
             * String.concat is bad in general, but for simple 2 string concatenation, it's the fastest
             * See http://www.rationaljava.com/2015/02/the-optimum-method-to-concatenate.html
             */
            return super.couldResolve("java.lang.".concat(name));
>>>>>>> a4997119
        }
    }

    /**
     * Resolver that uses the "on demand" import statements.
     */
    public static class ImportOnDemandResolver extends AbstractResolver {
        private Set<String> importStmts;

        /**
         * Creates a {@link ImportOnDemandResolver}
         * 
         * @param pmdClassLoader
         *            the class loader to use
         * @param importStmts
         *            the import statements
         */
        public ImportOnDemandResolver(PMDASMClassLoader pmdClassLoader, Set<String> importStmts) {
            super(pmdClassLoader);
            this.importStmts = new HashSet<>();
            for (final String stmt : importStmts) {
                if (stmt.endsWith("*")) {
                    this.importStmts.add(stmt);
                }
            }
        }

        @Override
        public Class<?> resolve(String name) throws ClassNotFoundException {
            if (name == null) {
                throw new ClassNotFoundException();
            }

            for (String importStmt : importStmts) {
                final String fqClassName = new StringBuilder(importStmt.length() + name.length()).append(importStmt)
                        .replace(importStmt.length() - 1, importStmt.length(), name).toString();
                final Class<?> c = resolveMaybeInner(name, fqClassName);
                if (c != null) {
                    return c;
                }
            }

            throw new ClassNotFoundException("Type " + name + " not found");
        }

        @Override
        public boolean couldResolve(String name) {
            for (String importStmt : importStmts) {
                final String fqClassName = new StringBuilder(importStmt.length() + name.length()).append(importStmt)
                        .replace(importStmt.length() - 1, importStmt.length(), name).toString();
                // can any class be resolved / was never attempted?
                if (super.couldResolve(fqClassName)) {
                    return true;
                }
            }

            return false;
        }
    }

    /**
     * Resolver that resolves primitive types such as int or double.
     */
    public static class PrimitiveTypeResolver implements Resolver {
        private static final Map<String, Class<?>> PRIMITIVE_TYPES;

        static {
            final Map<String, Class<?>> types = new HashMap<>();
            types.put("int", int.class);
            types.put("float", float.class);
            types.put("double", double.class);
            types.put("long", long.class);
            types.put("boolean", boolean.class);
            types.put("byte", byte.class);
            types.put("short", short.class);
            types.put("char", char.class);
            PRIMITIVE_TYPES = Collections.unmodifiableMap(types);
        }

        @Override
        public Class<?> resolve(String name) throws ClassNotFoundException {
            if (!PRIMITIVE_TYPES.containsKey(name)) {
                throw new ClassNotFoundException(name);
            }
            return PRIMITIVE_TYPES.get(name);
        }

        @Override
        public boolean couldResolve(String name) {
            return PRIMITIVE_TYPES.containsKey(name);
        }
    }

    /**
     * Resolver that resolves the "void" type.
     */
    public static class VoidResolver implements Resolver {
        @Override
        public Class<?> resolve(String name) throws ClassNotFoundException {
            if ("void".equals(name)) {
                return void.class;
            }
            throw new ClassNotFoundException(name);
        }

        @Override
        public boolean couldResolve(String name) {
            return "void".equals(name);
        }
    }

    /**
     * Resolver that simply loads the class by name. This only works if the
     * class name is given as a fully qualified name.
     */
    public static class FullyQualifiedNameResolver extends AbstractResolver {
        /**
         * Creates a {@link FullyQualifiedNameResolver}
         * 
         * @param pmdClassLoader
         *            the class loader to use
         */
        public FullyQualifiedNameResolver(PMDASMClassLoader pmdClassLoader) {
            super(pmdClassLoader);
        }

        @Override
        public Class<?> resolve(String name) throws ClassNotFoundException {
            if (name == null) {
                throw new ClassNotFoundException();
            }

            final Class<?> c = resolveMaybeInner(name, name);

            if (c == null) {
                throw new ClassNotFoundException("Type " + name + " not found");
            }

            return c;
        }
    }

    public void setASTCompilationUnitPackage(String pkg) {
        this.pkg = pkg;
    }

    public String getASTCompilationUnitPackage() {
        return pkg;
    }

    /**
     * Adds a import to the list of imports
     * 
     * @param importString
     *            the import to add
     */
    public void addImport(String importString) {
        imports.add(importString);
    }

    public int getImportsCount() {
        return imports.size();
    }

    public Set<String> getExplicitImports() {
        return imports;
    }

    /**
     * Resolves a class by its name using all known resolvers.
<<<<<<< HEAD
     * 
     * @param name
     *            the name of the class, can be a simple name or a fully
     *            qualified name.
     * @return the class
     * @throws ClassNotFoundException
     *             if there is no such class
=======
     * @param name the name of the class, can be a simple name or a fully qualified name.
     * @return the class or null if not found
>>>>>>> a4997119
     */
    public Class<?> findClass(String name) {
        // we don't build the resolvers until now since we first want to get all
        // the imports
        if (resolvers.isEmpty()) {
            buildResolvers();
        }

        for (final Resolver resolver : resolvers) {
            if (resolver.couldResolve(name)) {
                try {
                    return resolver.resolve(name);
                } catch (ClassNotFoundException cnfe) {
                    // ignored, maybe another resolver will find the class
                }
            }
        }

        return null;
    }

    private void buildResolvers() {
        resolvers.add(new PrimitiveTypeResolver());
        resolvers.add(new VoidResolver());
        resolvers.add(new ExplicitImportResolver(pmdClassLoader, imports));
        resolvers.add(new CurrentPackageResolver(pmdClassLoader, pkg));
        resolvers.add(new ImplicitImportResolver(pmdClassLoader));
        resolvers.add(new ImportOnDemandResolver(pmdClassLoader, imports));
        resolvers.add(new FullyQualifiedNameResolver(pmdClassLoader));
    }
}<|MERGE_RESOLUTION|>--- conflicted
+++ resolved
@@ -80,19 +80,12 @@
         Class<?> resolve(String name) throws ClassNotFoundException;
 
         /**
-<<<<<<< HEAD
          * Checks if the given class could be resolved by this resolver. Notice,
          * that a resolver's ability to resolve a class does not imply that the
          * class will actually be found and resolved.
          * 
          * @param name
          *            the name of the class, might be fully classified or not.
-=======
-         * Checks if the given class could be resolved by this resolver.
-         * Notice, that a resolver's ability to resolve a class does not imply
-         * that the class will actually be found and resolved.
-         * @param name the name of the class, might be fully classified or not.
->>>>>>> a4997119
          * @return whether the class can be resolved
          */
         boolean couldResolve(String name);
@@ -119,7 +112,6 @@
         }
 
         /**
-<<<<<<< HEAD
          * Resolves the given class name with the given FQCN, considering it may
          * be an inner class.
          *
@@ -127,12 +119,6 @@
          *            The name of the class to load.
          * @param fqName
          *            The proposed FQCN for the class.
-=======
-         * Resolves the given class name with the given FQCN, considering it may be an inner class.
-         *
-         * @param name The name of the class to load.
-         * @param fqName The proposed FQCN for the class.
->>>>>>> a4997119
          * @return The matched class or null if not found.
          */
         protected Class<?> resolveMaybeInner(final String name, final String fqName) {
@@ -149,12 +135,8 @@
             if (fqName != null) {
                 final StringBuilder sb = new StringBuilder(fqName);
                 String actualClassName = fqName;
-<<<<<<< HEAD
                 // We have a FQCN, but it may be an inner class, so we have to
                 // brute force our way...
-=======
-                // We have a FQCN, but it may be an inner class, so we have to brute force our way...
->>>>>>> a4997119
                 do {
                     if (pmdClassLoader.couldResolve(actualClassName)) {
                         try {
@@ -207,14 +189,9 @@
          */
         public ExplicitImportResolver(PMDASMClassLoader pmdClassLoader, Set<String> importStmts) {
             super(pmdClassLoader);
-<<<<<<< HEAD
 
             // unfold imports, to store both FQ and unqualified names mapped to
             // the FQ name
-=======
-            
-            // unfold imports, to store both FQ and unqualified names mapped to the FQ name
->>>>>>> a4997119
             this.importStmts = new HashMap<>();
             for (final String stmt : importStmts) {
                 if (stmt.endsWith("*")) {
@@ -250,11 +227,7 @@
      * Resolver that uses the current package to resolve a simple class name.
      */
     public static class CurrentPackageResolver extends AbstractResolver {
-<<<<<<< HEAD
-        private String pkg;
-=======
         private final String pkg;
->>>>>>> a4997119
 
         /**
          * Creates a new {@link CurrentPackageResolver}
@@ -275,13 +248,10 @@
 
         @Override
         public Class<?> resolve(String name) throws ClassNotFoundException {
-<<<<<<< HEAD
-=======
             if (name == null) {
                 throw new ClassNotFoundException();
             }
 
->>>>>>> a4997119
             final String fqName = qualifyName(name);
             final Class<?> c = resolveMaybeInner(fqName, fqName);
 
@@ -294,11 +264,7 @@
 
         @Override
         public boolean couldResolve(String name) {
-<<<<<<< HEAD
             return super.couldResolve(qualifyName(name));
-=======
-        	return super.couldResolve(qualifyName(name));
->>>>>>> a4997119
         }
 
         private String qualifyName(final String name) {
@@ -306,15 +272,11 @@
                 return name;
             }
 
-<<<<<<< HEAD
-            return pkg + '.' + name;
-=======
             /*
              * String.concat is bad in general, but for simple 2 string concatenation, it's the fastest
              * See http://www.rationaljava.com/2015/02/the-optimum-method-to-concatenate.html
              */
             return pkg.concat(name);
->>>>>>> a4997119
         }
     }
 
@@ -325,16 +287,10 @@
     // TODO cite the JLS section on implicit imports
     public static class ImplicitImportResolver extends AbstractResolver {
         /*
-<<<<<<< HEAD
          * They aren't so many to bother about memory, but are used all the
          * time, so we worry about performance. On average, you can expect this
          * cache to have ~90% hit ratio unless abusing star imports (import on
          * demand)
-=======
-         * They aren't so many to bother about memory, but are used all the time,
-         * so we worry about performance. On average, you can expect this cache to have ~90% hit ratio
-         * unless abusing star imports (import on demand)
->>>>>>> a4997119
          */
         private static final ConcurrentHashMap<String, Class<?>> CLASS_CACHE = new ConcurrentHashMap<>();
 
@@ -359,15 +315,11 @@
                 return clazz;
             }
 
-<<<<<<< HEAD
-            clazz = pmdClassLoader.loadClass("java.lang." + name);
-=======
             /*
              * String.concat is bad in general, but for simple 2 string concatenation, it's the fastest
              * See http://www.rationaljava.com/2015/02/the-optimum-method-to-concatenate.html
              */
             clazz = pmdClassLoader.loadClass("java.lang.".concat(name));
->>>>>>> a4997119
             CLASS_CACHE.putIfAbsent(name, clazz);
 
             return clazz;
@@ -375,15 +327,11 @@
 
         @Override
         public boolean couldResolve(String name) {
-<<<<<<< HEAD
-            return super.couldResolve("java.lang." + name);
-=======
             /*
              * String.concat is bad in general, but for simple 2 string concatenation, it's the fastest
              * See http://www.rationaljava.com/2015/02/the-optimum-method-to-concatenate.html
              */
             return super.couldResolve("java.lang.".concat(name));
->>>>>>> a4997119
         }
     }
 
@@ -554,7 +502,6 @@
 
     /**
      * Resolves a class by its name using all known resolvers.
-<<<<<<< HEAD
      * 
      * @param name
      *            the name of the class, can be a simple name or a fully
@@ -562,10 +509,6 @@
      * @return the class
      * @throws ClassNotFoundException
      *             if there is no such class
-=======
-     * @param name the name of the class, can be a simple name or a fully qualified name.
-     * @return the class or null if not found
->>>>>>> a4997119
      */
     public Class<?> findClass(String name) {
         // we don't build the resolvers until now since we first want to get all
