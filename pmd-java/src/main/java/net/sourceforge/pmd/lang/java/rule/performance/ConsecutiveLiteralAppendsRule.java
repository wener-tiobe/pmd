--- conflicted
+++ resolved
@@ -77,14 +77,9 @@
         BLOCK_PARENTS.add(ASTIfStatement.class);
         BLOCK_PARENTS.add(ASTSwitchStatement.class);
         BLOCK_PARENTS.add(ASTMethodDeclaration.class);
-<<<<<<< HEAD
         BLOCK_PARENTS.add(ASTCatchClause.class);
         BLOCK_PARENTS.add(ASTFinallyClause.class);
-=======
-        BLOCK_PARENTS.add(ASTCatchStatement.class);
-        BLOCK_PARENTS.add(ASTFinallyStatement.class);
         BLOCK_PARENTS.add(ASTLambdaExpression.class);
->>>>>>> dc207a04
     }
 
     private static final PropertyDescriptor<Integer> THRESHOLD_DESCRIPTOR
