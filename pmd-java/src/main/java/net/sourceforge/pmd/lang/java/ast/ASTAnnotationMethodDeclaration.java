/**
 * BSD-style license; for more info see http://pmd.sourceforge.net/license.html
 */

package net.sourceforge.pmd.lang.java.ast;

<<<<<<< HEAD
public class ASTAnnotationMethodDeclaration extends AbstractMethodOrConstructorDeclaration {
=======
import net.sourceforge.pmd.annotation.InternalApi;

public class ASTAnnotationMethodDeclaration extends AbstractMethodLikeNode {

    @InternalApi
    @Deprecated
>>>>>>> 2bcb8dcf
    public ASTAnnotationMethodDeclaration(int id) {
        super(id);
    }

    @InternalApi
    @Deprecated
    public ASTAnnotationMethodDeclaration(JavaParser p, int id) {
        super(p, id);
    }

    @Override
    public Object jjtAccept(JavaParserVisitor visitor, Object data) {
        return visitor.visit(this, data);
    }


    @Override
    public <T> void jjtAccept(SideEffectingVisitor<T> visitor, T data) {
        visitor.visit(this, data);
    }


    @Override
    public MethodLikeKind getKind() {
        return MethodLikeKind.METHOD;
    }
}<|MERGE_RESOLUTION|>--- conflicted
+++ resolved
@@ -4,23 +4,13 @@
 
 package net.sourceforge.pmd.lang.java.ast;
 
-<<<<<<< HEAD
-public class ASTAnnotationMethodDeclaration extends AbstractMethodOrConstructorDeclaration {
-=======
-import net.sourceforge.pmd.annotation.InternalApi;
+public final class ASTAnnotationMethodDeclaration extends AbstractMethodOrConstructorDeclaration {
 
-public class ASTAnnotationMethodDeclaration extends AbstractMethodLikeNode {
-
-    @InternalApi
-    @Deprecated
->>>>>>> 2bcb8dcf
-    public ASTAnnotationMethodDeclaration(int id) {
+    ASTAnnotationMethodDeclaration(int id) {
         super(id);
     }
 
-    @InternalApi
-    @Deprecated
-    public ASTAnnotationMethodDeclaration(JavaParser p, int id) {
+    ASTAnnotationMethodDeclaration(JavaParser p, int id) {
         super(p, id);
     }
 
