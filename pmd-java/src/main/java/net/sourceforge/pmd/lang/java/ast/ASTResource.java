--- conflicted
+++ resolved
@@ -34,7 +34,6 @@
         return visitor.visit(this, data);
     }
 
-<<<<<<< HEAD
     /**
      * Returns true if this appears as an expression, and not as a
      * local variable declaration.
@@ -92,17 +91,4 @@
             return ((ASTLocalVariableDeclaration) c).iterator().next().getInitializer();
         }
     }
-=======
-    public String getName() {
-        ASTVariableDeclaratorId variableDeclaratorId = getVariableDeclaratorId();
-        if (variableDeclaratorId != null) {
-            return variableDeclaratorId.getName();
-        }
-        // concise try-with-resources
-        return getFirstChildOfType(ASTName.class).getImage();
-    }
-
-    // TODO Should we deprecate all methods from ASTFormalParameter?
->>>>>>> 88a1ae80
-
 }