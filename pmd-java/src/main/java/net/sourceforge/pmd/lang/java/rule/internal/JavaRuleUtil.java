/*
 * BSD-style license; for more info see http://pmd.sourceforge.net/license.html
 */

package net.sourceforge.pmd.lang.java.rule.internal;

import static net.sourceforge.pmd.lang.java.types.JPrimitiveType.PrimitiveTypeKind.LONG;

import java.io.InvalidObjectException;
import java.io.ObjectInputStream;
import java.io.ObjectStreamField;
import java.util.Collections;
import java.util.Iterator;
import java.util.List;
import java.util.Set;
import java.util.function.Function;
import java.util.stream.Collectors;

import org.checkerframework.checker.nullness.qual.NonNull;
import org.checkerframework.checker.nullness.qual.Nullable;

import net.sourceforge.pmd.lang.ast.GenericToken;
import net.sourceforge.pmd.lang.ast.NodeStream;
import net.sourceforge.pmd.lang.ast.impl.javacc.JavaccToken;
import net.sourceforge.pmd.lang.java.ast.ASTAnyTypeDeclaration;
import net.sourceforge.pmd.lang.java.ast.ASTArgumentList;
import net.sourceforge.pmd.lang.java.ast.ASTAssignableExpr.ASTNamedReferenceExpr;
import net.sourceforge.pmd.lang.java.ast.ASTAssignableExpr.AccessType;
import net.sourceforge.pmd.lang.java.ast.ASTAssignmentExpression;
import net.sourceforge.pmd.lang.java.ast.ASTBodyDeclaration;
import net.sourceforge.pmd.lang.java.ast.ASTBooleanLiteral;
import net.sourceforge.pmd.lang.java.ast.ASTClassOrInterfaceDeclaration;
import net.sourceforge.pmd.lang.java.ast.ASTClassOrInterfaceType;
import net.sourceforge.pmd.lang.java.ast.ASTConstructorCall;
import net.sourceforge.pmd.lang.java.ast.ASTExpression;
import net.sourceforge.pmd.lang.java.ast.ASTFieldDeclaration;
import net.sourceforge.pmd.lang.java.ast.ASTForStatement;
import net.sourceforge.pmd.lang.java.ast.ASTFormalParameter;
import net.sourceforge.pmd.lang.java.ast.ASTFormalParameters;
import net.sourceforge.pmd.lang.java.ast.ASTInfixExpression;
import net.sourceforge.pmd.lang.java.ast.ASTInitializer;
import net.sourceforge.pmd.lang.java.ast.ASTLabeledStatement;
import net.sourceforge.pmd.lang.java.ast.ASTList;
import net.sourceforge.pmd.lang.java.ast.ASTLocalVariableDeclaration;
import net.sourceforge.pmd.lang.java.ast.ASTMethodCall;
import net.sourceforge.pmd.lang.java.ast.ASTMethodDeclaration;
import net.sourceforge.pmd.lang.java.ast.ASTMethodOrConstructorDeclaration;
import net.sourceforge.pmd.lang.java.ast.ASTNullLiteral;
import net.sourceforge.pmd.lang.java.ast.ASTNumericLiteral;
import net.sourceforge.pmd.lang.java.ast.ASTStatement;
import net.sourceforge.pmd.lang.java.ast.ASTUnaryExpression;
import net.sourceforge.pmd.lang.java.ast.ASTVariableDeclaratorId;
import net.sourceforge.pmd.lang.java.ast.AccessNode;
import net.sourceforge.pmd.lang.java.ast.AccessNode.Visibility;
import net.sourceforge.pmd.lang.java.ast.BinaryOp;
import net.sourceforge.pmd.lang.java.ast.JModifier;
import net.sourceforge.pmd.lang.java.ast.JavaNode;
<<<<<<< HEAD
import net.sourceforge.pmd.lang.java.symbols.JFieldSymbol;
=======
import net.sourceforge.pmd.lang.java.ast.JavaTokenKinds;
import net.sourceforge.pmd.lang.java.ast.TypeNode;
import net.sourceforge.pmd.lang.java.ast.UnaryOp;
import net.sourceforge.pmd.lang.java.types.JPrimitiveType.PrimitiveTypeKind;
import net.sourceforge.pmd.lang.java.types.JTypeMirror;
>>>>>>> c9a463bd
import net.sourceforge.pmd.lang.java.types.TypeTestUtil;
import net.sourceforge.pmd.util.CollectionUtil;

/**
 * Utilities shared between rules.
 */
public final class JavaRuleUtil {

    private JavaRuleUtil() {
        // utility class
    }


    /**
     * Return true if the given expression is enclosed in a zero check.
     * The expression must evaluate to a natural number (ie >= 0), so that
     * {@code e < 1} actually means {@code e == 0}.
     *
     * @param e Expression
     */
    public static boolean isZeroChecked(ASTExpression e) {
        JavaNode parent = e.getParent();
        if (parent instanceof ASTInfixExpression) {
            BinaryOp op = ((ASTInfixExpression) parent).getOperator();
            int checkLiteralAtIdx = 1 - e.getIndexInParent();
            JavaNode comparand = parent.getChild(checkLiteralAtIdx);
            int expectedValue;
            if (op == BinaryOp.NE || op == BinaryOp.EQ) {
                // e == 0, e != 0, symmetric
                expectedValue = 0;
            } else if (op == BinaryOp.LT || op == BinaryOp.GE) {
                // e < 1
                // 0 < e
                // e >= 1     (e != 0)
                // 1 >= e     (e == 0 || e == 1)
                // 0 >= e     (e == 0)
                // e >= 0     (true)
                expectedValue = checkLiteralAtIdx;
            } else if (op == BinaryOp.GT || op == BinaryOp.LE) {
                // 1 > e
                // e > 0

                // 1 <= e     (e != 0)
                // e <= 1     (e == 0 || e == 1)
                // e <= 0     (e == 0)
                // 0 <= e     (true)
                expectedValue = 1 - checkLiteralAtIdx;
            } else {
                return false;
            }

            return isIntLit(comparand, expectedValue);
        }
        return false;
    }

    private static boolean isIntLit(JavaNode e, int value) {
        if (e instanceof ASTNumericLiteral) {
            return ((ASTNumericLiteral) e).getValueAsInt() == value;
        }
        return false;
    }

    public static boolean isStringConcatExpr(@Nullable JavaNode e) {
        if (e instanceof ASTInfixExpression) {
            ASTInfixExpression infix = (ASTInfixExpression) e;
            return infix.getOperator() == BinaryOp.ADD && TypeTestUtil.isA(String.class, infix);
        }
        return false;
    }

    /**
     * If the parameter is an operand of a binary infix expression,
     * returns the other operand. Otherwise returns null.
     */
    public static @Nullable ASTExpression getOtherOperandIfInInfixExpr(@Nullable JavaNode e) {
        if (e != null && e.getParent() instanceof ASTInfixExpression) {
            return (ASTExpression) e.getParent().getChild(1 - e.getIndexInParent());
        }
        return null;
    }

    /**
     * Returns true if the expression is a stringbuilder (or stringbuffer)
     * append call, or a constructor call for one of these classes.
     */
    public static boolean isStringBuilderCtorOrAppend(@Nullable ASTExpression e) {
        if (e instanceof ASTMethodCall) {
            ASTMethodCall call = (ASTMethodCall) e;
            if ("append".equals(call.getMethodName())) {
                ASTExpression qual = ((ASTMethodCall) e).getQualifier();
                return qual != null && isStringBufferOrBuilder(qual);
            }
        } else if (e instanceof ASTConstructorCall) {
            return isStringBufferOrBuilder(((ASTConstructorCall) e).getTypeNode());
        }
        return false;
    }

    private static boolean isStringBufferOrBuilder(TypeNode node) {
        return TypeTestUtil.isExactlyA(StringBuilder.class, node)
            || TypeTestUtil.isExactlyA(StringBuffer.class, node);
    }

    /**
     * Returns true if the node is a {@link ASTMethodDeclaration} that
     * is a main method.
     */
    public static boolean isMainMethod(JavaNode node) {
        if (node instanceof ASTMethodDeclaration) {
            ASTMethodDeclaration decl = (ASTMethodDeclaration) node;


            return decl.hasModifiers(JModifier.PUBLIC, JModifier.STATIC)
                && "main".equals(decl.getName())
                && decl.isVoid()
                && decl.getArity() == 1
                && TypeTestUtil.isExactlyA(String[].class, decl.getFormalParameters().get(0));
        }
        return false;
    }

    /**
     * Returns true if the node is a utility class, according to this
     * custom definition.
     */
    public static boolean isUtilityClass(ASTAnyTypeDeclaration node) {
        if (node.isInterface() || node.isEnum()) {
            return false;
        }

        ASTClassOrInterfaceDeclaration classNode = (ASTClassOrInterfaceDeclaration) node;

        // A class with a superclass or interfaces should not be considered
        if (classNode.getSuperClassTypeNode() != null
            || !classNode.getSuperInterfaceTypeNodes().isEmpty()) {
            return false;
        }

        // A class without declarations shouldn't be reported
        boolean hasAny = false;

        for (ASTBodyDeclaration declNode : classNode.getDeclarations()) {
            if (declNode instanceof ASTFieldDeclaration
                || declNode instanceof ASTMethodDeclaration) {

                hasAny = isNonPrivate(declNode) && !isMainMethod(declNode);
                if (!((AccessNode) declNode).hasModifiers(JModifier.STATIC)) {
                    return false;
                }

            } else if (declNode instanceof ASTInitializer) {
                if (!((ASTInitializer) declNode).isStatic()) {
                    return false;
                }
            }
        }

        return hasAny;
    }

    private static boolean isNonPrivate(ASTBodyDeclaration decl) {
        return ((AccessNode) decl).getVisibility() != Visibility.V_PRIVATE;
    }

    /**
     * Whether the name may be ignored by unused rules like UnusedAssignment.
     */
    public static boolean isExplicitUnusedVarName(String name) {
        return name.startsWith("ignored")
            || name.startsWith("unused")
            || "_".equals(name); // before java 9 it's ok
    }

<<<<<<< HEAD
    public static boolean isGetterOrSetter(ASTMethodDeclaration node) {
        return isGetter(node) || isSetter(node);
    }

    /** Attempts to determine if the method is a getter. */
    private static boolean isGetter(ASTMethodDeclaration node) {

        if (node.getArity() != 0 || node.isVoid()) {
            return false;
        }

        ASTAnyTypeDeclaration enclosing = node.getEnclosingType();
        if (node.getName().startsWith("get")) {
            return hasField(enclosing, node.getName().substring(3));
        } else if (node.getName().startsWith("is")) {
            return hasField(enclosing, node.getName().substring(2));
        }

        return hasField(enclosing, node.getName());
    }

    /** Attempts to determine if the method is a setter. */
    private static boolean isSetter(ASTMethodDeclaration node) {

        if (node.getArity() != 1 || !node.isVoid()) {
            return false;
        }

        ASTAnyTypeDeclaration enclosing = node.getEnclosingType();

        if (node.getName().startsWith("set")) {
            return hasField(enclosing, node.getName().substring(3));
        }

        return hasField(enclosing, node.getName());
    }

    private static boolean hasField(ASTAnyTypeDeclaration node, String name) {
        for (JFieldSymbol f : node.getSymbol().getDeclaredFields()) {
            String fname = f.getSimpleName();
            if (fname.startsWith("m_") || fname.startsWith("_")) {
                fname = fname.substring(fname.indexOf('_') + 1);
            }
            if (fname.equalsIgnoreCase(name)) {
                return true;
            }
        }
        return false;
    }
=======

    /**
     * Returns true if the formal parameters of the method or constructor
     * match the given types exactly. Note that for varargs methods, the
     * last param must have an array type (but it is not checked to be varargs).
     * This will return false if we're not sure.
     *
     * @param node  Method or ctor
     * @param types List of types to match (may be empty)
     *
     * @throws NullPointerException If any of the classes is null, or the node is null
     * @see TypeTestUtil#isExactlyA(Class, TypeNode)
     */
    public static boolean hasParameters(ASTMethodOrConstructorDeclaration node, Class<?>... types) {
        ASTFormalParameters formals = node.getFormalParameters();
        if (formals.size() != types.length) {
            return false;
        }
        for (int i = 0; i < formals.size(); i++) {
            ASTFormalParameter fi = formals.get(i);
            if (!TypeTestUtil.isExactlyA(types[i], fi)) {
                return false;
            }
        }
        return true;
    }

    /**
     * Returns true if the {@code throws} declaration of the method or constructor
     * matches the given types exactly.
     *
     * @param node  Method or ctor
     * @param types List of exception types to match (may be empty)
     *
     * @throws NullPointerException If any of the classes is null, or the node is null
     * @see TypeTestUtil#isExactlyA(Class, TypeNode)
     */
    @SafeVarargs
    public static boolean hasExceptionList(ASTMethodOrConstructorDeclaration node, Class<? extends Throwable>... types) {
        @NonNull List<ASTClassOrInterfaceType> formals = ASTList.orEmpty(node.getThrowsList());
        if (formals.size() != types.length) {
            return false;
        }
        for (int i = 0; i < formals.size(); i++) {
            ASTClassOrInterfaceType fi = formals.get(i);
            if (!TypeTestUtil.isExactlyA(types[i], fi)) {
                return false;
            }
        }
        return true;
    }

    /**
     * True if the variable is never used. Note that the visibility of
     * the variable must be less than {@link Visibility#V_PRIVATE} for
     * us to be sure of it.
     */
    public static boolean isNeverUsed(ASTVariableDeclaratorId varId) {
        return CollectionUtil.none(varId.getLocalUsages(), JavaRuleUtil::isReadUsage);
    }

    private static boolean isReadUsage(ASTNamedReferenceExpr expr) {
        return expr.getAccessType() == AccessType.READ
            // foo(x++)
            || expr.getParent() instanceof ASTUnaryExpression
            && expr.getParent().getParent() instanceof ASTArgumentList;
    }

    /**
     * True if the variable is incremented or decremented via a compound
     * assignment operator, or a unary increment/decrement expression.
     */
    public static boolean isVarAccessReadAndWrite(ASTNamedReferenceExpr expr) {
        return expr.getAccessType() == AccessType.WRITE
            && (!(expr.getParent() instanceof ASTAssignmentExpression)
            || ((ASTAssignmentExpression) expr.getParent()).getOperator().isCompound());
    }

    /**
     * True if the variable access is a non-compound assignment.
     */
    public static boolean isVarAccessStrictlyWrite(ASTNamedReferenceExpr expr) {
        return expr.getParent() instanceof ASTAssignmentExpression
            && expr.getIndexInParent() == 0
            && !((ASTAssignmentExpression) expr.getParent()).getOperator().isCompound();
    }

    /**
     * Returns the set of labels on this statement.
     */
    public static Set<String> getStatementLabels(ASTStatement node) {
        if (!(node.getParent() instanceof ASTLabeledStatement)) {
            return Collections.emptySet();
        }

        return node.ancestors().takeWhile(it -> it instanceof ASTLabeledStatement)
                   .toStream()
                   .map(it -> ((ASTLabeledStatement) it).getLabel())
                   .collect(Collectors.toSet());
    }

    /**
     * Will cut through argument lists, except those of enum constants
     * and explicit invocation nodes.
     */
    public static @NonNull ASTExpression getTopLevelExpr(ASTExpression expr) {
        return (ASTExpression) expr.ancestorsOrSelf()
                                   .takeWhile(it -> it instanceof ASTExpression
                                       || it instanceof ASTArgumentList && it.getParent() instanceof ASTExpression)
                                   .last();
    }

    /**
     * Returns the variable IDS corresponding to variables declared in
     * the init clause of the loop.
     */
    public static NodeStream<ASTVariableDeclaratorId> getLoopVariables(ASTForStatement loop) {
        return NodeStream.of(loop.getInit())
                         .filterIs(ASTLocalVariableDeclaration.class)
                         .flatMap(ASTLocalVariableDeclaration::getVarIds);
    }

    // TODO at least UnusedPrivateMethod has some serialization-related logic.

    /**
     * Whether some variable declared by the given node is a serialPersistentFields
     * (serialization-specific field).
     */
    public static boolean isSerialPersistentFields(final ASTFieldDeclaration field) {
        return field.hasModifiers(JModifier.FINAL, JModifier.STATIC, JModifier.PRIVATE)
            && field.getVarIds().any(it -> "serialPersistentFields".equals(it.getName()) && TypeTestUtil.isA(ObjectStreamField[].class, it));
    }

    /**
     * Whether some variable declared by the given node is a serialVersionUID
     * (serialization-specific field).
     */
    public static boolean isSerialVersionUID(ASTFieldDeclaration field) {
        return field.hasModifiers(JModifier.FINAL, JModifier.STATIC)
            && field.getVarIds().any(it -> "serialVersionUID".equals(it.getName()) && it.getTypeMirror().isPrimitive(LONG));
    }

    /**
     * True if the method is a {@code readObject} method defined for serialization.
     */
    public static boolean isSerializationReadObject(ASTMethodDeclaration node) {
        return node.getVisibility() == Visibility.V_PRIVATE
            && "readObject".equals(node.getName())
            && hasExceptionList(node, InvalidObjectException.class)
            && hasParameters(node, ObjectInputStream.class);
    }

    /**
     * Whether one expression is the boolean negation of the other. Many
     * forms are not yet supported. This method is symmetric so only needs
     * to be called once.
     */
    public static boolean areComplements(ASTExpression e1, ASTExpression e2) {
        if (isBooleanNegation(e1)) {
            return areEqual(unaryOperand(e1), e2);
        } else if (isBooleanNegation(e2)) {
            return areEqual(e1, unaryOperand(e2));
        } else if (e1 instanceof ASTInfixExpression && e2 instanceof ASTInfixExpression) {
            ASTInfixExpression ifx1 = (ASTInfixExpression) e1;
            ASTInfixExpression ifx2 = (ASTInfixExpression) e2;
            if (ifx1.getOperator().getComplement() != ifx2.getOperator()) {
                return false;
            }
            if (ifx1.getOperator().hasSamePrecedenceAs(BinaryOp.EQ)) {
                // NOT(a == b, a != b)
                // NOT(a == b, b != a)
                return areEqual(ifx1.getLeftOperand(), ifx2.getLeftOperand())
                    && areEqual(ifx1.getRightOperand(), ifx2.getRightOperand())
                    || areEqual(ifx2.getLeftOperand(), ifx1.getLeftOperand())
                    && areEqual(ifx2.getRightOperand(), ifx1.getRightOperand());
            }
            // todo we could continue with de Morgan and such
        }
        return false;
    }

    private static boolean areEqual(ASTExpression e1, ASTExpression e2) {
        return tokenEquals(e1, e2);
    }

    /**
     * Returns true if both nodes have exactly the same tokens.
     *
     * @param node First node
     * @param that Other node
     */
    public static boolean tokenEquals(JavaNode node, JavaNode that) {
        return tokenEquals(node, that, null);
    }

    /**
     * Returns true if both nodes have the same tokens, modulo some renaming
     * function. The renaming function maps unqualified variables and type
     * identifiers of the first node to the other. This should be used
     * in nodes living in the same lexical scope, so that unqualified
     * names mean the same thing.
     *
     * @param node       First node
     * @param other      Other node
     * @param varRenamer A renaming function. If null, no renaming is applied.
     *                   Must not return null, if no renaming occurs, returns its argument.
     */
    public static boolean tokenEquals(@NonNull JavaNode node,
                                      @NonNull JavaNode other,
                                      @Nullable Function<String, @NonNull String> varRenamer) {
        // Since type and variable names obscure one another,
        // it's ok to use a single renaming function.

        Iterator<JavaccToken> thisIt = GenericToken.range(node.getFirstToken(), node.getLastToken());
        Iterator<JavaccToken> thatIt = GenericToken.range(other.getFirstToken(), other.getLastToken());
        int lastKind = 0;
        while (thisIt.hasNext()) {
            if (!thatIt.hasNext()) {
                return false;
            }
            JavaccToken o1 = thisIt.next();
            JavaccToken o2 = thatIt.next();
            if (o1.kind != o2.kind) {
                return false;
            }

            String mappedImage = o1.getImage();
            if (varRenamer != null
                && o1.kind == JavaTokenKinds.IDENTIFIER
                && lastKind != JavaTokenKinds.DOT
                && lastKind != JavaTokenKinds.METHOD_REF
                //method name
                && o1.getNext() != null && o1.getNext().kind != JavaTokenKinds.LPAREN) {
                mappedImage = varRenamer.apply(mappedImage);
            }

            if (!o2.getImage().equals(mappedImage)) {
                return false;
            }

            lastKind = o1.kind;
        }
        return !thatIt.hasNext();
    }

    public static boolean isBooleanLiteral(ASTExpression e) {
        return e instanceof ASTBooleanLiteral;
    }

    public static boolean isBooleanNegation(ASTExpression e) {
        return e instanceof ASTUnaryExpression && ((ASTUnaryExpression) e).getOperator() == UnaryOp.NEGATION;
    }

    /**
     * If the argument is a unary expression, returns its operand, otherwise
     * returns null.
     */
    public static @Nullable ASTExpression unaryOperand(ASTExpression e) {
        return e instanceof ASTUnaryExpression ? ((ASTUnaryExpression) e).getOperand()
                                               : null;
    }

    /**
     * Returns true if the expression is the default field value for
     * the given type.
     */
    public static boolean isDefaultValue(JTypeMirror type, ASTExpression expr) {
        if (type.isPrimitive()) {
            if (type.isPrimitive(PrimitiveTypeKind.BOOLEAN)) {
                return expr instanceof ASTBooleanLiteral && !((ASTBooleanLiteral) expr).isTrue();
            } else {
                Object constValue = expr.getConstValue();
                return constValue instanceof Number && ((Number) constValue).doubleValue() == 0d
                    || constValue instanceof Character && constValue.equals('\u0000');
            }
        } else {
            return expr instanceof ASTNullLiteral;
        }
    }
>>>>>>> c9a463bd
}<|MERGE_RESOLUTION|>--- conflicted
+++ resolved
@@ -55,15 +55,12 @@
 import net.sourceforge.pmd.lang.java.ast.BinaryOp;
 import net.sourceforge.pmd.lang.java.ast.JModifier;
 import net.sourceforge.pmd.lang.java.ast.JavaNode;
-<<<<<<< HEAD
-import net.sourceforge.pmd.lang.java.symbols.JFieldSymbol;
-=======
 import net.sourceforge.pmd.lang.java.ast.JavaTokenKinds;
 import net.sourceforge.pmd.lang.java.ast.TypeNode;
 import net.sourceforge.pmd.lang.java.ast.UnaryOp;
 import net.sourceforge.pmd.lang.java.types.JPrimitiveType.PrimitiveTypeKind;
 import net.sourceforge.pmd.lang.java.types.JTypeMirror;
->>>>>>> c9a463bd
+import net.sourceforge.pmd.lang.java.symbols.JFieldSymbol;
 import net.sourceforge.pmd.lang.java.types.TypeTestUtil;
 import net.sourceforge.pmd.util.CollectionUtil;
 
@@ -238,7 +235,7 @@
             || "_".equals(name); // before java 9 it's ok
     }
 
-<<<<<<< HEAD
+
     public static boolean isGetterOrSetter(ASTMethodDeclaration node) {
         return isGetter(node) || isSetter(node);
     }
@@ -288,7 +285,6 @@
         }
         return false;
     }
-=======
 
     /**
      * Returns true if the formal parameters of the method or constructor
@@ -568,5 +564,4 @@
             return expr instanceof ASTNullLiteral;
         }
     }
->>>>>>> c9a463bd
 }