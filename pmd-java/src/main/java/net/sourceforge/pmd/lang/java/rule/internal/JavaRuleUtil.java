/*
 * BSD-style license; for more info see http://pmd.sourceforge.net/license.html
 */

package net.sourceforge.pmd.lang.java.rule.internal;

import static net.sourceforge.pmd.lang.java.types.JPrimitiveType.PrimitiveTypeKind.LONG;
import static net.sourceforge.pmd.util.CollectionUtil.immutableSetOf;

import java.io.InvalidObjectException;
import java.io.ObjectInputStream;
import java.io.ObjectStreamField;
import java.util.Collection;
import java.util.Collections;
import java.util.Iterator;
import java.util.List;
import java.util.Set;
import java.util.function.Function;
import java.util.stream.Collectors;

import org.checkerframework.checker.nullness.qual.NonNull;
import org.checkerframework.checker.nullness.qual.Nullable;

import net.sourceforge.pmd.lang.ast.GenericToken;
import net.sourceforge.pmd.lang.ast.NodeStream;
import net.sourceforge.pmd.lang.ast.impl.javacc.JavaccToken;
import net.sourceforge.pmd.lang.java.ast.ASTAnyTypeDeclaration;
import net.sourceforge.pmd.lang.java.ast.ASTArgumentList;
import net.sourceforge.pmd.lang.java.ast.ASTAssignableExpr.ASTNamedReferenceExpr;
import net.sourceforge.pmd.lang.java.ast.ASTAssignableExpr.AccessType;
import net.sourceforge.pmd.lang.java.ast.ASTAssignmentExpression;
import net.sourceforge.pmd.lang.java.ast.ASTBodyDeclaration;
import net.sourceforge.pmd.lang.java.ast.ASTBooleanLiteral;
import net.sourceforge.pmd.lang.java.ast.ASTClassOrInterfaceDeclaration;
import net.sourceforge.pmd.lang.java.ast.ASTClassOrInterfaceType;
import net.sourceforge.pmd.lang.java.ast.ASTConstructorCall;
import net.sourceforge.pmd.lang.java.ast.ASTExpression;
import net.sourceforge.pmd.lang.java.ast.ASTFieldAccess;
import net.sourceforge.pmd.lang.java.ast.ASTFieldDeclaration;
import net.sourceforge.pmd.lang.java.ast.ASTForStatement;
import net.sourceforge.pmd.lang.java.ast.ASTFormalParameter;
import net.sourceforge.pmd.lang.java.ast.ASTFormalParameters;
import net.sourceforge.pmd.lang.java.ast.ASTIfStatement;
import net.sourceforge.pmd.lang.java.ast.ASTInfixExpression;
import net.sourceforge.pmd.lang.java.ast.ASTInitializer;
import net.sourceforge.pmd.lang.java.ast.ASTLabeledStatement;
import net.sourceforge.pmd.lang.java.ast.ASTList;
import net.sourceforge.pmd.lang.java.ast.ASTLocalVariableDeclaration;
import net.sourceforge.pmd.lang.java.ast.ASTMethodCall;
import net.sourceforge.pmd.lang.java.ast.ASTMethodDeclaration;
import net.sourceforge.pmd.lang.java.ast.ASTMethodOrConstructorDeclaration;
import net.sourceforge.pmd.lang.java.ast.ASTNullLiteral;
import net.sourceforge.pmd.lang.java.ast.ASTNumericLiteral;
import net.sourceforge.pmd.lang.java.ast.ASTStatement;
import net.sourceforge.pmd.lang.java.ast.ASTThisExpression;
import net.sourceforge.pmd.lang.java.ast.ASTUnaryExpression;
import net.sourceforge.pmd.lang.java.ast.ASTVariableAccess;
import net.sourceforge.pmd.lang.java.ast.ASTVariableDeclaratorId;
import net.sourceforge.pmd.lang.java.ast.AccessNode;
import net.sourceforge.pmd.lang.java.ast.AccessNode.Visibility;
import net.sourceforge.pmd.lang.java.ast.Annotatable;
import net.sourceforge.pmd.lang.java.ast.BinaryOp;
import net.sourceforge.pmd.lang.java.ast.JModifier;
import net.sourceforge.pmd.lang.java.ast.JavaNode;
import net.sourceforge.pmd.lang.java.ast.JavaTokenKinds;
import net.sourceforge.pmd.lang.java.ast.TypeNode;
import net.sourceforge.pmd.lang.java.ast.UnaryOp;
<<<<<<< HEAD
import net.sourceforge.pmd.lang.java.symbols.JFieldSymbol;
import net.sourceforge.pmd.lang.java.symbols.JVariableSymbol;
=======
import net.sourceforge.pmd.lang.java.types.JPrimitiveType.PrimitiveTypeKind;
import net.sourceforge.pmd.lang.java.types.JTypeMirror;
>>>>>>> a04e2189
import net.sourceforge.pmd.lang.java.types.TypeTestUtil;
import net.sourceforge.pmd.util.CollectionUtil;

public final class JavaRuleUtil {

    public static final Set<String> LOMBOK_ANNOTATIONS = immutableSetOf(
        "lombok.Data",
        "lombok.Getter",
        "lombok.Setter",
        "lombok.Value",
        "lombok.RequiredArgsConstructor",
        "lombok.AllArgsConstructor",
        "lombok.NoArgsConstructor",
        "lombok.Builder"
    );

    private JavaRuleUtil() {
        // utility class
    }


    /**
     * Return true if the given expression is enclosed in a zero check.
     * The expression must evaluate to a natural number (ie >= 0), so that
     * {@code e < 1} actually means {@code e == 0}.
     *
     * @param e Expression
     */
    public static boolean isZeroChecked(ASTExpression e) {
        JavaNode parent = e.getParent();
        if (parent instanceof ASTInfixExpression) {
            BinaryOp op = ((ASTInfixExpression) parent).getOperator();
            int checkLiteralAtIdx = 1 - e.getIndexInParent();
            JavaNode comparand = parent.getChild(checkLiteralAtIdx);
            int expectedValue;
            if (op == BinaryOp.NE || op == BinaryOp.EQ) {
                // e == 0, e != 0, symmetric
                expectedValue = 0;
            } else if (op == BinaryOp.LT || op == BinaryOp.GE) {
                // e < 1
                // 0 < e
                // e >= 1     (e != 0)
                // 1 >= e     (e == 0 || e == 1)
                // 0 >= e     (e == 0)
                // e >= 0     (true)
                expectedValue = checkLiteralAtIdx;
            } else if (op == BinaryOp.GT || op == BinaryOp.LE) {
                // 1 > e
                // e > 0

                // 1 <= e     (e != 0)
                // e <= 1     (e == 0 || e == 1)
                // e <= 0     (e == 0)
                // 0 <= e     (true)
                expectedValue = 1 - checkLiteralAtIdx;
            } else {
                return false;
            }

            return isIntLit(comparand, expectedValue);
        }
        return false;
    }

    private static boolean isIntLit(JavaNode e, int value) {
        if (e instanceof ASTNumericLiteral) {
            return ((ASTNumericLiteral) e).getValueAsInt() == value;
        }
        return false;
    }

    public static boolean isStringConcatExpr(@Nullable JavaNode e) {
        if (e instanceof ASTInfixExpression) {
            ASTInfixExpression infix = (ASTInfixExpression) e;
            return infix.getOperator() == BinaryOp.ADD && TypeTestUtil.isA(String.class, infix);
        }
        return false;
    }

    /**
     * If the parameter is an operand of a binary infix expression,
     * returns the other operand. Otherwise returns null.
     */
    public static @Nullable ASTExpression getOtherOperandIfInInfixExpr(@Nullable JavaNode e) {
        if (e != null && e.getParent() instanceof ASTInfixExpression) {
            return (ASTExpression) e.getParent().getChild(1 - e.getIndexInParent());
        }
        return null;
    }

    /**
     * Returns true if the expression is a stringbuilder (or stringbuffer)
     * append call, or a constructor call for one of these classes.
     */
    public static boolean isStringBuilderCtorOrAppend(@Nullable ASTExpression e) {
        if (e instanceof ASTMethodCall) {
            ASTMethodCall call = (ASTMethodCall) e;
            if ("append".equals(call.getMethodName())) {
                ASTExpression qual = ((ASTMethodCall) e).getQualifier();
                return qual != null && isStringBufferOrBuilder(qual);
            }
        } else if (e instanceof ASTConstructorCall) {
            return isStringBufferOrBuilder(((ASTConstructorCall) e).getTypeNode());
        }
        return false;
    }

    private static boolean isStringBufferOrBuilder(TypeNode node) {
        return TypeTestUtil.isExactlyA(StringBuilder.class, node)
            || TypeTestUtil.isExactlyA(StringBuffer.class, node);
    }

    /**
     * Returns true if the node is a {@link ASTMethodDeclaration} that
     * is a main method.
     */
    public static boolean isMainMethod(JavaNode node) {
        if (node instanceof ASTMethodDeclaration) {
            ASTMethodDeclaration decl = (ASTMethodDeclaration) node;


            return decl.hasModifiers(JModifier.PUBLIC, JModifier.STATIC)
                && "main".equals(decl.getName())
                && decl.isVoid()
                && decl.getArity() == 1
                && TypeTestUtil.isExactlyA(String[].class, decl.getFormalParameters().get(0));
        }
        return false;
    }

    /**
     * Returns true if the node is a utility class, according to this
     * custom definition.
     */
    public static boolean isUtilityClass(ASTAnyTypeDeclaration node) {
        if (node.isInterface() || node.isEnum()) {
            return false;
        }

        ASTClassOrInterfaceDeclaration classNode = (ASTClassOrInterfaceDeclaration) node;

        // A class with a superclass or interfaces should not be considered
        if (classNode.getSuperClassTypeNode() != null
            || !classNode.getSuperInterfaceTypeNodes().isEmpty()) {
            return false;
        }

        // A class without declarations shouldn't be reported
        boolean hasAny = false;

        for (ASTBodyDeclaration declNode : classNode.getDeclarations()) {
            if (declNode instanceof ASTFieldDeclaration
                || declNode instanceof ASTMethodDeclaration) {

                hasAny = isNonPrivate(declNode) && !isMainMethod(declNode);
                if (!((AccessNode) declNode).hasModifiers(JModifier.STATIC)) {
                    return false;
                }

            } else if (declNode instanceof ASTInitializer) {
                if (!((ASTInitializer) declNode).isStatic()) {
                    return false;
                }
            }
        }

        return hasAny;
    }

    private static boolean isNonPrivate(ASTBodyDeclaration decl) {
        return ((AccessNode) decl).getVisibility() != Visibility.V_PRIVATE;
    }


    /**
     * Returns true if the formal parameters of the method or constructor
     * match the given types exactly. Note that for varargs methods, the
     * last param must have an array type (but it is not checked to be varargs).
     * This will return false if we're not sure.
     *
     * @param node  Method or ctor
     * @param types List of types to match (may be empty)
     *
     * @throws NullPointerException If any of the classes is null, or the node is null
     * @see TypeTestUtil#isExactlyA(Class, TypeNode)
     */
    public static boolean hasParameters(ASTMethodOrConstructorDeclaration node, Class<?>... types) {
        ASTFormalParameters formals = node.getFormalParameters();
        if (formals.size() != types.length) {
            return false;
        }
        for (int i = 0; i < formals.size(); i++) {
            ASTFormalParameter fi = formals.get(i);
            if (!TypeTestUtil.isExactlyA(types[i], fi)) {
                return false;
            }
        }
        return true;
    }

    /**
     * Returns true if the {@code throws} declaration of the method or constructor
     * matches the given types exactly.
     *
     * @param node  Method or ctor
     * @param types List of exception types to match (may be empty)
     *
     * @throws NullPointerException If any of the classes is null, or the node is null
     * @see TypeTestUtil#isExactlyA(Class, TypeNode)
     */
    @SafeVarargs
    public static boolean hasExceptionList(ASTMethodOrConstructorDeclaration node, Class<? extends Throwable>... types) {
        @NonNull List<ASTClassOrInterfaceType> formals = ASTList.orEmpty(node.getThrowsList());
        if (formals.size() != types.length) {
            return false;
        }
        for (int i = 0; i < formals.size(); i++) {
            ASTClassOrInterfaceType fi = formals.get(i);
            if (!TypeTestUtil.isExactlyA(types[i], fi)) {
                return false;
            }
        }
        return true;
    }

    /**
     * True if the variable is never used. Note that the visibility of
     * the variable must be less than {@link Visibility#V_PRIVATE} for
     * us to be sure of it.
     */
    public static boolean isNeverUsed(ASTVariableDeclaratorId varId) {
        return CollectionUtil.none(varId.getUsages(), JavaRuleUtil::isReadUsage);
    }

    private static boolean isReadUsage(ASTNamedReferenceExpr expr) {
        return expr.getAccessType() == AccessType.READ
            // foo(x++)
            || expr.getParent() instanceof ASTUnaryExpression
            && expr.getParent().getParent() instanceof ASTArgumentList;
    }

    /**
     * True if the variable is incremented or decremented via a compound
     * assignment operator, or a unary increment/decrement expression.
     */
    public static boolean isVarAccessReadAndWrite(ASTNamedReferenceExpr expr) {
        return expr.getAccessType() == AccessType.WRITE
            && (!(expr.getParent() instanceof ASTAssignmentExpression)
            || ((ASTAssignmentExpression) expr.getParent()).getOperator().isCompound());
    }

    /**
     * True if the variable access is a non-compound assignment.
     */
    public static boolean isVarAccessStrictlyWrite(ASTNamedReferenceExpr expr) {
        return expr.getParent() instanceof ASTAssignmentExpression
            && expr.getIndexInParent() == 0
            && !((ASTAssignmentExpression) expr.getParent()).getOperator().isCompound();
    }

    /**
     * Returns the set of labels on this statement.
     */
    public static Set<String> getStatementLabels(ASTStatement node) {
        if (!(node.getParent() instanceof ASTLabeledStatement)) {
            return Collections.emptySet();
        }

        return node.ancestors().takeWhile(it -> it instanceof ASTLabeledStatement)
                   .toStream()
                   .map(it -> ((ASTLabeledStatement) it).getLabel())
                   .collect(Collectors.toSet());
    }

    /**
     * True if the variable is incremented or decremented via a compound
     * assignment operator, or a unary increment/decrement expression.
     */
    public static boolean isInIfCondition(ASTExpression expr) {
        ASTExpression toplevel = getTopLevelExpr(expr);
        return toplevel.getIndexInParent() == 0 && toplevel.getParent() instanceof ASTIfStatement;
    }

    /**
     * Will cut through argument lists, except those of enum constants
     * and explicit invocation nodes.
     */
    public static @NonNull ASTExpression getTopLevelExpr(ASTExpression expr) {
        return (ASTExpression) expr.ancestorsOrSelf()
                                   .takeWhile(it -> it instanceof ASTExpression
                                       || it instanceof ASTArgumentList && it.getParent() instanceof ASTExpression)
                                   .last();
    }

    /**
     * Returns the variable IDS corresponding to variables declared in
     * the init clause of the loop.
     */
    public static NodeStream<ASTVariableDeclaratorId> getLoopVariables(ASTForStatement loop) {
        return NodeStream.of(loop.getInit())
                         .filterIs(ASTLocalVariableDeclaration.class)
                         .flatMap(ASTLocalVariableDeclaration::getVarIds);
    }

    // TODO at least UnusedPrivateMethod has some serialization-related logic.

    /**
     * Whether some variable declared by the given node is a serialPersistentFields
     * (serialization-specific field).
     */
    public static boolean isSerialPersistentFields(final ASTFieldDeclaration field) {
        return field.hasModifiers(JModifier.FINAL, JModifier.STATIC, JModifier.PRIVATE)
            && field.getVarIds().any(
            it -> "serialPersistentFields".equals(it.getName())
                && TypeTestUtil.isA(ObjectStreamField[].class, it)
        );
    }

    /**
     * Whether some variable declared by the given node is a serialVersionUID
     * (serialization-specific field).
     */
    public static boolean isSerialVersionUID(ASTFieldDeclaration field) {
        return field.hasModifiers(JModifier.FINAL, JModifier.STATIC)
            && field.getVarIds().any(
            it -> "serialVersionUID".equals(it.getName())
                && it.getTypeMirror().isPrimitive(LONG)
        );
    }

    /**
     * True if the method is a {@code readObject} method defined for serialization.
     */
    public static boolean isSerializationReadObject(ASTMethodDeclaration node) {
        return node.getVisibility() == Visibility.V_PRIVATE
            && "readObject".equals(node.getName())
            && hasExceptionList(node, InvalidObjectException.class)
            && hasParameters(node, ObjectInputStream.class);
    }

    /**
     * Whether one expression is the boolean negation of the other. Many
     * forms are not yet supported. This method is symmetric so only needs
     * to be called once.
     */
    public static boolean areComplements(ASTExpression e1, ASTExpression e2) {
        if (isBooleanNegation(e1)) {
            return areEqual(unaryOperand(e1), e2);
        } else if (isBooleanNegation(e2)) {
            return areEqual(e1, unaryOperand(e2));
        } else if (e1 instanceof ASTInfixExpression && e2 instanceof ASTInfixExpression) {
            ASTInfixExpression ifx1 = (ASTInfixExpression) e1;
            ASTInfixExpression ifx2 = (ASTInfixExpression) e2;
            if (ifx1.getOperator().getComplement() != ifx2.getOperator()) {
                return false;
            }
            if (ifx1.getOperator().hasSamePrecedenceAs(BinaryOp.EQ)) {
                // NOT(a == b, a != b)
                // NOT(a == b, b != a)
                return areEqual(ifx1.getLeftOperand(), ifx2.getLeftOperand())
                    && areEqual(ifx1.getRightOperand(), ifx2.getRightOperand())
                    || areEqual(ifx2.getLeftOperand(), ifx1.getLeftOperand())
                    && areEqual(ifx2.getRightOperand(), ifx1.getRightOperand());
            }
            // todo we could continue with de Morgan and such
        }
        return false;
    }

    private static boolean areEqual(ASTExpression e1, ASTExpression e2) {
        return tokenEquals(e1, e2);
    }

    /**
     * Returns true if both nodes have exactly the same tokens.
     *
     * @param node First node
     * @param that Other node
     */
    public static boolean tokenEquals(JavaNode node, JavaNode that) {
        return tokenEquals(node, that, null);
    }

    /**
     * Returns true if both nodes have the same tokens, modulo some renaming
     * function. The renaming function maps unqualified variables and type
     * identifiers of the first node to the other. This should be used
     * in nodes living in the same lexical scope, so that unqualified
     * names mean the same thing.
     *
     * @param node       First node
     * @param other      Other node
     * @param varRenamer A renaming function. If null, no renaming is applied.
     *                   Must not return null, if no renaming occurs, returns its argument.
     */
    public static boolean tokenEquals(@NonNull JavaNode node,
                                      @NonNull JavaNode other,
                                      @Nullable Function<String, @NonNull String> varRenamer) {
        // Since type and variable names obscure one another,
        // it's ok to use a single renaming function.

        Iterator<JavaccToken> thisIt = GenericToken.range(node.getFirstToken(), node.getLastToken());
        Iterator<JavaccToken> thatIt = GenericToken.range(other.getFirstToken(), other.getLastToken());
        int lastKind = 0;
        while (thisIt.hasNext()) {
            if (!thatIt.hasNext()) {
                return false;
            }
            JavaccToken o1 = thisIt.next();
            JavaccToken o2 = thatIt.next();
            if (o1.kind != o2.kind) {
                return false;
            }

            String mappedImage = o1.getImage();
            if (varRenamer != null
                && o1.kind == JavaTokenKinds.IDENTIFIER
                && lastKind != JavaTokenKinds.DOT
                && lastKind != JavaTokenKinds.METHOD_REF
                //method name
                && o1.getNext() != null && o1.getNext().kind != JavaTokenKinds.LPAREN) {
                mappedImage = varRenamer.apply(mappedImage);
            }

            if (!o2.getImage().equals(mappedImage)) {
                return false;
            }

            lastKind = o1.kind;
        }
        return !thatIt.hasNext();
    }

    public static boolean isBooleanLiteral(ASTExpression e) {
        return e instanceof ASTBooleanLiteral;
    }

    public static boolean isBooleanNegation(ASTExpression e) {
        return e instanceof ASTUnaryExpression && ((ASTUnaryExpression) e).getOperator() == UnaryOp.NEGATION;
    }

    /**
     * If the argument is a unary expression, returns its operand, otherwise
     * returns null.
     */
    public static @Nullable ASTExpression unaryOperand(ASTExpression e) {
        return e instanceof ASTUnaryExpression ? ((ASTUnaryExpression) e).getOperand()
                                               : null;
    }

<<<<<<< HEAD

    /**
     * Whether the expression is an access to a field of this instance,
     * not inherited, qualified or not ({@code this.field} or just {@code field}).
     */
    public static boolean isThisFieldAccess(ASTExpression e) {
        if (!(e instanceof ASTNamedReferenceExpr)) {
            return false;
        }
        JVariableSymbol sym = ((ASTNamedReferenceExpr) e).getReferencedSym();
        if (sym instanceof JFieldSymbol) {
            return !((JFieldSymbol) sym).isStatic()
                // not inherited
                && ((JFieldSymbol) sym).getEnclosingClass().equals(e.getEnclosingType().getSymbol())
                // correct syntactic form
                && e instanceof ASTVariableAccess || isSyntacticThisFieldAccess(e);
        }
        return false;
    }

    /**
     * Whether the expression is a {@code this.field}, with no outer
     * instance qualifier ({@code Outer.this.field}). The field symbol
     * is not checked to resolve to a field declared in this class (it
     * may be inherited)
     */
    public static boolean isSyntacticThisFieldAccess(ASTExpression e) {
        if (e instanceof ASTFieldAccess) {
            ASTExpression qualifier = ((ASTFieldAccess) e).getQualifier();
            if (qualifier instanceof ASTThisExpression) {
                // unqualified this
                return ((ASTThisExpression) qualifier).getQualifier() == null;
            }
        }
        return false;
    }

    public static boolean hasAnyAnnotation(Annotatable node, Collection<String> qualifiedNames) {
        return qualifiedNames.stream().anyMatch(node::isAnnotationPresent);
    }

=======
    /**
     * Returns true if the expression is the default field value for
     * the given type.
     */
    public static boolean isDefaultValue(JTypeMirror type, ASTExpression expr) {
        if (type.isPrimitive()) {
            if (type.isPrimitive(PrimitiveTypeKind.BOOLEAN)) {
                return expr instanceof ASTBooleanLiteral && !((ASTBooleanLiteral) expr).isTrue();
            } else {
                Object constValue = expr.getConstValue();
                return constValue instanceof Number && ((Number) constValue).doubleValue() == 0d
                    || constValue instanceof Character && constValue.equals('\u0000');
            }
        } else {
            return expr instanceof ASTNullLiteral;
        }
    }
>>>>>>> a04e2189
}<|MERGE_RESOLUTION|>--- conflicted
+++ resolved
@@ -65,13 +65,10 @@
 import net.sourceforge.pmd.lang.java.ast.JavaTokenKinds;
 import net.sourceforge.pmd.lang.java.ast.TypeNode;
 import net.sourceforge.pmd.lang.java.ast.UnaryOp;
-<<<<<<< HEAD
+import net.sourceforge.pmd.lang.java.types.JPrimitiveType.PrimitiveTypeKind;
+import net.sourceforge.pmd.lang.java.types.JTypeMirror;
 import net.sourceforge.pmd.lang.java.symbols.JFieldSymbol;
 import net.sourceforge.pmd.lang.java.symbols.JVariableSymbol;
-=======
-import net.sourceforge.pmd.lang.java.types.JPrimitiveType.PrimitiveTypeKind;
-import net.sourceforge.pmd.lang.java.types.JTypeMirror;
->>>>>>> a04e2189
 import net.sourceforge.pmd.lang.java.types.TypeTestUtil;
 import net.sourceforge.pmd.util.CollectionUtil;
 
@@ -522,7 +519,6 @@
                                                : null;
     }
 
-<<<<<<< HEAD
 
     /**
      * Whether the expression is an access to a field of this instance,
@@ -564,7 +560,7 @@
         return qualifiedNames.stream().anyMatch(node::isAnnotationPresent);
     }
 
-=======
+
     /**
      * Returns true if the expression is the default field value for
      * the given type.
@@ -582,5 +578,4 @@
             return expr instanceof ASTNullLiteral;
         }
     }
->>>>>>> a04e2189
 }