--- conflicted
+++ resolved
@@ -47,28 +47,9 @@
             .build();
 
     public UnnecessaryFullyQualifiedNameRule() {
-<<<<<<< HEAD
-        super.addRuleChainVisit(ASTPackageDeclaration.class);
-        super.addRuleChainVisit(ASTImportDeclaration.class);
-        super.addRuleChainVisit(ASTClassOrInterfaceType.class);
-        super.addRuleChainVisit(ASTName.class);
-    }
-
-    @Override
-    public void start(final RuleContext ctx) {
-        imports.clear();
-        currentPackage = null;
-    }
-
-    @Override
-    public Object visit(ASTPackageDeclaration node, Object data) {
-        currentPackage = node.getName();
-        return data;
-=======
         super(ASTClassOrInterfaceType.class);
         definePropertyDescriptor(REPORT_METHODS);
         definePropertyDescriptor(REPORT_FIELDS);
->>>>>>> fc2d243e
     }
 
     @Override
