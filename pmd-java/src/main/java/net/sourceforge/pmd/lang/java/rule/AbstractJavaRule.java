/**
 * BSD-style license; for more info see http://pmd.sourceforge.net/license.html
 */

package net.sourceforge.pmd.lang.java.rule;

import java.util.List;

import org.checkerframework.checker.nullness.qual.Nullable;

import net.sourceforge.pmd.RuleContext;
import net.sourceforge.pmd.lang.LanguageRegistry;
import net.sourceforge.pmd.lang.ast.AstProcessingStage;
import net.sourceforge.pmd.lang.ast.Node;
import net.sourceforge.pmd.lang.java.JavaLanguageModule;
import net.sourceforge.pmd.lang.java.JavaProcessingStage;
import net.sourceforge.pmd.lang.java.ast.ASTAllocationExpression;
import net.sourceforge.pmd.lang.java.ast.ASTAnnotation;
import net.sourceforge.pmd.lang.java.ast.ASTArguments;
import net.sourceforge.pmd.lang.java.ast.ASTClassOrInterfaceDeclaration;
import net.sourceforge.pmd.lang.java.ast.ASTCompilationUnit;
import net.sourceforge.pmd.lang.java.ast.ASTExpression;
import net.sourceforge.pmd.lang.java.ast.ASTImportDeclaration;
import net.sourceforge.pmd.lang.java.ast.ASTLiteral;
import net.sourceforge.pmd.lang.java.ast.ASTPrimaryExpression;
import net.sourceforge.pmd.lang.java.ast.ASTPrimaryPrefix;
import net.sourceforge.pmd.lang.java.ast.ASTPrimarySuffix;
import net.sourceforge.pmd.lang.java.ast.ASTTypeArgument;
import net.sourceforge.pmd.lang.java.ast.ASTUnaryExpressionNotPlusMinus;
import net.sourceforge.pmd.lang.java.ast.ASTWildcardBounds;
import net.sourceforge.pmd.lang.java.ast.JavaParserVisitor;
import net.sourceforge.pmd.lang.rule.AbstractRule;
import net.sourceforge.pmd.lang.rule.ImmutableLanguage;


/**
 * Base class for Java rules. Any rule written in Java to analyse Java source should extend from
 * this base class.
 *
 * TODO add documentation
 *
 */
public abstract class AbstractJavaRule extends AbstractRule implements JavaParserVisitor, ImmutableLanguage {

    public AbstractJavaRule() {
        super.setLanguage(LanguageRegistry.getLanguage(JavaLanguageModule.NAME));
        // Enable Type Resolution on Java Rules by default
        super.setTypeResolution(true);
    }

    @Override
    public void apply(List<? extends Node> nodes, RuleContext ctx) {
        visitAll(nodes, ctx);
    }

    protected void visitAll(List<? extends Node> nodes, RuleContext ctx) {
        for (Object element : nodes) {
            /*
                It is important to note that we are assuming that all nodes here are of type Compilation Unit,
                but our caller method may be called with any type of node, and that's why we need to check the kind
                of instance of each element
            */
            if (element instanceof ASTCompilationUnit) {
                ASTCompilationUnit node = (ASTCompilationUnit) element;
                visit(node, ctx);
            }
        }
    }

    /**
     * Gets the Image of the first parent node of type
     * ASTClassOrInterfaceDeclaration or <code>null</code>
     *
     * @param node
     *            the node which will be searched
     */
    protected final String getDeclaringType(Node node) {
        ASTClassOrInterfaceDeclaration c = node.getFirstParentOfType(ASTClassOrInterfaceDeclaration.class);
        if (c != null) {
            return c.getImage();
        }
        return null;
    }

    public static boolean isQualifiedName(@Nullable String node) {
        return node != null && node.indexOf('.') != -1;
    }

    public static boolean importsPackage(ASTCompilationUnit node, String packageName) {
        List<ASTImportDeclaration> nodes = node.findChildrenOfType(ASTImportDeclaration.class);
        for (ASTImportDeclaration n : nodes) {
            if (n.getPackageName().startsWith(packageName)) {
                return true;
            }
        }
        return false;
    }

    /**
<<<<<<< HEAD
     * @deprecated Used in only one deprecated rule, which is removed by pending PR #2022
=======
     * @deprecated Not useful, and suppression should happen transparently to rule implementations.
     *             This will be removed with 7.0.0
>>>>>>> b425f3f0
     */
    @Deprecated
    protected boolean isSuppressed(Node node) {
        return false;
    }


    @Override
    public final boolean dependsOn(AstProcessingStage<?> stage) {
        if (!(stage instanceof JavaProcessingStage)) {
            throw new IllegalArgumentException("Processing stage wasn't a Java one: " + stage);
        }
        return ((JavaProcessingStage) stage).ruleDependsOnThisStage(this);
    }

    // FIXME those are not in sync with JavaParserVisitorAdapter
    // See #1786

    public Object visit(ASTAnnotation node, Object data) {
        return JavaParserVisitor.super.visit(node, data);
    }

    public Object visit(ASTExpression node, Object data) {
        return JavaParserVisitor.super.visit(node, data);
    }

    public Object visit(ASTLiteral node, Object data) {
        return JavaParserVisitor.super.visit(node, data);
    }


    @Deprecated
    public Object visit(ASTPrimaryPrefix node, Object data) {
        return JavaParserVisitor.super.visit(node, data);
    }

    @Deprecated
    public Object visit(ASTPrimarySuffix node, Object data) {
        return JavaParserVisitor.super.visit(node, data);
    }


    @Deprecated
    public Object visit(ASTPrimaryExpression node, Object data) {
        return JavaParserVisitor.super.visit(node, data);
    }


    @Deprecated
    public Object visit(ASTAllocationExpression node, Object data) {
        return null;
    }

    @Deprecated
    public Object visit(ASTTypeArgument node, Object data) {
        return null;
    }

    @Deprecated
    public Object visit(ASTWildcardBounds node, Object data) {
        return null;
    }

    @Deprecated
    public Object visit(ASTUnaryExpressionNotPlusMinus node, Object data) {
        return null;
    }

    @Deprecated
    public Object visit(ASTArguments node, Object data) {
        return null;
    }
}<|MERGE_RESOLUTION|>--- conflicted
+++ resolved
@@ -97,12 +97,8 @@
     }
 
     /**
-<<<<<<< HEAD
-     * @deprecated Used in only one deprecated rule, which is removed by pending PR #2022
-=======
      * @deprecated Not useful, and suppression should happen transparently to rule implementations.
      *             This will be removed with 7.0.0
->>>>>>> b425f3f0
      */
     @Deprecated
     protected boolean isSuppressed(Node node) {
