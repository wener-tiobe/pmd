--- conflicted
+++ resolved
@@ -16,10 +16,7 @@
 import net.sourceforge.pmd.lang.java.JavaProcessingStage;
 import net.sourceforge.pmd.lang.java.ast.ASTAllocationExpression;
 import net.sourceforge.pmd.lang.java.ast.ASTAnnotation;
-<<<<<<< HEAD
-=======
 import net.sourceforge.pmd.lang.java.ast.ASTArguments;
->>>>>>> f69e7bf0
 import net.sourceforge.pmd.lang.java.ast.ASTClassOrInterfaceDeclaration;
 import net.sourceforge.pmd.lang.java.ast.ASTCompilationUnit;
 import net.sourceforge.pmd.lang.java.ast.ASTExpression;
@@ -169,11 +166,8 @@
         return null;
     }
 
-<<<<<<< HEAD
-=======
     @Deprecated
     public Object visit(ASTArguments node, Object data) {
         return null;
     }
->>>>>>> f69e7bf0
 }