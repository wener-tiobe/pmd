/*
 * BSD-style license; for more info see http://pmd.sourceforge.net/license.html
 */

package net.sourceforge.pmd.lang.java.symbols.internal.asm;

import static net.sourceforge.pmd.lang.java.symbols.internal.asm.ExecutableStub.CtorStub;
import static net.sourceforge.pmd.lang.java.symbols.internal.asm.ExecutableStub.MethodStub;

import java.io.IOException;
import java.io.InputStream;
import java.util.ArrayList;
import java.util.Collections;
import java.util.List;
import java.util.Objects;
import java.util.Set;
import java.util.regex.Pattern;
import java.util.stream.Collectors;

import org.checkerframework.checker.nullness.qual.NonNull;
import org.checkerframework.checker.nullness.qual.Nullable;
import org.objectweb.asm.ClassReader;
import org.objectweb.asm.Opcodes;

import net.sourceforge.pmd.lang.java.symbols.JClassSymbol;
import net.sourceforge.pmd.lang.java.symbols.JConstructorSymbol;
import net.sourceforge.pmd.lang.java.symbols.JElementSymbol;
import net.sourceforge.pmd.lang.java.symbols.JExecutableSymbol;
import net.sourceforge.pmd.lang.java.symbols.JFieldSymbol;
import net.sourceforge.pmd.lang.java.symbols.JMethodSymbol;
import net.sourceforge.pmd.lang.java.symbols.JTypeDeclSymbol;
import net.sourceforge.pmd.lang.java.symbols.JTypeParameterOwnerSymbol;
import net.sourceforge.pmd.lang.java.symbols.SymbolicValue.SymAnnot;
import net.sourceforge.pmd.lang.java.symbols.internal.SymbolEquality;
import net.sourceforge.pmd.lang.java.symbols.internal.asm.GenericSigBase.LazyClassSignature;
import net.sourceforge.pmd.lang.java.types.JClassType;
import net.sourceforge.pmd.lang.java.types.JTypeVar;
import net.sourceforge.pmd.lang.java.types.LexicalScope;
import net.sourceforge.pmd.lang.java.types.Substitution;
import net.sourceforge.pmd.lang.java.types.TypeSystem;
import net.sourceforge.pmd.util.CollectionUtil;


final class ClassStub implements JClassSymbol, AsmStub, AnnotationOwner {

    static final int UNKNOWN_ARITY = 0;

    private final AsmSymbolResolver resolver;

    private final Names names;

    // all the following are lazy and depend on the parse lock

    private int accessFlags;

    private EnclosingInfo enclosingInfo;
    private LazyClassSignature signature;
    private LexicalScope scope;

    private List<JFieldSymbol> fields = new ArrayList<>();
    private List<JClassSymbol> memberClasses = new ArrayList<>();
    private List<JMethodSymbol> methods = new ArrayList<>();
    private List<JConstructorSymbol> ctors = new ArrayList<>();
    private List<JFieldSymbol> enumConstants = null;

    private List<SymAnnot> annotations = new ArrayList<>();

    private Set<String> annotAttributes;

    private final ParseLock parseLock;

    /** Note that '.' is forbidden because in internal names they're replaced by slashes '/'. */
    private static final Pattern INTERNAL_NAME_FORBIDDEN_CHARS = Pattern.compile("[;<>\\[.]");

    private static boolean isValidInternalName(String internalName) {
        return !internalName.isEmpty() && !INTERNAL_NAME_FORBIDDEN_CHARS.matcher(internalName).find();
    }

    ClassStub(AsmSymbolResolver resolver, String internalName, @NonNull Loader loader, int observedArity) {
        assert isValidInternalName(internalName) : internalName;

        this.resolver = resolver;
        this.names = new Names(internalName);

        this.parseLock = new ParseLock() {
            // note to devs: to debug the parsing logic you might have
            // to replace the implementation of toString temporarily,
            // otherwise an IDE could call toString just to show the item
            // in the debugger view (which could cause parsing of the class file).

            @Override
            protected boolean doParse() throws IOException {
                try (InputStream instream = loader.getInputStream()) {
                    if (instream != null) {
                        ClassReader classReader = new ClassReader(instream);
                        ClassStubBuilder builder = new ClassStubBuilder(ClassStub.this, resolver);
                        classReader.accept(builder, ClassReader.SKIP_CODE);
                        return true;
                    } else {
                        return false;
                    }
                }
            }

            @Override
            protected void finishParse(boolean failed) {
                if (enclosingInfo == null) {
                    // this may be normal
                    enclosingInfo = EnclosingInfo.NO_ENCLOSING;
                }
                if (signature == null) {
                    assert failed : "No signature, but the parse hasn't failed? investigate";
                    signature = LazyClassSignature.defaultWhenUnresolved(ClassStub.this, observedArity);
                }
                methods = Collections.unmodifiableList(methods);
                ctors = Collections.unmodifiableList(ctors);
                fields = Collections.unmodifiableList(fields);
                memberClasses = Collections.unmodifiableList(memberClasses);
<<<<<<< HEAD
                enumConstants = CollectionUtil.makeUnmodifiableAndNonNull(enumConstants);
                annotations = Collections.unmodifiableList(annotations);
                annotAttributes = (accessFlags & Opcodes.ACC_ANNOTATION) != 0
                                  ? getDeclaredMethods().stream().map(JElementSymbol::getSimpleName).collect(Collectors.toSet())
                                  : Collections.emptySet();
=======
                enumConstantNames = enumConstantNames == null ? null : Collections.unmodifiableSet(enumConstantNames);

                if (EnclosingInfo.NO_ENCLOSING.equals(enclosingInfo)) {
                    if (names.canonicalName == null || names.simpleName == null) {
                        // This happens if the simple name contains dollars,
                        // in which case we might have an enclosing class, and
                        // we can only tell now (no enclosingInfo) that that's
                        // not the case.
                        names.finishOuterClass();
                    }
                }
>>>>>>> 208f190d
            }

            @Override
            protected boolean postCondition() {
                return signature != null && enclosingInfo != null;
            }
        };
    }

    @Override
    public AsmSymbolResolver getResolver() {
        return resolver;
    }

    // <editor-fold  defaultstate="collapsed" desc="Setters used during loading">

    void setHeader(@Nullable String signature,
                   @Nullable String superName,
                   String[] interfaces) {
        this.signature = new LazyClassSignature(this, signature, superName, interfaces);
    }

    /**
     * Called if this is an inner class (their simple name cannot be
     * derived from splitting the internal/binary name on dollars, as
     * the simple name may itself contain dollars).
     */
    void setSimpleName(String simpleName) {
        this.names.simpleName = simpleName;
    }

    void setModifiers(int accessFlags, boolean fromClassInfo) {
        /*
            A different set of modifiers is contained in the ClassInfo
            structure and the InnerClasses structure. See
            https://docs.oracle.com/javase/specs/jvms/se13/html/jvms-4.html#jvms-4.1-200-E.1
            https://docs.oracle.com/javase/specs/jvms/se13/html/jvms-4.html#jvms-4.7.6-300-D.1-D.1

            Here is the diff (+ lines (resp. - lines) are only available
            in InnerClasses (resp. ClassInfo), the rest are available in both)

            ACC_PUBLIC      0x0001  Declared public; may be accessed from outside its package.
         +  ACC_PRIVATE     0x0002  Marked private in source.
         +  ACC_PROTECTED   0x0004  Marked protected in source.
         +  ACC_STATIC      0x0008  Marked or implicitly static in source.
            ACC_FINAL       0x0010  Declared final; no subclasses allowed.
         -  ACC_SUPER       0x0020  Treat superclass methods specially when invoked by the invokespecial instruction.
            ACC_INTERFACE   0x0200  Is an interface, not a class.
            ACC_ABSTRACT    0x0400  Declared abstract; must not be instantiated.
            ACC_SYNTHETIC   0x1000  Declared synthetic; not present in the source code.
            ACC_ANNOTATION  0x2000  Declared as an annotation type.
            ACC_ENUM        0x4000  Declared as an enum type.
         -  ACC_MODULE      0x8000  Is a module, not a class or interface.

            If this stub is a nested class, then we don't have all its
            modifiers just with the ClassInfo, the actual source-declared
            visibility (if not public) is only in the InnerClasses, as
            well as its ACC_STATIC.

            Also ACC_SUPER conflicts with ACC_SYNCHRONIZED, which
            Modifier.toString would reflect.

            Since the differences are disjoint we can just OR the two
            sets of flags.
         */

        int myAccess = this.accessFlags;
        if (fromClassInfo) {
            // we don't care about ACC_SUPER and it conflicts
            // with ACC_SYNCHRONIZED
            accessFlags = accessFlags & ~Opcodes.ACC_SUPER;
        } else if ((myAccess & Opcodes.ACC_PUBLIC) != 0
            && (accessFlags & Opcodes.ACC_PROTECTED) != 0) {
            // ClassInfo mentions ACC_PUBLIC even if the real
            // visibility is protected
            // We remove the public to avoid a "public protected" combination
            myAccess = myAccess & ~Opcodes.ACC_PUBLIC;
        }
        this.accessFlags = myAccess | accessFlags;

        if ((accessFlags & Opcodes.ACC_ENUM) != 0) {
            this.enumConstants = new ArrayList<>();
        }
    }

    void setOuterClass(ClassStub outer, @Nullable String methodName, @Nullable String methodDescriptor) {
        if (enclosingInfo == null) {
            if (outer == null) {
                assert methodName == null && methodDescriptor == null
                    : "Enclosing method requires enclosing class";
                this.enclosingInfo = EnclosingInfo.NO_ENCLOSING;
            } else {
                this.enclosingInfo = new EnclosingInfo(outer, methodName, methodDescriptor);
            }
        }
    }

    void addField(FieldStub fieldStub) {
        fields.add(fieldStub);

        if (fieldStub.isEnumConstant() && enumConstants != null) {
            enumConstants.add(fieldStub);
        }
    }

    void addMemberClass(ClassStub classStub) {
        classStub.setOuterClass(this, null, null);
        memberClasses.add(classStub);
    }

    void addMethod(MethodStub methodStub) {
        methods.add(methodStub);
    }

    void addCtor(CtorStub methodStub) {
        ctors.add(methodStub);
    }

    @Override
    public void addAnnotation(SymAnnot annot) {
        annotations.add(annot);
    }


    // </editor-fold>


    @Override
    public @Nullable JClassSymbol getSuperclass() {
        parseLock.ensureParsed();
        return signature.getRawSuper();
    }

    @Override
    public List<JClassSymbol> getSuperInterfaces() {
        parseLock.ensureParsed();
        return signature.getRawItfs();
    }

    @Override
    public @Nullable JClassType getSuperclassType(Substitution substitution) {
        parseLock.ensureParsed();
        return signature.getSuperType(substitution);
    }

    @Override
    public List<JClassType> getSuperInterfaceTypes(Substitution substitution) {
        parseLock.ensureParsed();
        return signature.getSuperItfs(substitution);
    }

    @Override
    public List<JTypeVar> getTypeParameters() {
        parseLock.ensureParsed();
        return signature.getTypeParams();
    }

    @Override
    public LexicalScope getLexicalScope() {
        if (scope == null) {
            scope = JClassSymbol.super.getLexicalScope();
        }
        return scope;
    }

    @Override
    public List<JFieldSymbol> getDeclaredFields() {
        parseLock.ensureParsed();
        return fields;
    }

    @Override
    public List<JMethodSymbol> getDeclaredMethods() {
        parseLock.ensureParsed();
        return methods;
    }

    @Override
    public List<JConstructorSymbol> getConstructors() {
        parseLock.ensureParsed();
        return ctors;
    }

    @Override
    public List<JClassSymbol> getDeclaredClasses() {
        parseLock.ensureParsed();
        return memberClasses;
    }

    @Override
    public List<SymAnnot> getDeclaredAnnotations() {
        parseLock.ensureParsed();
        return annotations;
    }

    @Override
    public Set<String> getAnnotationAttributeNames() {
        parseLock.ensureParsed();
        return annotAttributes;
    }

    @Override
    public @Nullable JClassSymbol getEnclosingClass() {
        parseLock.ensureParsed();
        return enclosingInfo.getEnclosingClass();
    }

    @Override
    public @Nullable JExecutableSymbol getEnclosingMethod() {
        parseLock.ensureParsed();
        return enclosingInfo.getEnclosingMethod();
    }

    @Override
    public @NonNull List<JFieldSymbol> getEnumConstants() {
        parseLock.ensureParsed();
        return enumConstants;
    }

    @Override
    public JTypeParameterOwnerSymbol getEnclosingTypeParameterOwner() {
        parseLock.ensureParsed();
        return enclosingInfo.getEnclosing();
    }

    @Override
    public String toString() {
        // do not use SymbolToString as it triggers the class parsing,
        // making tests undebuggable
        return internalName;
    }

    @Override
    public int hashCode() {
        return SymbolEquality.CLASS.hash(this);
    }

    @Override
    public boolean equals(Object obj) {
        return SymbolEquality.CLASS.equals(this, obj);
    }

    // <editor-fold  defaultstate="collapsed" desc="Names">

    public String getInternalName() {
        return getNames().internalName;
    }

    private Names getNames() {
        return names;
    }

    @Override
    public @NonNull String getBinaryName() {
        return getNames().binaryName;
    }

    /**
     * Simpler check than computing the canonical name.
     */
    boolean hasCanonicalName() {
        if (names.canonicalName != null) {
            return true;
        }
        parseLock.ensureParsed();
        if (isAnonymousClass() || isLocalClass()) {
            return false;
        }
        JClassSymbol enclosing = getEnclosingClass();
        return enclosing == null // top-level class
            || enclosing instanceof ClassStub
            && ((ClassStub) enclosing).hasCanonicalName();
    }

    @Override
    public String getCanonicalName() {
        String canoName = names.canonicalName;
        if (canoName == null) {
            canoName = computeCanonicalName();
            names.canonicalName = canoName;
        }
        return canoName;
    }

    private @Nullable String computeCanonicalName() {
        parseLock.ensureParsed();
        if (names.canonicalName != null) {
            return names.canonicalName;
        }
        JClassSymbol enclosing = getEnclosingClass();
        if (enclosing == null) {
            return names.packageName + '.' + getSimpleName();
        }
        String outerName = enclosing.getCanonicalName();
        if (outerName == null) {
            return null;
        }
        return outerName + '.' + getSimpleName();
    }

    @Override
    public @NonNull String getPackageName() {
        return getNames().packageName;
    }

    @Override
    public @NonNull String getSimpleName() {
        String mySimpleName = names.simpleName;
        if (mySimpleName == null) {
            parseLock.ensureParsed();
            return Objects.requireNonNull(names.simpleName, "Null simple name after parsing");
        }
        return mySimpleName;
    }

    @Override
    public TypeSystem getTypeSystem() {
        return getResolver().getTypeSystem();
    }

    // </editor-fold>

    // <editor-fold  defaultstate="collapsed" desc="Modifier info">


    @Override
    public boolean isUnresolved() {
        return parseLock.isFailed();
    }

    @Override
    public boolean isArray() {
        return false;
    }

    @Override
    public boolean isPrimitive() {
        return false;
    }

    @Override
    public @Nullable JTypeDeclSymbol getArrayComponent() {
        return null;
    }

    @Override
    public int getModifiers() {
        parseLock.ensureParsed();
        return accessFlags;
    }

    @Override
    public boolean isAbstract() {
        return (getModifiers() & Opcodes.ACC_ABSTRACT) != 0;
    }

    @Override
    public boolean isEnum() {
        return (getModifiers() & Opcodes.ACC_ENUM) != 0;
    }

    @Override
    public boolean isAnnotation() {
        return (getModifiers() & Opcodes.ACC_ANNOTATION) != 0;
    }

    @Override
    public boolean isInterface() {
        return (getModifiers() & Opcodes.ACC_INTERFACE) != 0;
    }

    @Override
    public boolean isClass() {
        return (getModifiers() & (Opcodes.ACC_INTERFACE | Opcodes.ACC_ANNOTATION)) == 0;
    }

    @Override
    public boolean isRecord() {
        JClassSymbol sup = getSuperclass();
        return sup != null && "java.lang.Record".equals(sup.getBinaryName());
    }

    @Override
    public boolean isLocalClass() {
        return enclosingInfo.isLocal();
    }

    @Override
    public boolean isAnonymousClass() {
        return getSimpleName().isEmpty();
    }


    // </editor-fold>


    static class Names {

        final String binaryName;
        final String internalName;
        final String packageName;
        /** If null, the class requires parsing to find out the actual canonical name. */
        @Nullable String canonicalName;
        /** If null, the class requires parsing to find out the actual simple name. */
        @Nullable String simpleName;

        Names(String internalName) {
            assert isValidInternalName(internalName) : internalName;
            int packageEnd = internalName.lastIndexOf('/');

            this.internalName = internalName;
            this.binaryName = internalName.replace('/', '.');
            if (packageEnd == -1) {
                this.packageName = "";
            } else {
                this.packageName = binaryName.substring(0, packageEnd);
            }

            if (binaryName.indexOf('$', packageEnd + 1) >= 0) {
                // Contains a dollar in class name (after package)
                // Requires parsing to find out the actual simple name,
                // this might be an inner class, or simply a class with
                // a dollar in its name.

                // ASSUMPTION: all JVM languages use the $ convention
                // to separate inner classes. Java compilers do so but
                // not necessarily true of all compilers/languages.
                this.canonicalName = null;
                this.simpleName = null;
            } else {
                // fast path
                this.canonicalName = binaryName;
                this.simpleName = binaryName.substring(packageEnd + 1);
            }
        }

        public void finishOuterClass() {
            int packageEnd = internalName.lastIndexOf('/');
            this.simpleName = binaryName.substring(packageEnd + 1); // if -1, start from 0
            this.canonicalName = binaryName;
        }
    }

    static class EnclosingInfo {

        static final EnclosingInfo NO_ENCLOSING = new EnclosingInfo(null, null, null);

        private final @Nullable JClassSymbol stub;
        private final @Nullable String methodName;
        private final @Nullable String methodDescriptor;

        EnclosingInfo(@Nullable JClassSymbol stub, @Nullable String methodName, @Nullable String methodDescriptor) {
            this.stub = stub;
            this.methodName = methodName;
            this.methodDescriptor = methodDescriptor;
        }

        boolean isLocal() {
            return methodName != null || methodDescriptor != null;
        }

        public @Nullable JClassSymbol getEnclosingClass() {
            return stub;
        }

        public @Nullable MethodStub getEnclosingMethod() {
            if (stub instanceof ClassStub && methodName != null) {
                ClassStub stub1 = (ClassStub) stub;
                stub1.parseLock.ensureParsed();
                for (JMethodSymbol m : stub1.methods) {
                    MethodStub ms = (MethodStub) m;
                    if (ms.matches(methodName, methodDescriptor)) {
                        return ms;
                    }
                }
            }
            return null;
        }


        JTypeParameterOwnerSymbol getEnclosing() {
            if (methodName != null) {
                return getEnclosingMethod();
            } else {
                return getEnclosingClass();
            }
        }

        @Override
        public boolean equals(Object o) {
            if (this == o) {
                return true;
            }
            if (o == null || getClass() != o.getClass()) {
                return false;
            }
            EnclosingInfo that = (EnclosingInfo) o;
            return Objects.equals(stub, that.stub)
                && Objects.equals(methodName, that.methodName)
                && Objects.equals(methodDescriptor, that.methodDescriptor);
        }

        @Override
        public int hashCode() {
            return Objects.hash(stub, methodName, methodDescriptor);
        }
    }
}<|MERGE_RESOLUTION|>--- conflicted
+++ resolved
@@ -116,14 +116,7 @@
                 ctors = Collections.unmodifiableList(ctors);
                 fields = Collections.unmodifiableList(fields);
                 memberClasses = Collections.unmodifiableList(memberClasses);
-<<<<<<< HEAD
                 enumConstants = CollectionUtil.makeUnmodifiableAndNonNull(enumConstants);
-                annotations = Collections.unmodifiableList(annotations);
-                annotAttributes = (accessFlags & Opcodes.ACC_ANNOTATION) != 0
-                                  ? getDeclaredMethods().stream().map(JElementSymbol::getSimpleName).collect(Collectors.toSet())
-                                  : Collections.emptySet();
-=======
-                enumConstantNames = enumConstantNames == null ? null : Collections.unmodifiableSet(enumConstantNames);
 
                 if (EnclosingInfo.NO_ENCLOSING.equals(enclosingInfo)) {
                     if (names.canonicalName == null || names.simpleName == null) {
@@ -134,7 +127,10 @@
                         names.finishOuterClass();
                     }
                 }
->>>>>>> 208f190d
+                annotations = Collections.unmodifiableList(annotations);
+                annotAttributes = (accessFlags & Opcodes.ACC_ANNOTATION) != 0
+                                  ? getDeclaredMethods().stream().map(JElementSymbol::getSimpleName).collect(Collectors.toSet())
+                                  : Collections.emptySet();
             }
 
             @Override
