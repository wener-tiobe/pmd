/*
 * BSD-style license; for more info see http://pmd.sourceforge.net/license.html
 */

package net.sourceforge.pmd.lang.java.symbols.internal.asm;

import static net.sourceforge.pmd.lang.java.symbols.internal.asm.ExecutableStub.CtorStub;
import static net.sourceforge.pmd.lang.java.symbols.internal.asm.ExecutableStub.MethodStub;

import java.io.IOException;
import java.io.InputStream;
import java.util.ArrayList;
import java.util.Collections;
import java.util.HashSet;
import java.util.List;
import java.util.Set;
<<<<<<< HEAD
import java.util.stream.Collectors;
=======
import java.util.regex.Pattern;
>>>>>>> 00a08777

import org.checkerframework.checker.nullness.qual.NonNull;
import org.checkerframework.checker.nullness.qual.Nullable;
import org.objectweb.asm.ClassReader;
import org.objectweb.asm.Opcodes;

import net.sourceforge.pmd.lang.java.symbols.JClassSymbol;
import net.sourceforge.pmd.lang.java.symbols.JConstructorSymbol;
import net.sourceforge.pmd.lang.java.symbols.JElementSymbol;
import net.sourceforge.pmd.lang.java.symbols.JExecutableSymbol;
import net.sourceforge.pmd.lang.java.symbols.JFieldSymbol;
import net.sourceforge.pmd.lang.java.symbols.JMethodSymbol;
import net.sourceforge.pmd.lang.java.symbols.JTypeDeclSymbol;
import net.sourceforge.pmd.lang.java.symbols.JTypeParameterOwnerSymbol;
import net.sourceforge.pmd.lang.java.symbols.SymbolicValue.SymAnnot;
import net.sourceforge.pmd.lang.java.symbols.internal.SymbolEquality;
import net.sourceforge.pmd.lang.java.symbols.internal.asm.GenericSigBase.LazyClassSignature;
import net.sourceforge.pmd.lang.java.types.JClassType;
import net.sourceforge.pmd.lang.java.types.JTypeVar;
import net.sourceforge.pmd.lang.java.types.LexicalScope;
import net.sourceforge.pmd.lang.java.types.Substitution;
import net.sourceforge.pmd.lang.java.types.TypeSystem;


final class ClassStub implements JClassSymbol, AsmStub, AnnotationOwner {

    static final int UNKNOWN_ARITY = 0;

    private final AsmSymbolResolver resolver;
    private final String internalName;
    private final Loader loader;

    private Names names;        // lazy (doesn't need parsing)

    // all the following are lazy and depend on the parse lock

    private int accessFlags;

    private EnclosingInfo enclosingInfo;
    private LazyClassSignature signature;
    private LexicalScope scope;

    private List<JFieldSymbol> fields = new ArrayList<>();
    private List<JClassSymbol> memberClasses = new ArrayList<>();
    private List<JMethodSymbol> methods = new ArrayList<>();
    private List<JConstructorSymbol> ctors = new ArrayList<>();
    private Set<String> enumConstantNames = null;

    private List<SymAnnot> annotations = new ArrayList<>();

    private Set<String> annotAttributes;

    private final ParseLock parseLock;

    /** Note that '.' is forbidden because in internal names they're replaced by slashes '/'. */
    private static final Pattern INTERNAL_NAME_FORBIDDEN_CHARS = Pattern.compile("[;<>\\[.]");

    private static boolean isValidInternalName(String internalName) {
        return !internalName.isEmpty() && !INTERNAL_NAME_FORBIDDEN_CHARS.matcher(internalName).find();
    }

    ClassStub(AsmSymbolResolver resolver, String internalName, @NonNull Loader loader, int observedArity) {
        assert isValidInternalName(internalName) : internalName;

        this.resolver = resolver;
        this.internalName = internalName;
        this.loader = loader;

        this.parseLock = new ParseLock() {
            @Override
            protected boolean doParse() throws IOException {
                try (InputStream instream = loader.getInputStream()) {
                    if (instream != null) {
                        ClassReader classReader = new ClassReader(instream);
                        ClassStubBuilder builder = new ClassStubBuilder(ClassStub.this, resolver);
                        classReader.accept(builder, ClassReader.SKIP_CODE);
                        return true;
                    } else {
                        return false;
                    }
                }
            }

            @Override
            protected void finishParse(boolean failed) {
                if (enclosingInfo == null) {
                    // this may be normal
                    enclosingInfo = EnclosingInfo.NO_ENCLOSING;
                }
                if (signature == null) {
                    assert failed : "No signature, but the parse hasn't failed? investigate";
                    signature = LazyClassSignature.defaultWhenUnresolved(ClassStub.this, observedArity);
                }
                methods = Collections.unmodifiableList(methods);
                ctors = Collections.unmodifiableList(ctors);
                fields = Collections.unmodifiableList(fields);
                memberClasses = Collections.unmodifiableList(memberClasses);
<<<<<<< HEAD
                annotations = Collections.unmodifiableList(annotations);
                annotAttributes = (accessFlags & Opcodes.ACC_ANNOTATION) != 0
                                  ? getDeclaredMethods().stream().map(JElementSymbol::getSimpleName).collect(Collectors.toSet())
                                  : Collections.emptySet();
=======
                enumConstantNames = enumConstantNames == null ? null : Collections.unmodifiableSet(enumConstantNames);
>>>>>>> 00a08777
            }

            @Override
            protected boolean postCondition() {
                return signature != null && enclosingInfo != null;
            }
        };
    }

    Loader getLoader() {
        return loader;
    }

    @Override
    public AsmSymbolResolver getResolver() {
        return resolver;
    }

    // <editor-fold  defaultstate="collapsed" desc="Setters used during loading">

    void setHeader(@Nullable String signature,
                   @Nullable String superName,
                   String[] interfaces) {
        this.signature = new LazyClassSignature(this, signature, superName, interfaces);
    }

    void setModifiers(int accessFlags, boolean fromClassInfo) {
        /*
            A different set of modifiers is contained in the ClassInfo
            structure and the InnerClasses structure. See
            https://docs.oracle.com/javase/specs/jvms/se13/html/jvms-4.html#jvms-4.1-200-E.1
            https://docs.oracle.com/javase/specs/jvms/se13/html/jvms-4.html#jvms-4.7.6-300-D.1-D.1

            Here is the diff (+ lines (resp. - lines) are only available
            in InnerClasses (resp. ClassInfo), the rest are available in both)

            ACC_PUBLIC      0x0001  Declared public; may be accessed from outside its package.
         +  ACC_PRIVATE     0x0002  Marked private in source.
         +  ACC_PROTECTED   0x0004  Marked protected in source.
         +  ACC_STATIC      0x0008  Marked or implicitly static in source.
            ACC_FINAL       0x0010  Declared final; no subclasses allowed.
         -  ACC_SUPER       0x0020  Treat superclass methods specially when invoked by the invokespecial instruction.
            ACC_INTERFACE   0x0200  Is an interface, not a class.
            ACC_ABSTRACT    0x0400  Declared abstract; must not be instantiated.
            ACC_SYNTHETIC   0x1000  Declared synthetic; not present in the source code.
            ACC_ANNOTATION  0x2000  Declared as an annotation type.
            ACC_ENUM        0x4000  Declared as an enum type.
         -  ACC_MODULE      0x8000  Is a module, not a class or interface.

            If this stub is a nested class, then we don't have all its
            modifiers just with the ClassInfo, the actual source-declared
            visibility (if not public) is only in the InnerClasses, as
            well as its ACC_STATIC.

            Also ACC_SUPER conflicts with ACC_SYNCHRONIZED, which
            Modifier.toString would reflect.

            Since the differences are disjoint we can just OR the two
            sets of flags.
         */

        int myAccess = this.accessFlags;
        if (fromClassInfo) {
            // we don't care about ACC_SUPER and it conflicts
            // with ACC_SYNCHRONIZED
            accessFlags = accessFlags & ~Opcodes.ACC_SUPER;
        } else if ((myAccess & Opcodes.ACC_PUBLIC) != 0
            && (accessFlags & Opcodes.ACC_PROTECTED) != 0) {
            // ClassInfo mentions ACC_PUBLIC even if the real
            // visibility is protected
            // We remove the public to avoid a "public protected" combination
            myAccess = myAccess & ~Opcodes.ACC_PUBLIC;
        }
        this.accessFlags = myAccess | accessFlags;

        if ((accessFlags & Opcodes.ACC_ENUM) != 0) {
            this.enumConstantNames = new HashSet<>();
        }
    }

    void setOuterClass(String outerName, @Nullable String methodName, @Nullable String methodDescriptor) {
        if (enclosingInfo == null) {
            if (outerName == null) {
                this.enclosingInfo = EnclosingInfo.NO_ENCLOSING;
            } else {
                this.enclosingInfo = new EnclosingInfo(resolver.resolveFromInternalNameCannotFail(outerName), methodName, methodDescriptor);
            }
        }
    }

    void addField(FieldStub fieldStub) {
        fields.add(fieldStub);

        if (fieldStub.isEnumConstant() && enumConstantNames != null) {
            enumConstantNames.add(fieldStub.getSimpleName());
        }
    }

    void addMemberClass(ClassStub classStub) {
        if (classStub.enclosingInfo == null) {
            classStub.enclosingInfo = new EnclosingInfo(this, null, null);
        }
        memberClasses.add(classStub);
    }

    void addMethod(MethodStub methodStub) {
        methods.add(methodStub);
    }

    void addCtor(CtorStub methodStub) {
        ctors.add(methodStub);
    }

    @Override
    public void addAnnotation(SymAnnot annot) {
        annotations.add(annot);
    }


    // </editor-fold>


    @Override
    public @Nullable JClassSymbol getSuperclass() {
        parseLock.ensureParsed();
        return signature.getRawSuper();
    }

    @Override
    public List<JClassSymbol> getSuperInterfaces() {
        parseLock.ensureParsed();
        return signature.getRawItfs();
    }

    @Override
    public @Nullable JClassType getSuperclassType(Substitution substitution) {
        parseLock.ensureParsed();
        return signature.getSuperType(substitution);
    }

    @Override
    public List<JClassType> getSuperInterfaceTypes(Substitution substitution) {
        parseLock.ensureParsed();
        return signature.getSuperItfs(substitution);
    }

    @Override
    public List<JTypeVar> getTypeParameters() {
        parseLock.ensureParsed();
        return signature.getTypeParams();
    }

    @Override
    public LexicalScope getLexicalScope() {
        if (scope == null) {
            scope = JClassSymbol.super.getLexicalScope();
        }
        return scope;
    }

    @Override
    public List<JFieldSymbol> getDeclaredFields() {
        parseLock.ensureParsed();
        return fields;
    }

    @Override
    public List<JMethodSymbol> getDeclaredMethods() {
        parseLock.ensureParsed();
        return methods;
    }

    @Override
    public List<JConstructorSymbol> getConstructors() {
        parseLock.ensureParsed();
        return ctors;
    }

    @Override
    public List<JClassSymbol> getDeclaredClasses() {
        parseLock.ensureParsed();
        return memberClasses;
    }

    @Override
    public List<SymAnnot> getDeclaredAnnotations() {
        parseLock.ensureParsed();
        return annotations;
    }

    @Override
    public Set<String> getAnnotationAttributeNames() {
        parseLock.ensureParsed();
        return annotAttributes;
    }

    @Override
    public @Nullable JClassSymbol getEnclosingClass() {
        parseLock.ensureParsed();
        return enclosingInfo.getEnclosingClass();
    }

    @Override
    public @Nullable JExecutableSymbol getEnclosingMethod() {
        parseLock.ensureParsed();
        return enclosingInfo.getEnclosingMethod();
    }

    @Override
    public @Nullable Set<String> getEnumConstantNames() {
        parseLock.ensureParsed();
        return enumConstantNames;
    }

    @Override
    public JTypeParameterOwnerSymbol getEnclosingTypeParameterOwner() {
        parseLock.ensureParsed();
        return enclosingInfo.getEnclosing();
    }

    @Override
    public String toString() {
        // do not use SymbolToString as it triggers the class parsing,
        // making tests undebuggable
        return internalName;
    }

    @Override
    public int hashCode() {
        return SymbolEquality.CLASS.hash(this);
    }

    @Override
    public boolean equals(Object obj) {
        return SymbolEquality.CLASS.equals(this, obj);
    }

    // <editor-fold  defaultstate="collapsed" desc="Names">

    public String getInternalName() {
        return internalName;
    }

    private Names getNames() {
        if (names == null) {
            this.names = new Names(internalName);
        }
        return names;
    }

    @Override
    public @NonNull String getBinaryName() {
        return getNames().binaryName;
    }

    @Nullable
    @Override
    public String getCanonicalName() {
        return getNames().canonicalName;
    }

    @Override
    public @NonNull String getPackageName() {
        return getNames().packageName;
    }

    @Override
    public @NonNull String getSimpleName() {
        return getNames().simpleName;
    }

    @Override
    public TypeSystem getTypeSystem() {
        return getResolver().getTypeSystem();
    }

    // </editor-fold>

    // <editor-fold  defaultstate="collapsed" desc="Modifier info">


    @Override
    public boolean isUnresolved() {
        return parseLock.isFailed();
    }

    @Override
    public boolean isArray() {
        return false;
    }

    @Override
    public boolean isPrimitive() {
        return false;
    }

    @Override
    public @Nullable JTypeDeclSymbol getArrayComponent() {
        return null;
    }

    @Override
    public int getModifiers() {
        parseLock.ensureParsed();
        return accessFlags;
    }

    @Override
    public boolean isAbstract() {
        return (getModifiers() & Opcodes.ACC_ABSTRACT) != 0;
    }

    @Override
    public boolean isEnum() {
        return (getModifiers() & Opcodes.ACC_ENUM) != 0;
    }

    @Override
    public boolean isAnnotation() {
        return (getModifiers() & Opcodes.ACC_ANNOTATION) != 0;
    }

    @Override
    public boolean isInterface() {
        return (getModifiers() & Opcodes.ACC_INTERFACE) != 0;
    }

    @Override
    public boolean isClass() {
        return (getModifiers() & (Opcodes.ACC_INTERFACE | Opcodes.ACC_ANNOTATION)) == 0;
    }

    @Override
    public boolean isRecord() {
        JClassSymbol sup = getSuperclass();
        return sup != null && "java.lang.Record".equals(sup.getBinaryName());
    }

    @Override
    public boolean isLocalClass() {
        return false; // local classes are not reachable, technically someone can try to fetch them
    }

    @Override
    public boolean isAnonymousClass() {
        return getSimpleName().isEmpty();
    }


    // </editor-fold>


    static class Names {

        final String binaryName;
        final String canonicalName;
        final String packageName;
        final String simpleName;

        Names(String internalName) {
            int packageEnd = Integer.max(0, internalName.lastIndexOf('/'));

            binaryName = internalName.replace('/', '.');
            packageName = binaryName.substring(0, packageEnd);
            canonicalName = binaryName.replace('$', '.');

            int lastDot = canonicalName.lastIndexOf('.');
            simpleName = canonicalName.substring(lastDot + 1);
        }
    }

    static class EnclosingInfo {

        static final EnclosingInfo NO_ENCLOSING = new EnclosingInfo(null, null, null);

        private final @Nullable JClassSymbol stub;
        private final @Nullable String methodName;
        private final @Nullable String methodDescriptor;

        EnclosingInfo(@Nullable JClassSymbol stub, @Nullable String methodName, @Nullable String methodDescriptor) {
            this.stub = stub;
            this.methodName = methodName;
            this.methodDescriptor = methodDescriptor;
        }


        public @Nullable JClassSymbol getEnclosingClass() {
            return stub;
        }

        public @Nullable MethodStub getEnclosingMethod() {
            if (stub instanceof ClassStub && methodName != null) {
                ClassStub stub1 = (ClassStub) stub;
                stub1.parseLock.ensureParsed();
                for (JMethodSymbol m : stub1.methods) {
                    MethodStub ms = (MethodStub) m;
                    if (ms.matches(methodName, methodDescriptor)) {
                        return ms;
                    }
                }
            }
            return null;
        }


        JTypeParameterOwnerSymbol getEnclosing() {
            if (methodName != null) {
                return getEnclosingMethod();
            } else {
                return getEnclosingClass();
            }
        }
    }
}<|MERGE_RESOLUTION|>--- conflicted
+++ resolved
@@ -14,11 +14,8 @@
 import java.util.HashSet;
 import java.util.List;
 import java.util.Set;
-<<<<<<< HEAD
+import java.util.regex.Pattern;
 import java.util.stream.Collectors;
-=======
-import java.util.regex.Pattern;
->>>>>>> 00a08777
 
 import org.checkerframework.checker.nullness.qual.NonNull;
 import org.checkerframework.checker.nullness.qual.Nullable;
@@ -116,14 +113,11 @@
                 ctors = Collections.unmodifiableList(ctors);
                 fields = Collections.unmodifiableList(fields);
                 memberClasses = Collections.unmodifiableList(memberClasses);
-<<<<<<< HEAD
+                enumConstantNames = enumConstantNames == null ? null : Collections.unmodifiableSet(enumConstantNames);
                 annotations = Collections.unmodifiableList(annotations);
                 annotAttributes = (accessFlags & Opcodes.ACC_ANNOTATION) != 0
                                   ? getDeclaredMethods().stream().map(JElementSymbol::getSimpleName).collect(Collectors.toSet())
                                   : Collections.emptySet();
-=======
-                enumConstantNames = enumConstantNames == null ? null : Collections.unmodifiableSet(enumConstantNames);
->>>>>>> 00a08777
             }
 
             @Override
