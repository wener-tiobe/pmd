--- conflicted
+++ resolved
@@ -12,10 +12,9 @@
 import org.checkerframework.checker.nullness.qual.NonNull;
 import org.checkerframework.checker.nullness.qual.Nullable;
 
-import org.checkerframework.checker.nullness.qual.NonNull;
-
 import net.sourceforge.pmd.annotation.InternalApi;
 import net.sourceforge.pmd.lang.ast.RootNode;
+import net.sourceforge.pmd.lang.ast.impl.TokenDocument;
 import net.sourceforge.pmd.lang.java.typeresolution.ClassTypeResolver;
 
 // FUTURE Change this class to extend from SimpleJavaNode, as TypeNode is not appropriate (unless I'm wrong)
@@ -24,24 +23,28 @@
     private ClassTypeResolver classTypeResolver;
     private List<Comment> comments;
     private Map<Integer, String> noPmdComments = Collections.emptyMap();
+    private TokenDocument tokenDocument;
 
     ASTCompilationUnit(int id) {
         super(id);
     }
 
-<<<<<<< HEAD
-    ASTCompilationUnit(JavaParser p, int id) {
-        super(p, id);
-    }
-
-=======
->>>>>>> 3c622ca1
     public List<Comment> getComments() {
         return comments;
     }
 
     void setComments(List<Comment> comments) {
         this.comments = comments;
+    }
+
+    @Override
+    public CharSequence getText() {
+        return tokenDocument.getFullText();
+    }
+
+
+    void setTokenDocument(TokenDocument document) {
+        this.tokenDocument = document;
     }
 
     @Override
