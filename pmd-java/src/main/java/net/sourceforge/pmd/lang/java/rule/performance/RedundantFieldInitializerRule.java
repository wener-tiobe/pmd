--- conflicted
+++ resolved
@@ -130,21 +130,12 @@
      *         otherwise.
      */
     private boolean isRef(ASTFieldDeclaration fieldDeclaration, ASTVariableDeclarator variableDeclarator) {
-<<<<<<< HEAD
         if (fieldDeclaration.getTypeNode() instanceof ASTReferenceType) {
-=======
-        Node type = fieldDeclaration.getChild(0).getChild(0);
-        if (type instanceof ASTReferenceType) {
->>>>>>> 240b1fe6
             // Reference type, array or otherwise
             return true;
         } else {
             // Primitive array?
-<<<<<<< HEAD
             return variableDeclarator.getVarId().getExtraDimensions() != null;
-=======
-            return ((ASTVariableDeclaratorId) variableDeclarator.getChild(0)).isArray();
->>>>>>> 240b1fe6
         }
     }
 
