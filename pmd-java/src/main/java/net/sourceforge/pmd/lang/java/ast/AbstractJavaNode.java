--- conflicted
+++ resolved
@@ -12,17 +12,9 @@
 import net.sourceforge.pmd.lang.ast.impl.javacc.JavaccToken;
 import net.sourceforge.pmd.lang.java.symbols.table.JSymbolTable;
 import net.sourceforge.pmd.lang.java.types.TypeSystem;
-<<<<<<< HEAD
-import net.sourceforge.pmd.lang.symboltable.Scope;
 
 abstract class AbstractJavaNode extends AbstractJjtreeNode<AbstractJavaNode, JavaNode> implements JavaNode {
 
-    private Scope scope;
-=======
-
-abstract class AbstractJavaNode extends AbstractJjtreeNode<AbstractJavaNode, JavaNode> implements JavaNode {
-
->>>>>>> 2c80e34e
     protected JSymbolTable symbolTable;
     private ASTCompilationUnit root;
 
@@ -56,8 +48,6 @@
             return this.acceptVisitor((JavaVisitor<? super P, ? extends R>) visitor, data);
         }
         return visitor.cannotVisit(this, data);
-<<<<<<< HEAD
-=======
     }
 
     protected abstract <P, R> R acceptVisitor(JavaVisitor<? super P, ? extends R> visitor, P data);
@@ -93,28 +83,9 @@
     @Override
     protected void setLastToken(JavaccToken token) {
         super.setLastToken(token);
->>>>>>> 2c80e34e
-    }
-
-    protected abstract <P, R> R acceptVisitor(JavaVisitor<? super P, ? extends R> visitor, P data);
-
-    // override those to make them accessible in this package
-
-    @Override
-<<<<<<< HEAD
-    protected void addChild(AbstractJavaNode child, int index) {
-        super.addChild(child, index);
-    }
-
-    @Override // override to make it accessible to tests that build nodes (which have been removed on java-grammar)
-    protected void insertChild(AbstractJavaNode child, int index) {
-        super.insertChild(child, index);
     }
 
     @Override
-    protected void removeChildAtIndex(int childIndex) {
-        super.removeChildAtIndex(childIndex);
-=======
     protected void setChild(AbstractJavaNode child, int index) {
         super.setChild(child, index);
     }
@@ -134,89 +105,12 @@
     @Override
     public TypeSystem getTypeSystem() {
         return getRoot().getTypeSystem();
->>>>>>> 2c80e34e
     }
 
 
 
     @Override
-<<<<<<< HEAD
-    protected void setImage(String image) {
-        super.setImage(image);
-    }
-
-
-    @Override
-    protected void setFirstToken(JavaccToken token) {
-        super.setFirstToken(token);
-    }
-
-    @Override
-    protected void setLastToken(JavaccToken token) {
-        super.setLastToken(token);
-    }
-
-    @Override
-    protected void setChild(AbstractJavaNode child, int index) {
-        super.setChild(child, index);
-    }
-
-    void setSymbolTable(JSymbolTable table) {
-        this.symbolTable = table;
-    }
-
-    @Override
-    @NonNull
-    public JSymbolTable getSymbolTable() {
-        if (symbolTable == null) {
-            return getParent().getSymbolTable();
-=======
     public @NonNull ASTCompilationUnit getRoot() {
-        // storing a reference on each node ensures that each path is roamed
-        // at most once.
-        if (root == null) {
-            root = getParent().getRoot();
->>>>>>> 2c80e34e
-        }
-        return symbolTable;
-    }
-
-    @Override
-    public TypeSystem getTypeSystem() {
-        return getRoot().getTypeSystem();
-    }
-
-<<<<<<< HEAD
-    @Override
-    public Scope getScope() {
-        if (scope == null && getParent() != null) {
-            return getParent().getScope();
-=======
-
-    /**
-     * Shift the start and end tokens by the given offsets.
-     * @throws IllegalStateException if the right shift identifies
-     * a token that is left of this node
-     */
-    void shiftTokens(int leftShift, int rightShift) {
-        if (leftShift != 0) {
-            setFirstToken(findTokenSiblingInThisNode(getFirstToken(), leftShift));
-        }
-        if (rightShift != 0) {
-            setLastToken(findTokenSiblingInThisNode(getLastToken(), rightShift));
->>>>>>> 2c80e34e
-        }
-    }
-
-<<<<<<< HEAD
-    void setScope(Scope scope) {
-        this.scope = scope;
-    }
-
-
-    @Override
-    @NonNull
-    public ASTCompilationUnit getRoot() {
         // storing a reference on each node ensures that each path is roamed
         // at most once.
         if (root == null) {
@@ -257,25 +151,6 @@
         setLastToken(copy.getLastToken());
     }
 
-=======
-    private JavaccToken findTokenSiblingInThisNode(JavaccToken token, int shift) {
-        if (shift == 0) {
-            return token;
-        } else if (shift < 0) {
-            // expects a positive shift
-            return TokenUtils.nthPrevious(getFirstToken(), token, -shift);
-        } else {
-            return TokenUtils.nthFollower(token, shift);
-        }
-    }
-
-
-    void copyTextCoordinates(AbstractJavaNode copy) {
-        setFirstToken(copy.getFirstToken());
-        setLastToken(copy.getLastToken());
-    }
-
->>>>>>> 2c80e34e
     @Override
     public final String getXPathNodeName() {
         return JavaParserImplTreeConstants.jjtNodeName[id];
