/*
 * BSD-style license; for more info see http://pmd.sourceforge.net/license.html
 */

package net.sourceforge.pmd.lang.java.ast;

import org.checkerframework.checker.nullness.qual.NonNull;

import net.sourceforge.pmd.lang.ast.AstVisitor;
import net.sourceforge.pmd.lang.ast.impl.javacc.AbstractJjtreeNode;
import net.sourceforge.pmd.lang.ast.impl.javacc.JavaccToken;
import net.sourceforge.pmd.lang.java.symbols.table.JSymbolTable;
import net.sourceforge.pmd.lang.symboltable.Scope;

abstract class AbstractJavaNode extends AbstractJjtreeNode<AbstractJavaNode, JavaNode> implements JavaNode {

    private Scope scope;
    protected JSymbolTable symbolTable;
    private Comment comment;
    private ASTCompilationUnit root;

    AbstractJavaNode(int id) {
        super(id);
    }


    @Override
    public void jjtClose() {
        super.jjtClose();
        if (this instanceof LeftRecursiveNode && getNumChildren() > 0) {
            fitTokensToChildren(0);
        }
    }
    // override those to make them accessible in this package

    @Override
    public final <P, R> R acceptVisitor(AstVisitor<? super P, ? extends R> visitor, P data) {
        if (visitor instanceof JavaVisitor) {
            return this.acceptVisitor((JavaVisitor<? super P, ? extends R>) visitor, data);
        }
        return super.acceptVisitor(visitor, data);
    }

    protected abstract <P, R> R acceptVisitor(JavaVisitor<? super P, ? extends R> visitor, P data);

    // override those to make them accessible in this package

<<<<<<< HEAD
    @Override // override to make it accessible to tests that build nodes (which have been removed on java-grammar)
=======
    @Override
>>>>>>> 993e933c
    protected void addChild(AbstractJavaNode child, int index) {
        super.addChild(child, index);
    }

    @Override
    protected void removeChildAtIndex(int childIndex) {
        super.removeChildAtIndex(childIndex);
    }

    @Override
    protected void setImage(String image) {
        super.setImage(image);
    }


    @Override
    protected void setFirstToken(JavaccToken token) {
        super.setFirstToken(token);
    }

    @Override
    protected void setLastToken(JavaccToken token) {
        super.setLastToken(token);
    }

    @Override
    protected void setChild(AbstractJavaNode child, int index) {
        super.setChild(child, index);
    }

    void setSymbolTable(JSymbolTable table) {
        this.symbolTable = table;
    }

    @Override
    @NonNull
    public JSymbolTable getSymbolTable() {
        if (symbolTable == null) {
            return getParent().getSymbolTable();
        }
        return symbolTable;
    }

    @Override
    public Scope getScope() {
        if (scope == null) {
            return getParent().getScope();
        }
        return scope;
    }

    void setScope(Scope scope) {
        this.scope = scope;
    }

    void comment(Comment theComment) {
        comment = theComment;
    }


    @Override
    public Comment comment() {
        return comment;
    }

    @Override
    @NonNull
    public ASTCompilationUnit getRoot() {
        // storing a reference on each node ensures that each path is roamed
        // at most once.
        if (root == null) {
            root = getParent().getRoot();
        }
        return root;
    }


    /**
     * Shift the start and end tokens by the given offsets.
     * @throws IllegalStateException if the right shift identifies
     * a token that is left of this node
     */
    void shiftTokens(int leftShift, int rightShift) {
        if (leftShift != 0) {
            setFirstToken(findTokenSiblingInThisNode(getFirstToken(), leftShift));
        }
        if (rightShift != 0) {
            setLastToken(findTokenSiblingInThisNode(getLastToken(), rightShift));
        }
    }

    private JavaccToken findTokenSiblingInThisNode(JavaccToken token, int shift) {
        if (shift == 0) {
            return token;
        } else if (shift < 0) {
            // expects a positive shift
            return TokenUtils.nthPrevious(getFirstToken(), token, -shift);
        } else {
            return TokenUtils.nthFollower(token, shift);
        }
    }


    void copyTextCoordinates(AbstractJavaNode copy) {
        setFirstToken(copy.getFirstToken());
        setLastToken(copy.getLastToken());
    }


    @Override
    public final String getXPathNodeName() {
        return JavaParserImplTreeConstants.jjtNodeName[id];
    }
}<|MERGE_RESOLUTION|>--- conflicted
+++ resolved
@@ -45,11 +45,7 @@
 
     // override those to make them accessible in this package
 
-<<<<<<< HEAD
-    @Override // override to make it accessible to tests that build nodes (which have been removed on java-grammar)
-=======
     @Override
->>>>>>> 993e933c
     protected void addChild(AbstractJavaNode child, int index) {
         super.addChild(child, index);
     }
