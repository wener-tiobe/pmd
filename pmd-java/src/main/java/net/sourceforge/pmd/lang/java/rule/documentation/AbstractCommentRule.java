--- conflicted
+++ resolved
@@ -19,18 +19,13 @@
 import net.sourceforge.pmd.lang.java.ast.ASTEnumDeclaration;
 import net.sourceforge.pmd.lang.java.ast.ASTFieldDeclaration;
 import net.sourceforge.pmd.lang.java.ast.ASTMethodDeclaration;
-<<<<<<< HEAD
+import net.sourceforge.pmd.lang.java.ast.ASTPackageDeclaration;
 import net.sourceforge.pmd.lang.java.ast.AccessNode;
-=======
-import net.sourceforge.pmd.lang.java.ast.ASTPackageDeclaration;
-import net.sourceforge.pmd.lang.java.ast.AbstractJavaAccessNode;
-import net.sourceforge.pmd.lang.java.ast.AbstractJavaAccessTypeNode;
-import net.sourceforge.pmd.lang.java.ast.AbstractJavaNode;
->>>>>>> 40170f20
 import net.sourceforge.pmd.lang.java.ast.Comment;
 import net.sourceforge.pmd.lang.java.ast.CommentUtil;
 import net.sourceforge.pmd.lang.java.ast.FormalComment;
 import net.sourceforge.pmd.lang.java.ast.InternalApiBridge;
+import net.sourceforge.pmd.lang.java.ast.JavaNode;
 import net.sourceforge.pmd.lang.java.ast.JavadocElement;
 import net.sourceforge.pmd.lang.java.ast.TypeNode;
 import net.sourceforge.pmd.lang.java.javadoc.JavadocTag;
@@ -73,31 +68,17 @@
 
         SortedMap<Integer, Node> itemsByLineNumber = orderedCommentsAndDeclarations(cUnit);
         FormalComment lastComment = null;
-<<<<<<< HEAD
-        AccessNode lastNode = null;
+        JavaNode lastNode = null;
 
         for (Entry<Integer, Node> entry : itemsByLineNumber.entrySet()) {
             Node value = entry.getValue();
+            if (value instanceof AccessNode || value instanceof ASTPackageDeclaration) {
+                JavaNode node = (JavaNode) value;
 
-            if (value instanceof AccessNode) {
-                AccessNode node = (AccessNode) value;
-
-                // maybe the last comment is within the last node
-                if (lastComment != null && isCommentNotWithin(lastComment, lastNode, node)
-                        && isCommentBefore(lastComment, node)) {
-                    InternalApiBridge.setComment(node, lastComment);
-=======
-        AbstractJavaNode lastNode = null;
-
-        for (Entry<Integer, Node> entry : itemsByLineNumber.entrySet()) {
-            Node value = entry.getValue();
-            if (value instanceof AbstractJavaAccessNode || value instanceof ASTPackageDeclaration) {
-                AbstractJavaNode node = (AbstractJavaNode) value;
                 // maybe the last comment is within the last node
                 if (lastComment != null && isCommentNotWithin(lastComment, lastNode, value)
                         && isCommentBefore(lastComment, value)) {
-                    node.comment(lastComment);
->>>>>>> 40170f20
+                    InternalApiBridge.setComment(node, lastComment);
                     lastComment = null;
                 }
                 if (!(node instanceof TypeNode)) {
