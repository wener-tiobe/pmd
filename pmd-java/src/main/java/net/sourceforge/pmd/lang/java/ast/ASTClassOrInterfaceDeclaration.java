/**
 * BSD-style license; for more info see http://pmd.sourceforge.net/license.html
 */

package net.sourceforge.pmd.lang.java.ast;

import java.util.List;

<<<<<<< HEAD
import net.sourceforge.pmd.annotation.Experimental;
=======
import net.sourceforge.pmd.annotation.InternalApi;
>>>>>>> 4a81ec43
import net.sourceforge.pmd.lang.ast.Node;


/**
 * Represents class and interface declarations. This is a {@linkplain Node#isFindBoundary() find boundary}
 * for tree traversal methods.
 *
 * <pre class="grammar">
 *
 * ClassOrInterfaceDeclaration ::= {@link ASTModifierList ModifierList}
 *                                 ( "class" | "interface" )
 *                                 &lt;IDENTIFIER&gt;
 *                                 {@link ASTTypeParameters TypeParameters}?
 *                                 {@link ASTExtendsList ExtendsList}?
 *                                 {@link ASTImplementsList ImplementsList}?
 *                                 {@link ASTClassOrInterfaceBody ClassOrInterfaceBody}
 *
 * </pre>
 */
public final class ASTClassOrInterfaceDeclaration extends AbstractAnyTypeDeclaration {

    private boolean isInterface;

    ASTClassOrInterfaceDeclaration(int id) {
        super(id);
    }

    @Override
    protected <P, R> R acceptVisitor(JavaVisitor<? super P, ? extends R> visitor, P data) {
        return visitor.visit(this, data);
    }

    @Override
    public boolean isPackagePrivate() {
        return super.isPackagePrivate() && !isLocal();
    }

    @Override
    public boolean isInterface() {
        return this.isInterface;
    }

    @Override
    public boolean isRegularClass() {
        return !isInterface;
    }

    @Override
    public boolean isRegularInterface() {
        return isInterface;
    }

    void setInterface() {
        this.isInterface = true;
    }


    /**
     * Returns the superclass type node if this node is a class
     * declaration and explicitly declares an {@code extends}
     * clause. Superinterfaces of an interface are not considered.
     *
     * <p>Returns {@code null} otherwise.
     */
    public ASTClassOrInterfaceType getSuperClassTypeNode() {
        if (isInterface()) {
            return null;
        }

        ASTExtendsList extendsList = getFirstChildOfType(ASTExtendsList.class);
        return extendsList == null ? null : extendsList.iterator().next();
    }


<<<<<<< HEAD
    @Experimental
=======
    /**
     * Returns the interfaces implemented by this class, or
     * extended by this interface. Returns an empty list if
     * none is specified.
     */
    public List<ASTClassOrInterfaceType> getSuperInterfacesTypeNodes() {

        Iterable<ASTClassOrInterfaceType> it = isInterface()
                                               ? getFirstChildOfType(ASTExtendsList.class)
                                               : getFirstChildOfType(ASTImplementsList.class);

        return it == null ? Collections.<ASTClassOrInterfaceType>emptyList() : CollectionUtil.toList(it.iterator());
    }

>>>>>>> 4a81ec43
    public List<ASTClassOrInterfaceType> getPermittedSubclasses() {
        return ASTList.orEmpty(children(ASTPermitsList.class).first());
    }

<<<<<<< HEAD
=======
    public boolean isSealed() {
        int modifiers = getModifiers();
        return (modifiers & AccessNode.SEALED) == AccessNode.SEALED;
    }

    public boolean isNonSealed() {
        int modifiers = getModifiers();
        return (modifiers & AccessNode.NON_SEALED) == AccessNode.NON_SEALED;
    }
>>>>>>> 4a81ec43
}<|MERGE_RESOLUTION|>--- conflicted
+++ resolved
@@ -6,11 +6,6 @@
 
 import java.util.List;
 
-<<<<<<< HEAD
-import net.sourceforge.pmd.annotation.Experimental;
-=======
-import net.sourceforge.pmd.annotation.InternalApi;
->>>>>>> 4a81ec43
 import net.sourceforge.pmd.lang.ast.Node;
 
 
@@ -85,38 +80,7 @@
     }
 
 
-<<<<<<< HEAD
-    @Experimental
-=======
-    /**
-     * Returns the interfaces implemented by this class, or
-     * extended by this interface. Returns an empty list if
-     * none is specified.
-     */
-    public List<ASTClassOrInterfaceType> getSuperInterfacesTypeNodes() {
-
-        Iterable<ASTClassOrInterfaceType> it = isInterface()
-                                               ? getFirstChildOfType(ASTExtendsList.class)
-                                               : getFirstChildOfType(ASTImplementsList.class);
-
-        return it == null ? Collections.<ASTClassOrInterfaceType>emptyList() : CollectionUtil.toList(it.iterator());
-    }
-
->>>>>>> 4a81ec43
     public List<ASTClassOrInterfaceType> getPermittedSubclasses() {
         return ASTList.orEmpty(children(ASTPermitsList.class).first());
     }
-
-<<<<<<< HEAD
-=======
-    public boolean isSealed() {
-        int modifiers = getModifiers();
-        return (modifiers & AccessNode.SEALED) == AccessNode.SEALED;
-    }
-
-    public boolean isNonSealed() {
-        int modifiers = getModifiers();
-        return (modifiers & AccessNode.NON_SEALED) == AccessNode.NON_SEALED;
-    }
->>>>>>> 4a81ec43
 }