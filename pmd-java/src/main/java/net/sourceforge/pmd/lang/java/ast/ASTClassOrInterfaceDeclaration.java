--- conflicted
+++ resolved
@@ -40,18 +40,6 @@
         super(id);
     }
 
-<<<<<<< HEAD
-    ASTClassOrInterfaceDeclaration(JavaParser p, int id) {
-        super(p, id);
-    }
-
-    @Override
-    public boolean isFindBoundary() {
-        return isNested() || isLocal();
-    }
-
-=======
->>>>>>> 3c622ca1
     @Override
     public Object jjtAccept(JavaParserVisitor visitor, Object data) {
         return visitor.visit(this, data);
