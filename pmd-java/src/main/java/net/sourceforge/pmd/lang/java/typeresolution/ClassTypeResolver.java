/**
 * BSD-style license; for more info see http://pmd.sourceforge.net/license.html
 */

package net.sourceforge.pmd.lang.java.typeresolution;

import static net.sourceforge.pmd.lang.java.ast.InternalApiBridge.setTypeDefinition;
import static net.sourceforge.pmd.lang.java.typeresolution.MethodTypeResolution.getApplicableMethods;
import static net.sourceforge.pmd.lang.java.typeresolution.MethodTypeResolution.getBestMethodReturnType;
import static net.sourceforge.pmd.lang.java.typeresolution.MethodTypeResolution.isMemberVisibleFromClass;
import static net.sourceforge.pmd.lang.java.typeresolution.typedefinition.TypeDefinitionType.LOWER_WILDCARD;
import static net.sourceforge.pmd.lang.java.typeresolution.typedefinition.TypeDefinitionType.UPPER_BOUND;
import static net.sourceforge.pmd.lang.java.typeresolution.typedefinition.TypeDefinitionType.UPPER_WILDCARD;

import java.lang.reflect.Field;
import java.util.ArrayList;
import java.util.Collections;
import java.util.HashMap;
import java.util.List;
import java.util.Map;
import java.util.logging.Level;
import java.util.logging.Logger;

<<<<<<< HEAD
=======
import net.sourceforge.pmd.annotation.InternalApi;
>>>>>>> f69e7bf0
import net.sourceforge.pmd.internal.util.IteratorUtil;
import net.sourceforge.pmd.lang.ast.Node;
import net.sourceforge.pmd.lang.java.ast.ASTAdditiveExpression;
import net.sourceforge.pmd.lang.java.ast.ASTAllocationExpression;
import net.sourceforge.pmd.lang.java.ast.ASTAndExpression;
import net.sourceforge.pmd.lang.java.ast.ASTAnnotation;
import net.sourceforge.pmd.lang.java.ast.ASTAnonymousClassDeclaration;
import net.sourceforge.pmd.lang.java.ast.ASTAnyTypeDeclaration;
import net.sourceforge.pmd.lang.java.ast.ASTArgumentList;
import net.sourceforge.pmd.lang.java.ast.ASTArguments;
import net.sourceforge.pmd.lang.java.ast.ASTArrayDimsAndInits;
import net.sourceforge.pmd.lang.java.ast.ASTArrayType;
import net.sourceforge.pmd.lang.java.ast.ASTBlock;
import net.sourceforge.pmd.lang.java.ast.ASTBlockStatement;
import net.sourceforge.pmd.lang.java.ast.ASTBreakStatement;
import net.sourceforge.pmd.lang.java.ast.ASTCastExpression;
import net.sourceforge.pmd.lang.java.ast.ASTClassLiteral;
import net.sourceforge.pmd.lang.java.ast.ASTClassOrInterfaceDeclaration;
import net.sourceforge.pmd.lang.java.ast.ASTClassOrInterfaceType;
import net.sourceforge.pmd.lang.java.ast.ASTCompilationUnit;
import net.sourceforge.pmd.lang.java.ast.ASTConditionalAndExpression;
import net.sourceforge.pmd.lang.java.ast.ASTConditionalExpression;
import net.sourceforge.pmd.lang.java.ast.ASTConditionalOrExpression;
import net.sourceforge.pmd.lang.java.ast.ASTConstructorDeclaration;
import net.sourceforge.pmd.lang.java.ast.ASTEqualityExpression;
import net.sourceforge.pmd.lang.java.ast.ASTExclusiveOrExpression;
import net.sourceforge.pmd.lang.java.ast.ASTExpression;
import net.sourceforge.pmd.lang.java.ast.ASTExtendsList;
import net.sourceforge.pmd.lang.java.ast.ASTFieldDeclaration;
import net.sourceforge.pmd.lang.java.ast.ASTForStatement;
import net.sourceforge.pmd.lang.java.ast.ASTFormalParameter;
import net.sourceforge.pmd.lang.java.ast.ASTImportDeclaration;
import net.sourceforge.pmd.lang.java.ast.ASTInclusiveOrExpression;
import net.sourceforge.pmd.lang.java.ast.ASTIncrementExpression;
import net.sourceforge.pmd.lang.java.ast.ASTInstanceOfExpression;
import net.sourceforge.pmd.lang.java.ast.ASTIntersectionType;
import net.sourceforge.pmd.lang.java.ast.ASTLiteral;
import net.sourceforge.pmd.lang.java.ast.ASTLocalVariableDeclaration;
import net.sourceforge.pmd.lang.java.ast.ASTMethodDeclaration;
import net.sourceforge.pmd.lang.java.ast.ASTMultiplicativeExpression;
import net.sourceforge.pmd.lang.java.ast.ASTName;
import net.sourceforge.pmd.lang.java.ast.ASTNullLiteral;
import net.sourceforge.pmd.lang.java.ast.ASTPackageDeclaration;
import net.sourceforge.pmd.lang.java.ast.ASTPrimaryExpression;
import net.sourceforge.pmd.lang.java.ast.ASTPrimaryPrefix;
import net.sourceforge.pmd.lang.java.ast.ASTPrimitiveType;
import net.sourceforge.pmd.lang.java.ast.ASTReferenceType;
import net.sourceforge.pmd.lang.java.ast.ASTRelationalExpression;
import net.sourceforge.pmd.lang.java.ast.ASTShiftExpression;
import net.sourceforge.pmd.lang.java.ast.ASTStatementExpression;
import net.sourceforge.pmd.lang.java.ast.ASTSwitchExpression;
import net.sourceforge.pmd.lang.java.ast.ASTSwitchLabeledRule;
import net.sourceforge.pmd.lang.java.ast.ASTType;
import net.sourceforge.pmd.lang.java.ast.ASTTypeArgument;
import net.sourceforge.pmd.lang.java.ast.ASTTypeArguments;
import net.sourceforge.pmd.lang.java.ast.ASTTypeDeclaration;
import net.sourceforge.pmd.lang.java.ast.ASTTypeParameter;
import net.sourceforge.pmd.lang.java.ast.ASTTypeParameters;
import net.sourceforge.pmd.lang.java.ast.ASTUnaryExpression;
import net.sourceforge.pmd.lang.java.ast.ASTVariableDeclarator;
import net.sourceforge.pmd.lang.java.ast.ASTVariableDeclaratorId;
import net.sourceforge.pmd.lang.java.ast.ASTVariableInitializer;
import net.sourceforge.pmd.lang.java.ast.ASTWildcardBounds;
<<<<<<< HEAD
=======
import net.sourceforge.pmd.lang.java.ast.ASTYieldStatement;
>>>>>>> f69e7bf0
import net.sourceforge.pmd.lang.java.ast.InternalApiBridge;
import net.sourceforge.pmd.lang.java.ast.JavaParserVisitorAdapter;
import net.sourceforge.pmd.lang.java.ast.TypeNode;
import net.sourceforge.pmd.lang.java.symboltable.ClassScope;
import net.sourceforge.pmd.lang.java.symboltable.VariableNameDeclaration;
import net.sourceforge.pmd.lang.java.typeresolution.typedefinition.JavaTypeDefinition;
import net.sourceforge.pmd.lang.symboltable.NameOccurrence;
import net.sourceforge.pmd.lang.symboltable.Scope;


//
// Helpful reading:
// http://www.janeg.ca/scjp/oper/promotions.html
// http://java.sun.com/docs/books/jls/second_edition/html/conversions.doc.html
//

@Deprecated
@InternalApi
public class ClassTypeResolver extends JavaParserVisitorAdapter {

    private static final Logger LOG = Logger.getLogger(ClassTypeResolver.class.getName());

    private static final Map<String, Class<?>> PRIMITIVE_TYPES;
    private static final Map<String, String> JAVA_LANG;

    private Map<String, JavaTypeDefinition> staticFieldImageToTypeDef;
    private Map<String, List<JavaTypeDefinition>> staticNamesToClasses;
    private List<JavaTypeDefinition> importOnDemandStaticClasses;
    private ASTCompilationUnit currentAcu;

    static {
        // Note: Assumption here that primitives come from same parent
        // ClassLoader regardless of what ClassLoader we are passed
        Map<String, Class<?>> thePrimitiveTypes = new HashMap<>();
        thePrimitiveTypes.put("void", Void.TYPE);
        thePrimitiveTypes.put("boolean", Boolean.TYPE);
        thePrimitiveTypes.put("byte", Byte.TYPE);
        thePrimitiveTypes.put("char", Character.TYPE);
        thePrimitiveTypes.put("short", Short.TYPE);
        thePrimitiveTypes.put("int", Integer.TYPE);
        thePrimitiveTypes.put("long", Long.TYPE);
        thePrimitiveTypes.put("float", Float.TYPE);
        thePrimitiveTypes.put("double", Double.TYPE);
        PRIMITIVE_TYPES = Collections.unmodifiableMap(thePrimitiveTypes);

        Map<String, String> theJavaLang = new HashMap<>();
        theJavaLang.put("Boolean", "java.lang.Boolean");
        theJavaLang.put("Byte", "java.lang.Byte");
        theJavaLang.put("Character", "java.lang.Character");
        theJavaLang.put("CharSequence", "java.lang.CharSequence");
        theJavaLang.put("Class", "java.lang.Class");
        theJavaLang.put("ClassLoader", "java.lang.ClassLoader");
        theJavaLang.put("Cloneable", "java.lang.Cloneable");
        theJavaLang.put("Comparable", "java.lang.Comparable");
        theJavaLang.put("Compiler", "java.lang.Compiler");
        theJavaLang.put("Double", "java.lang.Double");
        theJavaLang.put("Float", "java.lang.Float");
        theJavaLang.put("InheritableThreadLocal", "java.lang.InheritableThreadLocal");
        theJavaLang.put("Integer", "java.lang.Integer");
        theJavaLang.put("Long", "java.lang.Long");
        theJavaLang.put("Math", "java.lang.Math");
        theJavaLang.put("Number", "java.lang.Number");
        theJavaLang.put("Object", "java.lang.Object");
        theJavaLang.put("Package", "java.lang.Package");
        theJavaLang.put("Process", "java.lang.Process");
        theJavaLang.put("Runnable", "java.lang.Runnable");
        theJavaLang.put("Runtime", "java.lang.Runtime");
        theJavaLang.put("RuntimePermission", "java.lang.RuntimePermission");
        theJavaLang.put("SecurityManager", "java.lang.SecurityManager");
        theJavaLang.put("Short", "java.lang.Short");
        theJavaLang.put("StackTraceElement", "java.lang.StackTraceElement");
        theJavaLang.put("StrictMath", "java.lang.StrictMath");
        theJavaLang.put("String", "java.lang.String");
        theJavaLang.put("StringBuffer", "java.lang.StringBuffer");
        theJavaLang.put("System", "java.lang.System");
        theJavaLang.put("Thread", "java.lang.Thread");
        theJavaLang.put("ThreadGroup", "java.lang.ThreadGroup");
        theJavaLang.put("ThreadLocal", "java.lang.ThreadLocal");
        theJavaLang.put("Throwable", "java.lang.Throwable");
        theJavaLang.put("Void", "java.lang.Void");
        JAVA_LANG = Collections.unmodifiableMap(theJavaLang);
    }

    private final PMDASMClassLoader pmdClassLoader;
    private Map<String, String> importedClasses;
    private List<String> importedOnDemand;


    public ClassTypeResolver() {
        this(ClassTypeResolver.class.getClassLoader());
    }

    public ClassTypeResolver(ClassLoader classLoader) {
        pmdClassLoader = PMDASMClassLoader.getInstance(classLoader);
    }

    // FUTURE ASTCompilationUnit should not be a TypeNode. Clean this up
    // accordingly.
    @Override
    public Object visit(ASTCompilationUnit node, Object data) {
        String className = null;
        try {
            currentAcu = node;
            importedOnDemand = new ArrayList<>();
            importedClasses = new HashMap<>();
            staticFieldImageToTypeDef = new HashMap<>();
            staticNamesToClasses = new HashMap<>();
            importOnDemandStaticClasses = new ArrayList<>();

            // TODO: this fails to account for multiple classes in the same file
            // later classes (in the ACU) won't have their Nested classes registered
            className = getClassName(node);
            if (className != null) {
                populateClassName(node, className);
            }
        } catch (ClassNotFoundException | NoClassDefFoundError e) {
            if (LOG.isLoggable(Level.FINE)) {
                LOG.log(Level.FINE, "Could not find class " + className + ", due to: " + e);
            }
        } catch (LinkageError e) {
            if (LOG.isLoggable(Level.WARNING)) {
                LOG.log(Level.WARNING, "Could not find class " + className + ", due to: " + e);
            }
        } finally {
            populateImports(node);
        }
        return super.visit(node, data);
    }

    @Override
    public Object visit(ASTPackageDeclaration node, Object data) {
        // no need to visit children, the only child, ASTName, will have no type
        return data;
    }

<<<<<<< HEAD
    @Override
    public Object visit(ASTImportDeclaration node, Object data) {
        ASTName importedType = (ASTName) node.jjtGetChild(0);

        if (importedType.getType() != null) {
            setTypeDefinition(node, JavaTypeDefinition.forClass(importedType.getType()));
        } else {
            populateType(node, importedType.getImage());
        }

        if (node.getType() != null) {
            node.setPackage(node.getType().getPackage());
        }

        // no need to visit children, the only child, ASTName, will have no type
        return data;
    }
=======
>>>>>>> f69e7bf0

    @Override
    public Object visit(ASTTypeDeclaration node, Object data) {
        super.visit(node, data);
        rollupTypeUnary(node);
        return data;
    }


    @Override
    public Object visit(ASTAnonymousClassDeclaration node, Object data) {
        populateType(node, node.getQualifiedName().toString());

        return super.visit(node, data);
    }


    @Override
    public Object visit(ASTClassOrInterfaceType node, Object data) {
        super.visit(node, data);

        String typeName = node.getImage();

        populateType(node, typeName, 0);

        ASTTypeArguments typeArguments = node.getFirstChildOfType(ASTTypeArguments.class);

        if (typeArguments != null) {
            final JavaTypeDefinition[] boundGenerics = new JavaTypeDefinition[typeArguments.jjtGetNumChildren()];
            for (int i = 0; i < typeArguments.jjtGetNumChildren(); ++i) {
                boundGenerics[i] = ((TypeNode) typeArguments.jjtGetChild(i)).getTypeDefinition();
            }

            setTypeDefinition(node, JavaTypeDefinition.forClass(node.getType(), boundGenerics));
        }

        return data;
    }


    @Override
    public Object visit(ASTArrayType node, Object data) {

        ASTType element = node.getElementType();

        element.jjtAccept(this, data);

        JavaTypeDefinition def = element.getTypeDefinition();
        if (def != null) {
            setTypeDefinition(node, def.withDimensions(node.getArrayDepth()));
        }

        return data;
    }


    /**
     * Set's the node's type to the found Class in the node's name (if there is a class to be found).
     *
     * @param node
     *
     * @return The index in the array produced by splitting the node's name by '.', which is not part of the
     * class name found. Example: com.package.SomeClass.staticField.otherField, return would be 3
     */
    private int searchNodeNameForClass(TypeNode node) {
        // this is the index from which field/method names start in the dotSplitImage array
        int startIndex = node.getImage().split("\\.").length;

        // tries to find a class in the node's image by omitting the parts after each '.', example:
        // First try: com.package.SomeClass.staticField.otherField
        // Second try: com.package.SomeClass.staticField
        // Third try: com.package.SomeClass <- found a class!
        for (String reducedImage = node.getImage();;) {
            populateType(node, reducedImage);
            if (node.getType() != null) {
                break; // we found a class!
            }

            // update the start index, so that code below knows where to start in the dotSplitImage array
            --startIndex;

            int lastDotIndex = reducedImage.lastIndexOf('.');

            if (lastDotIndex != -1) {
                reducedImage = reducedImage.substring(0, lastDotIndex);
            } else {
                break; // there is no class
            }
        }

        return startIndex;
    }

    private ASTArgumentList getArgumentList(ASTArguments args) {
        if (args != null) {
            return args.getFirstChildOfType(ASTArgumentList.class);
        }

        return null;
    }

    private int getArgumentListArity(ASTArgumentList argList) {
        if (argList != null) {
            return argList.jjtGetNumChildren();
        }

        return 0;
    }

    @Override
    public Object visit(ASTName node, Object data) {
        Class<?> accessingClass = getEnclosingTypeDeclarationClass(node);
        String[] dotSplitImage = node.getImage().split("\\.");

        int startIndex = searchNodeNameForClass(node);

        ASTArguments astArguments = getSuffixMethodArgs(node);
        ASTArgumentList astArgumentList = getArgumentList(astArguments);
        int methodArgsArity = getArgumentListArity(astArgumentList);

        JavaTypeDefinition previousType;

        if (node.getType() != null) { // static field or method
            // node.getType() has been set by the call to searchNodeNameForClass above
            // node.getType() will have the value equal to the Class found by that method
            previousType = node.getTypeDefinition();
        } else { // non-static field or method
            if (dotSplitImage.length == 1 && astArguments != null) { // method
                List<MethodType> methods = getLocalApplicableMethods(node, dotSplitImage[0],
                                                                     Collections.<JavaTypeDefinition>emptyList(),
                                                                     methodArgsArity, accessingClass);

                TypeNode enclosingType = getEnclosingTypeDeclaration(node);
                if (enclosingType == null) {
                    return data; // we can't proceed, probably uncompiled sources
                }

                previousType = getBestMethodReturnType(enclosingType.getTypeDefinition(),
                                                       methods, astArgumentList);
            } else { // field
                previousType = getTypeDefinitionOfVariableFromScope(node.getScope(), dotSplitImage[0],
                                                                    accessingClass);
            }
            startIndex = 1; // first element's type in dotSplitImage has already been resolved
        }

        // TODO: remove this if branch, it's only purpose is to make JUnitAssertionsShouldIncludeMessage's tests pass
        //       as the code is not compiled there and symbol table works on uncompiled code
        if (node.getNameDeclaration() != null
                && previousType == null // if it's not null, then let other code handle things
                && node.getNameDeclaration().getNode() instanceof TypeNode) {
            // Carry over the type (including generics) from the declaration
            JavaTypeDefinition nodeType = ((TypeNode) node.getNameDeclaration().getNode()).getTypeDefinition();
            if (nodeType != null) {
                setTypeDefinition(node, nodeType);
                return super.visit(node, data);
            }
        }

        for (int i = startIndex; i < dotSplitImage.length; ++i) {
            if (previousType == null) {
                break;
            }

            if (i == dotSplitImage.length - 1 && astArguments != null) { // method
                List<MethodType> methods = getApplicableMethods(previousType, dotSplitImage[i],
                                                                Collections.<JavaTypeDefinition>emptyList(),
                                                                methodArgsArity, accessingClass);

                previousType = getBestMethodReturnType(previousType, methods, astArgumentList);
            } else { // field
                previousType = getFieldType(previousType, dotSplitImage[i], accessingClass);
            }
        }

        if (previousType != null) {
            setTypeDefinition(node, previousType);
        }

        return super.visit(node, data);
    }

    /**
     * This method looks for method invocations be simple name.
     * It searches outwards class declarations and their supertypes and in the end, static method imports.
     * Compiles a list of potentially applicable methods.
     * https://docs.oracle.com/javase/specs/jls/se7/html/jls-15.html#jls-15.12.1
     */
    private List<MethodType> getLocalApplicableMethods(TypeNode node, String methodName,
                                                       List<JavaTypeDefinition> typeArguments,
                                                       int argArity,
                                                       Class<?> accessingClass) {
        List<MethodType> foundMethods = new ArrayList<>();

        if (accessingClass == null) {
            return foundMethods;
        }

        // we search each enclosing type declaration, looking at their supertypes as well
        for (node = getEnclosingTypeDeclaration(node); node != null;
             node = getEnclosingTypeDeclaration(node.jjtGetParent())) {

            foundMethods.addAll(getApplicableMethods(node.getTypeDefinition(), methodName, typeArguments,
                                                     argArity, accessingClass));
        }

        foundMethods.addAll(searchImportedStaticMethods(methodName, typeArguments, argArity, accessingClass));

        return foundMethods;
    }

    private List<MethodType> searchImportedStaticMethods(String methodName,
                                                         List<JavaTypeDefinition> typeArguments,
                                                         int argArity,
                                                         Class<?> accessingClass) {
        List<MethodType> foundMethods = new ArrayList<>();

        // TODO: member methods must not be looked at in the code below
        // TODO: add support for properly dealing with shadowing
        List<JavaTypeDefinition> explicitImports = staticNamesToClasses.get(methodName);

        if (explicitImports != null) {
            for (JavaTypeDefinition anImport : explicitImports) {
                foundMethods.addAll(getApplicableMethods(anImport, methodName, typeArguments, argArity,
                                                         accessingClass));
            }
        }

        if (!foundMethods.isEmpty()) {
            // if we found an method by explicit imports, on deamand imports mustn't be searched, because
            // explicit imports shadow them by name, regardless of method parameters
            return foundMethods;
        }

        for (JavaTypeDefinition anOnDemandImport : importOnDemandStaticClasses) {
            foundMethods.addAll(getApplicableMethods(anOnDemandImport, methodName, typeArguments, argArity,
                                                     accessingClass));
        }

        return foundMethods;
    }


    /**
     * This method can be called on a prefix
     */
    private ASTArguments getSuffixMethodArgs(Node node) {
        Node prefix = node.jjtGetParent();

        if (prefix instanceof ASTPrimaryPrefix
                && prefix.jjtGetParent().jjtGetNumChildren() >= 2) {
            return prefix.jjtGetParent().jjtGetChild(1).getFirstChildOfType(ASTArguments.class);
        }

        return null;
    }

    /**
     * Searches a JavaTypeDefinition and it's superclasses until a field with name {@code fieldImage} that
     * is visible from the {@code accessingClass} class. Once it's found, it's possibly generic type is
     * resolved with the help of {@code typeToSearch} TypeDefinition.
     *
     * @param typeToSearch   The type def. to search the field in.
     * @param fieldImage     The simple name of the field.
     * @param accessingClass The class that is trying to access the field, some Class declared in the current ACU.
     *
     * @return JavaTypeDefinition of the resolved field or null if it could not be found.
     */
    private JavaTypeDefinition getFieldType(JavaTypeDefinition typeToSearch, String fieldImage, Class<?>
            accessingClass) {
        while (typeToSearch != null && typeToSearch.getType() != Object.class) {
            try {
                final Field field = typeToSearch.getType().getDeclaredField(fieldImage);
                if (isMemberVisibleFromClass(typeToSearch.getType(), field.getModifiers(), accessingClass)) {
                    return typeToSearch.resolveTypeDefinition(field.getGenericType());
                }
            } catch (final NoSuchFieldException ignored) {
                // swallow
            } catch (final LinkageError e) {
                if (LOG.isLoggable(Level.WARNING)) {
                    String message = "Error during type resolution of field '" + fieldImage + "' in "
                            + typeToSearch.getType() + " due to: " + e;
                    LOG.log(Level.WARNING, message);
                }
                // TODO : report a missing class once we start doing that...
                return null;
            }

            // transform the type into it's supertype
            typeToSearch = typeToSearch.resolveTypeDefinition(typeToSearch.getType().getGenericSuperclass());
        }

        return null;
    }

    /**
     * Search for a field by it's image stating from a scope and taking into account if it's visible from the
     * accessingClass Class. The method takes into account that Nested inherited fields shadow outer scope fields.
     *
     * @param scope          The scope to start the search from.
     * @param image          The name of the field, local variable or method parameter.
     * @param accessingClass The Class (which is defined in the current ACU) that is trying to access the field.
     *
     * @return Type def. of the field, or null if it could not be resolved.
     */
    private JavaTypeDefinition getTypeDefinitionOfVariableFromScope(Scope scope, String image, Class<?>
            accessingClass) {
        if (accessingClass == null) {
            return null;
        }

        for (/* empty */; scope != null; scope = scope.getParent()) {
            // search each enclosing scope one by one
            for (Map.Entry<VariableNameDeclaration, List<NameOccurrence>> entry
                    : scope.getDeclarations(VariableNameDeclaration.class).entrySet()) {
                if (entry.getKey().getImage().equals(image)) {
                    ASTType typeNode = entry.getKey().getDeclaratorId().getTypeNode();

                    if (typeNode == null) {
                        // TODO : Type is inferred, ie, this is a lambda such as (var) -> var.equals(other) or a local var
                        return null;
                    }

                    if (typeNode instanceof ASTReferenceType) {
                        return typeNode.getTypeDefinition();
                    } else { // primitive type
                        return JavaTypeDefinition.forClass(typeNode.getType());
                    }
                }
            }

            // Nested class' inherited fields shadow enclosing variables
            if (scope instanceof ClassScope) {
                try {
                    // get the superclass type def. ot the Class the ClassScope belongs to
                    JavaTypeDefinition superClass
                            = getSuperClassTypeDefinition(((ClassScope) scope).getClassDeclaration().getNode(),
                                                          null);
                    // TODO: check if anonymous classes are class scope

                    // try searching this type def.
                    JavaTypeDefinition foundTypeDef = getFieldType(superClass, image, accessingClass);

                    if (foundTypeDef != null) { // if null, then it's not an inherited field
                        return foundTypeDef;
                    }
                } catch (ClassCastException ignored) {
                    // if there is an anonymous class, getClassDeclaration().getType() will throw
                    // TODO: maybe there is a better way to handle this, maybe this hides bugs
                }
            }
        }

        return searchImportedStaticFields(image); // will return null if not found
    }

    private JavaTypeDefinition searchImportedStaticFields(String fieldName) {
        if (staticFieldImageToTypeDef.containsKey(fieldName)) {
            return staticFieldImageToTypeDef.get(fieldName);
        }

        for (JavaTypeDefinition anOnDemandImport : importOnDemandStaticClasses) {
            JavaTypeDefinition typeDef = getFieldType(anOnDemandImport, fieldName, currentAcu.getType());
            if (typeDef != null) {
                staticFieldImageToTypeDef.put(fieldName, typeDef);
                return typeDef;
            }
        }

        return null;
    }


    @Override
    public Object visit(ASTFieldDeclaration node, Object data) {
        super.visit(node, data);
        rollupTypeUnary(node);
        return data;
    }

    @Override
    public Object visit(ASTVariableDeclarator node, Object data) {
        super.visit(node, data);
        rollupTypeUnary(node);
        return data;
    }

    @Override
    public Object visit(ASTVariableDeclaratorId node, Object data) {
        if (node == null || node.isTypeInferred()) {
            return super.visit(node, data);
        } else if (node.isEnumConstant()) {
            Class<?> enumClass = getEnclosingTypeDeclarationClass(node);
            setTypeDefinition(node, JavaTypeDefinition.forClass(enumClass));
            return data;
        }

        // Type common to all declarations in the same statement
        JavaTypeDefinition baseType = node.getTypeNode().getTypeDefinition();

        if (baseType != null) {
            // add the dimensions specific to the declarator id
            setTypeDefinition(node, baseType.withDimensions(node.getArrayDepth()));
        }
        return super.visit(node, data);
    }


    private void populateVariableDeclaratorFromType(ASTLocalVariableDeclaration node, JavaTypeDefinition typeDefinition) {
        // assign this type to VariableDeclarator and VariableDeclaratorId
        TypeNode var = node.getFirstChildOfType(ASTVariableDeclarator.class);
        if (var != null) {
            setTypeDefinition(var, typeDefinition);
            var = var.getFirstChildOfType(ASTVariableDeclaratorId.class);
        }
        if (var != null) {
            setTypeDefinition(var, typeDefinition);
        }
    }

    @Override
    public Object visit(ASTLocalVariableDeclaration node, Object data) {
        super.visit(node, data);
        // resolve "var" types: Upward projection of the type of the initializer expression
        ASTType type = node.getTypeNode();
        if (type == null) {
            // no type node -> type is inferred
            ASTVariableInitializer initializer = node.getFirstDescendantOfType(ASTVariableInitializer.class);
            if (initializer != null && initializer.jjtGetChild(0) instanceof ASTExpression) {
                // only Expression is allowed, ArrayInitializer is not allowed in combination with "var".
                ASTExpression expression = (ASTExpression) initializer.jjtGetChild(0);
                populateVariableDeclaratorFromType(node, expression.getTypeDefinition());
            }
        }
        return data;
    }

    @Override
    public Object visit(ASTForStatement node, Object data) {
        super.visit(node, data);
        // resolve potential "var" type
        if (node.jjtGetChild(0) instanceof ASTLocalVariableDeclaration) {
            ASTLocalVariableDeclaration localVariableDeclaration = (ASTLocalVariableDeclaration) node.jjtGetChild(0);
            ASTType type = localVariableDeclaration.getTypeNode();
            if (type == null) {
                // no type node -> type is inferred
                ASTExpression expression = node.getFirstChildOfType(ASTExpression.class);
                if (expression != null && expression.getTypeDefinition() != null) {
                    // see https://docs.oracle.com/javase/specs/jls/se10/html/jls-14.html#jls-14.14.2
                    // if the type is an array, then take the component type
                    // if the type is Iterable<X>, then take X as type
                    // if the type is Iterable, take Object as type
                    JavaTypeDefinition typeDefinitionIterable = expression.getTypeDefinition();
                    JavaTypeDefinition typeDefinition = null;
                    if (typeDefinitionIterable.isArrayType()) {
                        typeDefinition = typeDefinitionIterable.getComponentType();
                    } else if (typeDefinitionIterable.isGeneric() && typeDefinitionIterable.getGenericType(0) != null) {
                        typeDefinition = typeDefinitionIterable.getGenericType(0);
                    } else {
                        typeDefinition = JavaTypeDefinition.forClass(Object.class);
                    }
                    populateVariableDeclaratorFromType(localVariableDeclaration, typeDefinition);
                }
            }
        }
        return data;
    }

<<<<<<< HEAD
    @Override
    public Object visit(ASTResource node, Object data) {
        super.visit(node, data);
        // resolve "var" types: the type of the initializer expression
        ASTType type = node.getTypeNode();
        if (type == null) {
            // no type node -> type is inferred
            ASTExpression initializer = node.getFirstChildOfType(ASTExpression.class);

            if (node.getVariableDeclaratorId() != null) {
                setTypeDefinition(node.getVariableDeclaratorId(), initializer.getTypeDefinition());
            }
        }
        return data;
    }
=======
>>>>>>> f69e7bf0

    @Override
    public Object visit(ASTPrimitiveType node, Object data) {
        populateType(node, node.getImage());
        return super.visit(node, data);
    }

    @Override
    public Object visit(ASTConditionalExpression node, Object data) {
        super.visit(node, data);

        // TODO Rules for Ternary are complex

        rollupTypeUnary(node);

        return data;
    }

    @Override
    public Object visit(ASTConditionalOrExpression node, Object data) {
        populateType(node, "boolean");
        return super.visit(node, data);
    }

    @Override
    public Object visit(ASTConditionalAndExpression node, Object data) {
        populateType(node, "boolean");
        return super.visit(node, data);
    }

    @Override
    public Object visit(ASTInclusiveOrExpression node, Object data) {
        super.visit(node, data);
        rollupTypeBinaryNumericPromotion(node);
        return data;
    }

    @Override
    public Object visit(ASTExclusiveOrExpression node, Object data) {
        super.visit(node, data);
        rollupTypeBinaryNumericPromotion(node);
        return data;
    }

    @Override
    public Object visit(ASTAndExpression node, Object data) {
        super.visit(node, data);
        rollupTypeBinaryNumericPromotion(node);
        return data;
    }

    @Override
    public Object visit(ASTEqualityExpression node, Object data) {
        populateType(node, "boolean");
        return super.visit(node, data);
    }

    @Override
    public Object visit(ASTInstanceOfExpression node, Object data) {
        populateType(node, "boolean");
        return super.visit(node, data);
    }

    @Override
    public Object visit(ASTRelationalExpression node, Object data) {
        populateType(node, "boolean");
        return super.visit(node, data);
    }

    @Override
    public Object visit(ASTShiftExpression node, Object data) {
        super.visit(node, data);
        // Unary promotion on LHS is type of a shift operation
        rollupTypeUnaryNumericPromotion(node);
        return data;
    }

    @Override
    public Object visit(ASTAdditiveExpression node, Object data) {
        super.visit(node, data);
        rollupTypeBinaryNumericPromotion(node);
        return data;
    }

    @Override
    public Object visit(ASTMultiplicativeExpression node, Object data) {
        super.visit(node, data);
        rollupTypeBinaryNumericPromotion(node);
        return data;
    }

    @Override
    public Object visit(ASTUnaryExpression node, Object data) {
        super.visit(node, data);
<<<<<<< HEAD

        switch (node.getOp()) {
        case BOOLEAN_NOT:
            populateType(node, "boolean");
            break;
        case BITWISE_INVERSE:
            rollupTypeUnary(node);
            break;
        default:
            rollupTypeUnaryNumericPromotion(node);
            break;
        }

        return data;
    }

    @Override
    public Object visit(ASTPreIncrementExpression node, Object data) {
        super.visit(node, data);
        rollupTypeUnary(node);
        return data;
    }

    @Override
    public Object visit(ASTPreDecrementExpression node, Object data) {
        super.visit(node, data);
        rollupTypeUnary(node);
=======

        switch (node.getOperator()) {
        case BOOLEAN_NOT:
            populateType(node, "boolean");
            break;
        case BITWISE_INVERSE:
            rollupTypeUnary(node);
            break;
        default:
            rollupTypeUnaryNumericPromotion(node);
            break;
        }

>>>>>>> f69e7bf0
        return data;
    }

    @Override
<<<<<<< HEAD
    public Object visit(ASTPostfixExpression node, Object data) {
=======
    public Object visit(ASTIncrementExpression node, Object data) {
>>>>>>> f69e7bf0
        super.visit(node, data);
        rollupTypeUnary(node);
        return data;
    }

    @Override
    public Object visit(ASTCastExpression node, Object data) {
        super.visit(node, data);
        rollupTypeUnary(node);
        return data;
    }


    @Override
    @SuppressWarnings("checkstyle")
    public Object visit(ASTPrimaryExpression primaryNode, Object data) {
        return data;
        // visit method arguments in reverse
        //        for (int i = primaryNode.jjtGetNumChildren() - 1; i >= 0; --i) {
        //            ((JavaNode) primaryNode.jjtGetChild(i)).jjtAccept(this, data);
        //        }
        //
        //        JavaTypeDefinition primaryNodeType = null;
        //        AbstractJavaTypeNode previousChild = null;
        //        AbstractJavaTypeNode nextChild;
        //        Class<?> accessingClass = getEnclosingTypeDeclarationClass(primaryNode);
        //
        //        for (int childIndex = 0; childIndex < primaryNode.jjtGetNumChildren(); ++childIndex) {
        //            AbstractJavaTypeNode currentChild = (AbstractJavaTypeNode) primaryNode.jjtGetChild(childIndex);
        //            nextChild = childIndex + 1 < primaryNode.jjtGetNumChildren()
        //                    ? (AbstractJavaTypeNode) primaryNode.jjtGetChild(childIndex + 1) : null;
        //
        //            // skip children which already have their type assigned
        //            if (currentChild.getType() == null) {
        //                // Last token, because if 'this' is a Suffix, it'll have tokens '.' and 'this'
        //                if (currentChild.jjtGetLastToken().toString().equals("this")) {
        //
        //                    if (previousChild != null) { // Qualified 'this' expression
        //                        setTypeDefinition(currentChild, previousChild.getTypeDefinition());
        //                    } else { // simple 'this' expression
        //                        ASTClassOrInterfaceDeclaration typeDeclaration
        //                                = currentChild.getFirstParentOfType(ASTClassOrInterfaceDeclaration.class);
        //
        //                        if (typeDeclaration != null) {
        //                            setTypeDefinition(currentChild, typeDeclaration.getTypeDefinition());
        //                        }
        //                    }
        //
        //                    // Last token, because if 'super' is a Suffix, it'll have tokens '.' and 'super'
        //                } else if (currentChild.jjtGetLastToken().toString().equals("super")) {
        //
        //                    if (previousChild != null) { // Qualified 'super' expression
        //                        // anonymous classes can't have qualified super expression, thus
        //                        // getSuperClassTypeDefinition's second argumet isn't null, but we are not
        //                        // looking for enclosing super types
        //                        setTypeDefinition(currentChild,
        //                                getSuperClassTypeDefinition(currentChild, previousChild.getType()));
        //                    } else { // simple 'super' expression
        //                        setTypeDefinition(currentChild, getSuperClassTypeDefinition(currentChild, null));
        //                    }
        //
        //                } else if (currentChild.getFirstChildOfType(ASTArguments.class) != null) {
        //                    setTypeDefinition(currentChild, previousChild.getTypeDefinition());
        //                } else if (previousChild != null && previousChild.getType() != null) {
        //                    String currentChildImage = currentChild.getImage();
        //                    if (currentChildImage == null) {
        //                        // this.<Something>foo(); <Something>foo would be in a Suffix and would have a null image
        //                        currentChildImage = currentChild.jjtGetLastToken().toString();
        //                    }
        //
        //                    ASTArguments astArguments = nextChild != null
        //                            ? nextChild.getFirstChildOfType(ASTArguments.class) : null;
        //
        //                    if (astArguments != null) { // method
        //                        ASTArgumentList astArgumentList = getArgumentList(astArguments);
        //                        int methodArgsArity = getArgumentListArity(astArgumentList);
        //                        List<JavaTypeDefinition> typeArguments = getMethodExplicitTypeArugments(currentChild);
        //
        //                        List<MethodType> methods = getApplicableMethods(previousChild.getTypeDefinition(),
        //                                                                        currentChildImage,
        //                                                                        typeArguments, methodArgsArity, accessingClass);
        //
        //                        setTypeDefinition(currentChild, getBestMethodReturnType(previousChild.getTypeDefinition(),
        //                                                                               methods, astArgumentList));
        //                    } else { // field
        //                        setTypeDefinition(currentChild, getFieldType(previousChild.getTypeDefinition(),
        //                                                                    currentChildImage, accessingClass));
        //                    }
        //                }
        //            }
        //
        //
        //            if (currentChild.getType() != null) {
        //                primaryNodeType = currentChild.getTypeDefinition();
        //            } else {
        //                // avoid falsely passing tests
        //                primaryNodeType = null;
        //                break;
        //            }
        //
        //            previousChild = currentChild;
        //        }
        //
        //        setTypeDefinition(primaryNode, primaryNodeType);
        //
        //        return data;
    }

    /**
     * Returns the the first Class declaration around the node.
     *
     * @param node The node with the enclosing Class declaration.
     *
     * @return The JavaTypeDefinition of the enclosing Class declaration.
     */
    private TypeNode getEnclosingTypeDeclaration(Node node) {
        Node previousNode = null;

        while (node != null) {
            if (node instanceof ASTClassOrInterfaceDeclaration) {
                return (TypeNode) node;
                // anonymous class declaration
            } else if (node instanceof ASTAllocationExpression // is anonymous class declaration
                    && node.getFirstChildOfType(ASTArrayDimsAndInits.class) == null // array cant be anonymous
                    && !(previousNode instanceof ASTArguments)) { // we might come out of the constructor
                return (TypeNode) node;
            }

            previousNode = node;
            node = node.jjtGetParent();
        }

        return null;
    }

    private Class<?> getEnclosingTypeDeclarationClass(Node node) {
        TypeNode typeDecl = getEnclosingTypeDeclaration(node);

        if (typeDecl == null) {
            return null;
        } else {
            return typeDecl.getType();
        }
    }


    /**
     * Get the type def. of the super class of the enclosing type declaration which has the same class
     * as the second argument, or if the second argument is null, then anonymous classes are considered
     * as well and the first enclosing scope's super class is returned.
     *
     * @param node  The node from which to start searching.
     * @param clazz The type of the enclosing class.
     *
     * @return The TypeDefinition of the superclass.
     */
    private JavaTypeDefinition getSuperClassTypeDefinition(Node node, Class<?> clazz) {
        Node previousNode = null;
        for (; node != null; previousNode = node, node = node.jjtGetParent()) {
            if (node instanceof ASTClassOrInterfaceDeclaration // class declaration
                    // is the class we are looking for or caller requested first class
                    && (((TypeNode) node).getType() == clazz || clazz == null)) {

                ASTExtendsList extendsList = node.getFirstChildOfType(ASTExtendsList.class);

                if (extendsList != null) {
                    return ((TypeNode) extendsList.jjtGetChild(0)).getTypeDefinition();
                } else {
                    return JavaTypeDefinition.forClass(Object.class);
                }
                // anonymous class declaration

            } else if (clazz == null // callers requested any class scope
                    && node instanceof ASTAllocationExpression // is anonymous class decl
                    && node.getFirstChildOfType(ASTArrayDimsAndInits.class) == null // arrays can't be anonymous
                    && !(previousNode instanceof ASTArguments)) { // we might come out of the constructor
                return node.getFirstChildOfType(ASTClassOrInterfaceType.class).getTypeDefinition();
            }
        }

        return null;
    }


    @Override
    public Object visit(ASTTypeArgument node, Object data) {
        if (node.jjtGetNumChildren() == 0) { // if type argument is '?'
            setTypeDefinition(node, JavaTypeDefinition.forClass(UPPER_WILDCARD, Object.class));
        } else {
            super.visit(node, data);
            rollupTypeUnary(node);
        }

        return data;
    }

    @Override
    public Object visit(ASTWildcardBounds node, Object data) {
        super.visit(node, data);

        JavaTypeDefinition childType = node.getTypeBoundNode().getTypeDefinition();

        if (node.isLowerBound()) {
            setTypeDefinition(node, JavaTypeDefinition.forClass(LOWER_WILDCARD, childType));
        } else { // upper bound
            setTypeDefinition(node, JavaTypeDefinition.forClass(UPPER_WILDCARD, childType));
        }

        return data;
    }

    @Override
    public Object visit(ASTTypeParameters node, Object data) {
        super.visit(node, data);

        if (node.jjtGetParent() instanceof ASTClassOrInterfaceDeclaration) {
            TypeNode parent = (TypeNode) node.jjtGetParent();

            final JavaTypeDefinition[] boundGenerics = new JavaTypeDefinition[node.jjtGetNumChildren()];
            int i = 0;
            for (ASTTypeParameter arg : node) {
                boundGenerics[i++] = arg.getTypeDefinition();
            }

            setTypeDefinition(parent, JavaTypeDefinition.forClass(parent.getType(), boundGenerics));
        }

        return data;
    }

    @Override
    public Object visit(ASTIntersectionType node, Object data) {
        List<ASTType> typeNodes = IteratorUtil.toList(node.iterator());

        // TypeBound will have at least one child, but maybe more
        JavaTypeDefinition[] bounds = new JavaTypeDefinition[typeNodes.size()];
        int i = 0;
        for (ASTType bound : typeNodes) {
            bounds[i++] = bound.getTypeDefinition();
        }

        setTypeDefinition(node, JavaTypeDefinition.forClass(UPPER_BOUND, bounds));

        return super.visit(node, data);
    }

    @Override
    public Object visit(ASTTypeParameter node, Object data) {
        if (!node.hasTypeBound()) { // type parameter doesn't have declared upper bounds
            setTypeDefinition(node, JavaTypeDefinition.forClass(UPPER_BOUND, Object.class));
        } else {
            super.visit(node, data);
            rollupTypeUnary(node);
            if (node.getTypeDefinition() != null && !node.getTypeDefinition().isUpperBound()) {
                setTypeDefinition(node, JavaTypeDefinition.forClass(UPPER_BOUND, node.getTypeDefinition()));
            }
        }

        return data;
    }

    @Override
    public Object visit(ASTNullLiteral node, Object data) {
        // No explicit type
        return super.visit(node, data);
    }


    @Override
    public Object visit(ASTLiteral node, Object data) {
        super.visit(node, data);
        if (node.isIntLiteral()) {
            populateType(node, "int");
        } else if (node.isLongLiteral()) {
            populateType(node, "long");
        } else if (node.isFloatLiteral()) {
            populateType(node, "float");
        } else if (node.isDoubleLiteral()) {
            populateType(node, "double");
        } else if (node.isCharLiteral()) {
            populateType(node, "char");
        } else if (node.isStringLiteral()) {
            populateType(node, "java.lang.String");
        } else if (node.isBooleanLiteral()) {
            populateType(node, "boolean");
        } else if (node.isNullLiteral()) {
            // no explicit type
        } else {
            throw new IllegalStateException("PMD error, unknown literal type!");
        }
        return data;
    }

    @Override
    public Object visit(ASTClassLiteral node, Object data) {
        // TODO the type of a class literal is generic
        populateType(node, "java.lang.Class");
        return super.visit(node, data);
    }

    @Override
    public Object visit(ASTAllocationExpression node, Object data) {
        super.visit(node, data);

        final ASTArrayDimsAndInits dims = node.getFirstChildOfType(ASTArrayDimsAndInits.class);
        if (dims != null) {
            final JavaTypeDefinition elementType = ((TypeNode) node.jjtGetChild(0)).getTypeDefinition();
            if (elementType != null) {
                setTypeDefinition(node, elementType.withDimensions(dims.getArrayDepth()));
            }
        } else {
            rollupTypeUnary(node);
        }
        return data;
    }

    @Override
    public Object visit(ASTStatementExpression node, Object data) {
        super.visit(node, data);
        rollupTypeUnary(node);
        return data;
    }

    @Override
    public Object visit(ASTSwitchExpression node, Object data) {
        super.visit(node, data);

        JavaTypeDefinition type = null;
        // first try to determine the type based on the first expression/break/yield of a switch rule
        List<ASTSwitchLabeledRule> rules = node.findChildrenOfType(ASTSwitchLabeledRule.class);
        for (ASTSwitchLabeledRule rule : rules) {
            Node body = rule.jjtGetChild(1); // second child is either Expression, Block, ThrowStatement
            if (body instanceof ASTExpression) {
                type = ((ASTExpression) body).getTypeDefinition();
                break;
            } else if (body instanceof ASTBlock) {
                List<ASTBreakStatement> breaks = body.findDescendantsOfType(ASTBreakStatement.class);
                if (!breaks.isEmpty()) {
                    ASTExpression expression = breaks.get(0).getFirstChildOfType(ASTExpression.class);
                    if (expression != null) {
                        type = expression.getTypeDefinition();
                        break;
                    }
                }
                List<ASTYieldStatement> yields = body.findDescendantsOfType(ASTYieldStatement.class);
                if (!yields.isEmpty()) {
                    ASTExpression expression = yields.get(0).getFirstChildOfType(ASTExpression.class);
                    if (expression != null) {
                        type = expression.getTypeDefinition();
                        break;
                    }
                }
            }
        }
        if (type == null) {
            // now check the labels and their expressions of break/yield statements
            for (int i = 0; i < node.jjtGetNumChildren(); i++) {
                Node child = node.jjtGetChild(i);
                if (child instanceof ASTBlockStatement) {
                    List<ASTBreakStatement> breaks = child.findDescendantsOfType(ASTBreakStatement.class);
                    if (!breaks.isEmpty()) {
                        ASTExpression expression = breaks.get(0).getFirstChildOfType(ASTExpression.class);
                        if (expression != null) {
                            type = expression.getTypeDefinition();
                            break;
                        }
                    }
                    List<ASTYieldStatement> yields = child.findDescendantsOfType(ASTYieldStatement.class);
                    if (!yields.isEmpty()) {
                        ASTExpression expression = yields.get(0).getFirstChildOfType(ASTExpression.class);
                        if (expression != null && expression.getTypeDefinition() != null) {
                            type = expression.getTypeDefinition();
                            break;
                        }
                    }
                }
            }
        }

        setTypeDefinition(node, type);
        return data;
    }


    @Override
    public Object visit(ASTFormalParameter node, Object data) {
        super.visit(node, data);
        JavaTypeDefinition varType = node.getVariableDeclaratorId().getTypeDefinition();

        if (varType != null) {
            if (node.isVarargs()) {
                // The type of the formal parameter is defined in terms of the type
                // of the declarator ID
                setTypeDefinition(node.getVariableDeclaratorId(), varType.withDimensions(1));
            }
        }
        return data;
    }


    @Override
    public Object visit(ASTAnnotation node, Object data) {
        super.visit(node, data);
        // FIXME this is a hack because visit(ASTName) is too powerful,
        // Annotations don't have a Name node anymore so we imitate this
        ASTName name = new ASTName(node.getImage());
        name.jjtSetParent(node);
        visit(name, data);
        if (name.getTypeDefinition() != null) {
            setTypeDefinition(node, name.getTypeDefinition());
        }
        return data;
    }


    // Roll up the type based on type of the first child node.
    private void rollupTypeUnary(TypeNode typeNode) {
        if (typeNode.jjtGetNumChildren() >= 1) {
            Node child = typeNode.jjtGetChild(0);
            if (child instanceof TypeNode) {
                setTypeDefinition(typeNode, ((TypeNode) child).getTypeDefinition());
            }
        }
    }

    // Roll up the type based on type of the first child node using Unary
    // Numeric Promotion per JLS 5.6.1
    private void rollupTypeUnaryNumericPromotion(TypeNode typeNode) {
        Node node = typeNode;
        if (node.jjtGetNumChildren() >= 1) {
            Node child = node.jjtGetChild(0);
            if (child instanceof TypeNode) {
                Class<?> type = ((TypeNode) child).getType();
                if (type != null) {
                    if ("byte".equals(type.getName()) || "short".equals(type.getName())
                            || "char".equals(type.getName())) {
                        populateType(typeNode, "int");
                    } else {
                        InternalApiBridge.setTypeDefinition(typeNode, ((TypeNode) child).getTypeDefinition());
                    }
                }
            }
        }
    }

    // Roll up the type based on type of the first and second child nodes using
    // Binary Numeric Promotion per JLS 5.6.2
    private void rollupTypeBinaryNumericPromotion(TypeNode typeNode) {
        Node node = typeNode;
        if (node.jjtGetNumChildren() >= 2) {
            Node child1 = node.jjtGetChild(0);
            Node child2 = node.jjtGetChild(1);
            if (child1 instanceof TypeNode && child2 instanceof TypeNode) {
                Class<?> type1 = ((TypeNode) child1).getType();
                Class<?> type2 = ((TypeNode) child2).getType();
                if (type1 != null && type2 != null) {
                    // Yeah, String is not numeric, but easiest place to handle
                    // it, only affects ASTAdditiveExpression
                    if ("java.lang.String".equals(type1.getName()) || "java.lang.String".equals(type2.getName())) {
                        populateType(typeNode, "java.lang.String");
                    } else if ("boolean".equals(type1.getName()) || "boolean".equals(type2.getName())) {
                        populateType(typeNode, "boolean");
                    } else if ("double".equals(type1.getName()) || "double".equals(type2.getName())) {
                        populateType(typeNode, "double");
                    } else if ("float".equals(type1.getName()) || "float".equals(type2.getName())) {
                        populateType(typeNode, "float");
                    } else if ("long".equals(type1.getName()) || "long".equals(type2.getName())) {
                        populateType(typeNode, "long");
                    } else {
                        populateType(typeNode, "int");
                    }
                } else if (type1 != null || type2 != null) {
                    // If one side is known to be a String, then the result is a
                    // String
                    // Yeah, String is not numeric, but easiest place to handle
                    // it, only affects ASTAdditiveExpression
                    if (type1 != null && "java.lang.String".equals(type1.getName())
                            || type2 != null && "java.lang.String".equals(type2.getName())) {
                        populateType(typeNode, "java.lang.String");
                    }
                }
            }
        }
    }

    private void populateType(TypeNode node, String className) {
        populateType(node, className, 0);
    }

    private void populateType(TypeNode node, String className, int arrayDimens) {

        String qualifiedName = className;
        Class<?> myType = PRIMITIVE_TYPES.get(className);
        if (myType == null && importedClasses != null) {
            if (importedClasses.containsKey(className)) {
                qualifiedName = importedClasses.get(className);
            } else if (importedClasses.containsValue(className)) {
                qualifiedName = className;
            }
            if (qualifiedName != null) {
                try {
                    /*
                     * TODO - the map right now contains just class names. if we
                     * use a map of classname/class then we don't have to hit
                     * the class loader for every type - much faster
                     */
                    myType = pmdClassLoader.loadClass(qualifiedName);
                } catch (ClassNotFoundException e) {
                    myType = processOnDemand(qualifiedName);
                } catch (LinkageError e) {
                    // we found the class, but there is a problem with it (see https://github.com/pmd/pmd/issues/1131)
                    if (LOG.isLoggable(Level.FINE)) {
                        LOG.log(Level.FINE, "Tried to load class " + qualifiedName + " from on demand import, "
                                + "with an incomplete classpath.", e);
                    }
                    return;
                }
            }
        }
        if (myType == null && qualifiedName != null && qualifiedName.contains(".")) {
            // try if the last part defines a inner class
            String qualifiedNameInner = qualifiedName.substring(0, qualifiedName.lastIndexOf('.')) + "$"
                    + qualifiedName.substring(qualifiedName.lastIndexOf('.') + 1);
            try {
                myType = pmdClassLoader.loadClass(qualifiedNameInner);
            } catch (ClassNotFoundException ignored) {
                // ignored, we'll try again with a different package name/fqcn
            } catch (LinkageError e) {
                // we found the class, but there is a problem with it (see https://github.com/pmd/pmd/issues/1131)
                if (LOG.isLoggable(Level.FINE)) {
                    LOG.log(Level.FINE, "Tried to load class " + qualifiedNameInner + " from on demand import, "
                            + "with an incomplete classpath.", e);
                }
                return;
            }
        }
        if (myType == null && qualifiedName != null && !qualifiedName.contains(".")) {
            // try again with java.lang....
            try {
                myType = pmdClassLoader.loadClass("java.lang." + qualifiedName);
            } catch (Exception ignored) {
                // ignored, we'll try again with generics
            }
        }

        // try generics
        // TODO: generic declarations can shadow type declarations ... :(
        if (myType == null) {
            ASTTypeParameter parameter = getTypeParameterDeclaration(node, className);
            if (parameter != null) {
                setTypeDefinition(node, parameter.getTypeDefinition());
            }
        } else {
            JavaTypeDefinition def = JavaTypeDefinition.forClass(myType);
            if (def != null) {
                setTypeDefinition(node, def.withDimensions(arrayDimens));
            }
        }
    }

    private ASTTypeParameter getTypeParameterDeclaration(Node startNode, String image) {
        for (Node parent = startNode.jjtGetParent(); parent != null; parent = parent.jjtGetParent()) {
            ASTTypeParameters typeParameters = null;

            if (parent instanceof ASTTypeParameters) { // if type parameter defined in the same < >
                typeParameters = (ASTTypeParameters) parent;
            } else if (parent instanceof ASTConstructorDeclaration
                    || parent instanceof ASTMethodDeclaration
                    || parent instanceof ASTClassOrInterfaceDeclaration) {
                typeParameters = parent.getFirstChildOfType(ASTTypeParameters.class);
            }

            if (typeParameters != null) {
                for (int index = 0; index < typeParameters.jjtGetNumChildren(); ++index) {
                    String imageToCompareTo = typeParameters.jjtGetChild(index).getImage();
                    if (imageToCompareTo != null && imageToCompareTo.equals(image)) {
                        return (ASTTypeParameter) typeParameters.jjtGetChild(index);
                    }
                }
            }
        }

        return null;
    }

    /**
     * Check whether the supplied class name exists.
     */
    public boolean classNameExists(String fullyQualifiedClassName) {
        try {
            pmdClassLoader.loadClass(fullyQualifiedClassName);
            return true; // Class found
        } catch (ClassNotFoundException e) {
            return false;
        } catch (LinkageError e2) {
            // Class exists, but may be invalid (see https://github.com/pmd/pmd/issues/1131)
            return true;
        }
    }

    public Class<?> loadClass(String fullyQualifiedClassName) {
        try {
            return pmdClassLoader.loadClass(fullyQualifiedClassName);
        } catch (ClassNotFoundException e) {
            return null;
        } catch (LinkageError e2) {
            if (LOG.isLoggable(Level.FINE)) {
                LOG.log(Level.FINE, "Tried to load class " + fullyQualifiedClassName + " from on demand import, "
                        + "with an incomplete classpath.", e2);
            }
            return null;
        }
    }

    private Class<?> processOnDemand(String qualifiedName) {
        for (String entry : importedOnDemand) {
            String fullClassName = entry + "." + qualifiedName;
            try {
                return pmdClassLoader.loadClass(fullClassName);
            } catch (ClassNotFoundException ignored) {
                // ignored
            } catch (LinkageError e) {
                if (LOG.isLoggable(Level.FINE)) {
                    LOG.log(Level.FINE, "Tried to load class " + fullClassName + " from on demand import, "
                            + "with an incomplete classpath.", e);
                }
            }
        }
        return null;
    }

    private String getClassName(ASTCompilationUnit node) {
        ASTAnyTypeDeclaration classDecl = node.getFirstDescendantOfType(ASTAnyTypeDeclaration.class);
        if (classDecl == null) {
            // package-info.java?
            return null;
        }


        if (node.declarationsAreInDefaultPackage()) {
            return classDecl.getImage();
        }
        importedOnDemand.add(node.getPackageDeclaration().getPackageNameImage());
        return classDecl.getQualifiedName().toString();
    }

    /**
     * If the outer class wasn't found then we'll get in here
     *
     * @param node
     */
    private void populateImports(ASTCompilationUnit node) {
        List<ASTImportDeclaration> theImportDeclarations = node.findChildrenOfType(ASTImportDeclaration.class);

        importedClasses.putAll(JAVA_LANG);

        // go through the imports
        for (ASTImportDeclaration anImportDeclaration : theImportDeclarations) {
            String strPackage = anImportDeclaration.getPackageName();
            if (anImportDeclaration.isStatic()) {
                if (anImportDeclaration.isImportOnDemand()) {
                    importOnDemandStaticClasses.add(JavaTypeDefinition.forClass(loadClass(strPackage)));
                } else { // not import on-demand
                    String strName = anImportDeclaration.getImportedName();
                    String fieldName = strName.substring(strName.lastIndexOf('.') + 1);

                    Class<?> staticClassWithField = loadClass(strPackage);
                    if (staticClassWithField != null) {
                        JavaTypeDefinition typeDef = getFieldType(JavaTypeDefinition.forClass(staticClassWithField),
                                                                  fieldName, currentAcu.getType());
                        staticFieldImageToTypeDef.put(fieldName, typeDef);
                    }

                    List<JavaTypeDefinition> typeList = staticNamesToClasses.get(fieldName);

                    if (typeList == null) {
                        typeList = new ArrayList<>();
                    }

                    typeList.add(JavaTypeDefinition.forClass(staticClassWithField));

                    staticNamesToClasses.put(fieldName, typeList);
                }
            } else { // non-static
                if (anImportDeclaration.isImportOnDemand()) {
                    importedOnDemand.add(strPackage);
                } else { // not import on-demand
                    String strName = anImportDeclaration.getImportedName();
                    importedClasses.put(strName, strName);
                    importedClasses.put(strName.substring(strPackage.length() + 1), strName);
                }
            }
        }
    }


    private void populateClassName(ASTCompilationUnit node, String className) throws ClassNotFoundException {
        setTypeDefinition(node, JavaTypeDefinition.forClass(pmdClassLoader.loadClass(className)));
        importedClasses.putAll(pmdClassLoader.getImportedClasses(className));
    }
}<|MERGE_RESOLUTION|>--- conflicted
+++ resolved
@@ -21,10 +21,7 @@
 import java.util.logging.Level;
 import java.util.logging.Logger;
 
-<<<<<<< HEAD
-=======
 import net.sourceforge.pmd.annotation.InternalApi;
->>>>>>> f69e7bf0
 import net.sourceforge.pmd.internal.util.IteratorUtil;
 import net.sourceforge.pmd.lang.ast.Node;
 import net.sourceforge.pmd.lang.java.ast.ASTAdditiveExpression;
@@ -88,10 +85,7 @@
 import net.sourceforge.pmd.lang.java.ast.ASTVariableDeclaratorId;
 import net.sourceforge.pmd.lang.java.ast.ASTVariableInitializer;
 import net.sourceforge.pmd.lang.java.ast.ASTWildcardBounds;
-<<<<<<< HEAD
-=======
 import net.sourceforge.pmd.lang.java.ast.ASTYieldStatement;
->>>>>>> f69e7bf0
 import net.sourceforge.pmd.lang.java.ast.InternalApiBridge;
 import net.sourceforge.pmd.lang.java.ast.JavaParserVisitorAdapter;
 import net.sourceforge.pmd.lang.java.ast.TypeNode;
@@ -227,26 +221,6 @@
         return data;
     }
 
-<<<<<<< HEAD
-    @Override
-    public Object visit(ASTImportDeclaration node, Object data) {
-        ASTName importedType = (ASTName) node.jjtGetChild(0);
-
-        if (importedType.getType() != null) {
-            setTypeDefinition(node, JavaTypeDefinition.forClass(importedType.getType()));
-        } else {
-            populateType(node, importedType.getImage());
-        }
-
-        if (node.getType() != null) {
-            node.setPackage(node.getType().getPackage());
-        }
-
-        // no need to visit children, the only child, ASTName, will have no type
-        return data;
-    }
-=======
->>>>>>> f69e7bf0
 
     @Override
     public Object visit(ASTTypeDeclaration node, Object data) {
@@ -715,24 +689,6 @@
         return data;
     }
 
-<<<<<<< HEAD
-    @Override
-    public Object visit(ASTResource node, Object data) {
-        super.visit(node, data);
-        // resolve "var" types: the type of the initializer expression
-        ASTType type = node.getTypeNode();
-        if (type == null) {
-            // no type node -> type is inferred
-            ASTExpression initializer = node.getFirstChildOfType(ASTExpression.class);
-
-            if (node.getVariableDeclaratorId() != null) {
-                setTypeDefinition(node.getVariableDeclaratorId(), initializer.getTypeDefinition());
-            }
-        }
-        return data;
-    }
-=======
->>>>>>> f69e7bf0
 
     @Override
     public Object visit(ASTPrimitiveType node, Object data) {
@@ -827,35 +783,6 @@
     @Override
     public Object visit(ASTUnaryExpression node, Object data) {
         super.visit(node, data);
-<<<<<<< HEAD
-
-        switch (node.getOp()) {
-        case BOOLEAN_NOT:
-            populateType(node, "boolean");
-            break;
-        case BITWISE_INVERSE:
-            rollupTypeUnary(node);
-            break;
-        default:
-            rollupTypeUnaryNumericPromotion(node);
-            break;
-        }
-
-        return data;
-    }
-
-    @Override
-    public Object visit(ASTPreIncrementExpression node, Object data) {
-        super.visit(node, data);
-        rollupTypeUnary(node);
-        return data;
-    }
-
-    @Override
-    public Object visit(ASTPreDecrementExpression node, Object data) {
-        super.visit(node, data);
-        rollupTypeUnary(node);
-=======
 
         switch (node.getOperator()) {
         case BOOLEAN_NOT:
@@ -869,16 +796,11 @@
             break;
         }
 
->>>>>>> f69e7bf0
-        return data;
-    }
-
-    @Override
-<<<<<<< HEAD
-    public Object visit(ASTPostfixExpression node, Object data) {
-=======
+        return data;
+    }
+
+    @Override
     public Object visit(ASTIncrementExpression node, Object data) {
->>>>>>> f69e7bf0
         super.visit(node, data);
         rollupTypeUnary(node);
         return data;
