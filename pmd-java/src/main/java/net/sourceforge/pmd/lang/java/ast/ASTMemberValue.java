/**
 * BSD-style license; for more info see http://pmd.sourceforge.net/license.html
 */

package net.sourceforge.pmd.lang.java.ast;

/**
 * Represents the value of a member of an annotation.
 * This can appear in a {@linkplain ASTMemberValuePair member-value pair},
 * or in the {@linkplain ASTDefaultValue default clause} of an annotation
 * method.
 *
 * <pre class="grammar">
 *
 * MemberValue ::= {@link ASTAnnotation Annotation}
 *               | {@link ASTMemberValueArrayInitializer MemberValueArrayInitializer}
 *               | {@link ASTExpression &lt; any constant expression &gt;}
 *
 * </pre>
 */
<<<<<<< HEAD
public interface ASTMemberValue extends JavaNode {
=======
public class ASTMemberValue extends AbstractJavaNode {

    @InternalApi
    @Deprecated
    public ASTMemberValue(int id) {
        super(id);
    }


    @Override
    protected <P, R> R acceptVisitor(JavaVisitor<? super P, ? extends R> visitor, P data) {
        return visitor.visit(this, data);
    }
>>>>>>> a9996ab4

}<|MERGE_RESOLUTION|>--- conflicted
+++ resolved
@@ -18,22 +18,5 @@
  *
  * </pre>
  */
-<<<<<<< HEAD
 public interface ASTMemberValue extends JavaNode {
-=======
-public class ASTMemberValue extends AbstractJavaNode {
-
-    @InternalApi
-    @Deprecated
-    public ASTMemberValue(int id) {
-        super(id);
-    }
-
-
-    @Override
-    protected <P, R> R acceptVisitor(JavaVisitor<? super P, ? extends R> visitor, P data) {
-        return visitor.visit(this, data);
-    }
->>>>>>> a9996ab4
-
 }