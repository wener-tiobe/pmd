--- conflicted
+++ resolved
@@ -4,12 +4,6 @@
 
 package net.sourceforge.pmd.lang.java;
 
-<<<<<<< HEAD
-import net.sourceforge.pmd.lang.BaseLanguageModule;
-import net.sourceforge.pmd.lang.Language;
-import net.sourceforge.pmd.lang.LanguageRegistry;
-import net.sourceforge.pmd.lang.java.internal.JavaLanguageHandler;
-=======
 import net.sourceforge.pmd.lang.Language;
 import net.sourceforge.pmd.lang.LanguageModuleBase;
 import net.sourceforge.pmd.lang.LanguageProcessor;
@@ -17,7 +11,6 @@
 import net.sourceforge.pmd.lang.LanguageRegistry;
 import net.sourceforge.pmd.lang.java.internal.JavaLanguageProcessor;
 import net.sourceforge.pmd.lang.java.internal.JavaLanguageProperties;
->>>>>>> eee8b95a
 
 /**
  * Created by christoferdutz on 20.09.14.
@@ -28,31 +21,6 @@
     public static final String TERSE_NAME = "java";
 
     public JavaLanguageModule() {
-<<<<<<< HEAD
-        super(NAME, null, TERSE_NAME, "java");
-        addVersion("1.3", new JavaLanguageHandler(3));
-        addVersion("1.4", new JavaLanguageHandler(4));
-        addVersion("1.5", new JavaLanguageHandler(5), "5");
-        addVersion("1.6", new JavaLanguageHandler(6), "6");
-        addVersion("1.7", new JavaLanguageHandler(7), "7");
-        addVersion("1.8", new JavaLanguageHandler(8), "8");
-        addVersion("9", new JavaLanguageHandler(9), "1.9");
-        addVersion("10", new JavaLanguageHandler(10), "1.10");
-        addVersion("11", new JavaLanguageHandler(11));
-        addVersion("12", new JavaLanguageHandler(12));
-        addVersion("13", new JavaLanguageHandler(13));
-        addVersion("14", new JavaLanguageHandler(14));
-        addVersion("15", new JavaLanguageHandler(15));
-        addVersion("16", new JavaLanguageHandler(16));
-        addVersion("17", new JavaLanguageHandler(17));
-        addVersion("18", new JavaLanguageHandler(18));
-        addVersion("19", new JavaLanguageHandler(19));
-        addVersion("19-preview", new JavaLanguageHandler(19, true));
-        addDefaultVersion("20", new JavaLanguageHandler(20)); // 20 is the default
-        addVersion("20-preview", new JavaLanguageHandler(20, true));
-    }
-
-=======
         super(LanguageMetadata.withId(TERSE_NAME).name(NAME).extensions("java")
                               .addVersion("1.3")
                               .addVersion("1.4")
@@ -70,9 +38,10 @@
                               .addVersion("16")
                               .addVersion("17")
                               .addVersion("18")
-                              .addVersion("18-preview")
-                              .addDefaultVersion("19") // 19 is the default
-                              .addVersion("19-preview"));
+                              .addVersion("19")
+                              .addVersion("19-preview")
+                              .addDefaultVersion("20") // 20 is the default
+                              .addVersion("20-preview"));
     }
 
 
@@ -86,7 +55,6 @@
         return new JavaLanguageProcessor((JavaLanguageProperties) bundle);
     }
 
->>>>>>> eee8b95a
     public static Language getInstance() {
         return LanguageRegistry.PMD.getLanguageByFullName(NAME);
     }
