--- conflicted
+++ resolved
@@ -37,7 +37,16 @@
             "lombok.Getter",
             "java.lang.Deprecated",
             "lombok.experimental.Delegate",
-            "javafx.fxml.FXML"
+            "javafx.fxml.FXML",
+            "javax.persistence.Id",
+            "javax.persistence.EmbeddedId",
+            "javax.persistence.Version",
+            "jakarta.persistence.Id",
+            "jakarta.persistence.EmbeddedId",
+            "jakarta.persistence.Version",
+            "org.mockito.Mock",
+            "org.mockito.Spy",
+            "org.springframework.boot.test.mock.mockito.MockBean"
         );
 
     private static final PropertyDescriptor<List<String>> IGNORED_FIELD_NAMES =
@@ -53,78 +62,11 @@
     }
 
     @Override
-<<<<<<< HEAD
     public Object visitJavaNode(JavaNode node, Object data) {
         if (node instanceof ASTAnyTypeDeclaration) {
             ASTAnyTypeDeclaration type = (ASTAnyTypeDeclaration) node;
             if (JavaAstUtils.hasAnyAnnotation(type, INVALIDATING_CLASS_ANNOT)) {
                 return null;
-=======
-    protected Collection<String> defaultSuppressionAnnotations() {
-        Collection<String> defaultValues = new ArrayList<>(super.defaultSuppressionAnnotations());
-        defaultValues.add("java.lang.Deprecated");
-        defaultValues.add("javafx.fxml.FXML");
-        defaultValues.add("lombok.experimental.Delegate");
-        defaultValues.add("lombok.EqualsAndHashCode");
-        defaultValues.add("javax.persistence.Id");
-        defaultValues.add("javax.persistence.EmbeddedId");
-        defaultValues.add("javax.persistence.Version");
-        defaultValues.add("jakarta.persistence.Id");
-        defaultValues.add("jakarta.persistence.EmbeddedId");
-        defaultValues.add("jakarta.persistence.Version");
-        defaultValues.add("org.mockito.Mock");
-        defaultValues.add("org.mockito.Spy");
-        defaultValues.add("org.springframework.boot.test.mock.mockito.MockBean");
-        return defaultValues;
-    }
-
-    @Override
-    public Object visit(ASTClassOrInterfaceDeclaration node, Object data) {
-        if (hasIgnoredAnnotation(node)) {
-            return super.visit(node, data);
-        }
-
-        Map<VariableNameDeclaration, List<NameOccurrence>> vars = node.getScope()
-                                                                      .getDeclarations(VariableNameDeclaration.class);
-        for (Map.Entry<VariableNameDeclaration, List<NameOccurrence>> entry : vars.entrySet()) {
-            VariableNameDeclaration decl = entry.getKey();
-            AccessNode accessNodeParent = decl.getAccessNodeParent();
-            if (!accessNodeParent.isPrivate()
-                || isOK(decl.getImage())
-                || hasIgnoredAnnotation((Annotatable) accessNodeParent)) {
-                continue;
-            }
-            if (!actuallyUsed(entry.getValue())) {
-                if (!usedInOuterClass(node, decl) && !usedInOuterEnum(node, decl)) {
-                    addViolation(data, decl.getNode(), decl.getImage());
-                }
-            }
-        }
-        return super.visit(node, data);
-    }
-
-    private boolean usedInOuterEnum(ASTClassOrInterfaceDeclaration node, NameDeclaration decl) {
-        List<ASTEnumDeclaration> outerEnums = node.getParentsOfType(ASTEnumDeclaration.class);
-        for (ASTEnumDeclaration outerEnum : outerEnums) {
-            ASTEnumBody enumBody = outerEnum.getFirstChildOfType(ASTEnumBody.class);
-            if (usedInOuter(decl, enumBody)) {
-                return true;
-            }
-        }
-        return false;
-    }
-
-    /**
-     * Find out whether the variable is used in an outer class
-     */
-    private boolean usedInOuterClass(ASTClassOrInterfaceDeclaration node, NameDeclaration decl) {
-        List<ASTClassOrInterfaceDeclaration> outerClasses = node.getParentsOfType(ASTClassOrInterfaceDeclaration.class);
-        for (ASTClassOrInterfaceDeclaration outerClass : outerClasses) {
-            ASTClassOrInterfaceBody classOrInterfaceBody = outerClass
-                    .getFirstChildOfType(ASTClassOrInterfaceBody.class);
-            if (usedInOuter(decl, classOrInterfaceBody)) {
-                return true;
->>>>>>> ed6cd9ae
             }
 
             for (ASTFieldDeclaration field : type.getDeclarations().filterIs(ASTFieldDeclaration.class)) {
