/**
 * BSD-style license; for more info see http://pmd.sourceforge.net/license.html
 */

package net.sourceforge.pmd.lang.java.ast;

<<<<<<< HEAD
import org.checkerframework.checker.nullness.qual.Nullable;
/**
 * Return type of a method. TODO maybe make it implement {@link ASTType}.
 *
 * <pre class="grammar">
 *
 * ResultType ::= "void" | {@link ASTType Type}
 *
 * </pre>
 */
=======
import net.sourceforge.pmd.annotation.InternalApi;

>>>>>>> 2bcb8dcf
public class ASTResultType extends AbstractJavaNode {

    @InternalApi
    @Deprecated
    public ASTResultType(int id) {
        super(id);
    }

    @InternalApi
    @Deprecated
    public ASTResultType(JavaParser p, int id) {
        super(p, id);
    }

    public boolean returnsArray() {
        return !isVoid() && ((ASTType) jjtGetChild(0)).isArrayType();
    }

    public boolean isVoid() {
        return jjtGetNumChildren() == 0;
    }

<<<<<<< HEAD

    /**
     * Returns the enclosed type node, or an null if this is void.
     */
    @Nullable
    public ASTType getTypeNode() {
        return isVoid() ? null : (ASTType) jjtGetChild(0);
    }

    /**
     * Accept the visitor. *
     */
=======
>>>>>>> 2bcb8dcf
    @Override
    public Object jjtAccept(JavaParserVisitor visitor, Object data) {
        return visitor.visit(this, data);
    }


    @Override
    public <T> void jjtAccept(SideEffectingVisitor<T> visitor, T data) {
        visitor.visit(this, data);
    }
}<|MERGE_RESOLUTION|>--- conflicted
+++ resolved
@@ -4,7 +4,6 @@
 
 package net.sourceforge.pmd.lang.java.ast;
 
-<<<<<<< HEAD
 import org.checkerframework.checker.nullness.qual.Nullable;
 /**
  * Return type of a method. TODO maybe make it implement {@link ASTType}.
@@ -15,21 +14,13 @@
  *
  * </pre>
  */
-=======
-import net.sourceforge.pmd.annotation.InternalApi;
+public final class ASTResultType extends AbstractJavaNode {
 
->>>>>>> 2bcb8dcf
-public class ASTResultType extends AbstractJavaNode {
-
-    @InternalApi
-    @Deprecated
-    public ASTResultType(int id) {
+    ASTResultType(int id) {
         super(id);
     }
 
-    @InternalApi
-    @Deprecated
-    public ASTResultType(JavaParser p, int id) {
+    ASTResultType(JavaParser p, int id) {
         super(p, id);
     }
 
@@ -41,7 +32,6 @@
         return jjtGetNumChildren() == 0;
     }
 
-<<<<<<< HEAD
 
     /**
      * Returns the enclosed type node, or an null if this is void.
@@ -54,8 +44,6 @@
     /**
      * Accept the visitor. *
      */
-=======
->>>>>>> 2bcb8dcf
     @Override
     public Object jjtAccept(JavaParserVisitor visitor, Object data) {
         return visitor.visit(this, data);
