--- conflicted
+++ resolved
@@ -12,19 +12,14 @@
 /**
  * Represents either a {@code case} or {@code default} label inside
  * a {@linkplain ASTSwitchStatement switch statement} or {@linkplain ASTSwitchExpression expression}.
- * Since Java 12, labels may have several expressions.
+ * Since Java 14, labels may have several expressions.
  *
  * <pre class="grammar">
  *
-<<<<<<< HEAD
  * SwitchLabel ::=  "case" {@linkplain ASTExpression Expression} ("," {@linkplain ASTExpression Expression} )*
+ *                | "case" "null [ "," "default" ]
+ *                | "case" ( {@linkplain ASTTypePattern TypePattern} | {@linkplain ASTRecordPattern RecordPattern} )
  *                | "default"
-=======
- * SwitchLabel ::=  "case" {@linkplain ASTExpression Expression} ":"
- *                | "case" "null [ "," "default" ] ":"
- *                | "case" ( {@linkplain ASTTypePattern TypePattern} | {@linkplain ASTRecordPattern RecordPattern} ) ":"
- *                | "default" ":"
->>>>>>> 2e0b6292
  *
  * </pre>
  *
