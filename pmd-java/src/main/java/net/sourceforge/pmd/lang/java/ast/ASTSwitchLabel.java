/**
 * BSD-style license; for more info see http://pmd.sourceforge.net/license.html
 */

package net.sourceforge.pmd.lang.java.ast;

import java.util.Iterator;
import java.util.List;


/**
 * Represents either a {@code case} or {@code default} label inside
 * a {@linkplain ASTSwitchStatement switch statement} or {@linkplain ASTSwitchExpression expression}.
 * Since Java 12, labels may have several expressions.
 *
 * <pre class="grammar">
 *
 * SwitchLabel ::=  "case" {@linkplain ASTExpression Expression} ("," {@linkplain ASTExpression Expression} )*
 *                | "default"
 *
 * </pre>
 */
public final class ASTSwitchLabel extends AbstractJavaNode implements Iterable<ASTExpression> {

    private boolean isDefault;


    ASTSwitchLabel(int id) {
        super(id);
    }


    void setDefault() {
        isDefault = true;
    }

    /** Returns true if this is the {@code default} label. */
    public boolean isDefault() {
        return isDefault;
    }

    /**
     * Returns the expressions of this label, or an empty list if this
     * is the default label.
     */
    public List<ASTExpression> getExprList() {
        return findChildrenOfType(ASTExpression.class);
    }

    @Override
    protected <P, R> R acceptVisitor(JavaVisitor<? super P, ? extends R> visitor, P data) {
        return visitor.visit(this, data);
    }

<<<<<<< HEAD

    @Override
    public <T> void jjtAccept(SideEffectingVisitor<T> visitor, T data) {
        visitor.visit(this, data);
    }

    @Override
    public Iterator<ASTExpression> iterator() {
        return children(ASTExpression.class).iterator();
    }
=======
>>>>>>> 545aa338
}<|MERGE_RESOLUTION|>--- conflicted
+++ resolved
@@ -52,17 +52,9 @@
         return visitor.visit(this, data);
     }
 
-<<<<<<< HEAD
-
-    @Override
-    public <T> void jjtAccept(SideEffectingVisitor<T> visitor, T data) {
-        visitor.visit(this, data);
-    }
 
     @Override
     public Iterator<ASTExpression> iterator() {
         return children(ASTExpression.class).iterator();
     }
-=======
->>>>>>> 545aa338
 }