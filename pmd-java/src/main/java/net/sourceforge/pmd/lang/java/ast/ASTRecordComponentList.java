/*
 * BSD-style license; for more info see http://pmd.sourceforge.net/license.html
 */


package net.sourceforge.pmd.lang.java.ast;

import net.sourceforge.pmd.annotation.Experimental;
import net.sourceforge.pmd.lang.java.ast.ASTList.ASTMaybeEmptyListOf;
import net.sourceforge.pmd.lang.java.symbols.JConstructorSymbol;

/**
 * Defines the state description of a {@linkplain ASTRecordDeclaration RecordDeclaration} (JDK 14 preview feature).
 *
 * <pre class="grammar">
 *
 * RecordComponentList ::= "(" ( {@linkplain ASTRecordComponent RecordComponent} ( "," {@linkplain ASTRecordComponent RecordComponent} )* )? ")"
 *
 * </pre>
 */
@Experimental
public final class ASTRecordComponentList extends ASTMaybeEmptyListOf<ASTRecordComponent> implements SymbolDeclaratorNode {

    private JConstructorSymbol symbol;


    ASTRecordComponentList(int id) {
        super(id, ASTRecordComponent.class);
    }

    /**
     * Returns true if the last component is varargs.
     */
    public boolean isVarargs() {
        ASTRecordComponent lastChild = getLastChild();
        return lastChild != null && lastChild.isVarargs();
    }

    @Override
    protected <P, R> R acceptVisitor(JavaVisitor<? super P, ? extends R> visitor, P data) {
        return visitor.visit(this, data);
    }

<<<<<<< HEAD
    @Override
    public <T> void jjtAccept(SideEffectingVisitor<T> visitor, T data) {
        visitor.visit(this, data);
    }

=======
    public int size() {
        return getNumChildren();
    }
>>>>>>> a9996ab4

    /**
     * This returns the symbol for the canonical constructor of the
     * record. There may be a compact record constructor declaration,
     * in which case they share the same symbol.
     */
    @Override
    public JConstructorSymbol getSymbol() {
        // TODO deduplicate the symbol in case the canonical constructor
        //  is explicitly declared somewhere. Needs a notion of override-equivalence,
        //  to be provided by future PRs for type resolution
        assert symbol != null : "No symbol set for components of " + getParent();
        return symbol;
    }

    void setSymbol(JConstructorSymbol symbol) {
        AbstractTypedSymbolDeclarator.assertSymbolNull(this.symbol, this);
        this.symbol = symbol;
    }
}<|MERGE_RESOLUTION|>--- conflicted
+++ resolved
@@ -41,17 +41,9 @@
         return visitor.visit(this, data);
     }
 
-<<<<<<< HEAD
-    @Override
-    public <T> void jjtAccept(SideEffectingVisitor<T> visitor, T data) {
-        visitor.visit(this, data);
-    }
-
-=======
     public int size() {
         return getNumChildren();
     }
->>>>>>> a9996ab4
 
     /**
      * This returns the symbol for the canonical constructor of the
