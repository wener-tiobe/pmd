--- conflicted
+++ resolved
@@ -17,13 +17,6 @@
         super(i);
     }
 
-<<<<<<< HEAD
-    AbstractJavaAccessTypeNode(JavaParser parser, int i) {
-        super(parser, i);
-    }
-
-=======
->>>>>>> 3c622ca1
     @Override
     public Class<?> getType() {
         if (typeDefinition != null) {
