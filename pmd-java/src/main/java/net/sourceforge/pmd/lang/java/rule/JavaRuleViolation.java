--- conflicted
+++ resolved
@@ -44,34 +44,13 @@
     public JavaRuleViolation(Rule rule, @NonNull JavaNode node, String filename, String message) {
         super(rule, filename, node, message);
 
-        final Scope scope = node.getScope();
-        final SourceFileScope sourceFileScope = scope.getEnclosingScope(SourceFileScope.class);
+        ASTCompilationUnit root = node.getRoot();
 
-<<<<<<< HEAD
-        // Package name is on SourceFileScope
-        packageName = sourceFileScope.getPackageName() == null ? "" : sourceFileScope.getPackageName();
+        packageName = root.getPackageName();
 
-        // Class name is built from enclosing ClassScopes
-        setClassNameFrom(node);
-
-        // Method name comes from 1st enclosing MethodScope
-        if (scope.getEnclosingScope(MethodScope.class) != null) {
-            methodName = scope.getEnclosingScope(MethodScope.class).getName();
-        }
-        // Variable name node specific
-        setVariableNameIfExists(node);
-    }
-=======
-        if (node != null) {
-            ASTCompilationUnit root = node.getRoot();
-
-            packageName = root.getPackageName();
->>>>>>> 08d3c0ee
-
-            className = getClassName(node);
-            methodName = getMethodName(node);
-            variableName = getVariableNameIfExists(node);
-        }
+        className = getClassName(node);
+        methodName = getMethodName(node);
+        variableName = getVariableNameIfExists(node);
     }
 
 
