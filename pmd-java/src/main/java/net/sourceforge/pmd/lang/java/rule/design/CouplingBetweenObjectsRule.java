--- conflicted
+++ resolved
@@ -55,18 +55,14 @@
         typesFoundSoFar = new HashSet<>();
         couplingCount = 0;
 
-<<<<<<< HEAD
-        cu.children().forEach(it -> it.acceptVisitor(this, data));
-=======
         Object returnObj = super.visit(cu, data);
->>>>>>> a4ded8da
 
         if (couplingCount > getProperty(THRESHOLD_DESCRIPTOR)) {
             addViolation(data, cu,
                     "A value of " + couplingCount + " may denote a high amount of coupling within the class");
         }
 
-        return data;
+        return returnObj;
     }
 
     @Override
