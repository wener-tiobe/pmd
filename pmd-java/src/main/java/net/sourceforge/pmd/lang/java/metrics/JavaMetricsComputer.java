--- conflicted
+++ resolved
@@ -18,11 +18,7 @@
  *
  * @author Clément Fournier
  */
-<<<<<<< HEAD
-public class JavaMetricsComputer extends AbstractMetricsComputer<ASTAnyTypeDeclaration, MethodLikeNode> {
-=======
-public final class JavaMetricsComputer extends AbstractMetricsComputer<ASTAnyTypeDeclaration, ASTMethodOrConstructorDeclaration> {
->>>>>>> f25e35f4
+public final class JavaMetricsComputer extends AbstractMetricsComputer<ASTAnyTypeDeclaration, MethodLikeNode> {
 
     static final JavaMetricsComputer INSTANCE = new JavaMetricsComputer();
 
@@ -38,7 +34,7 @@
 
         for (ASTAnyTypeBodyDeclaration decl : node.getDeclarations()) {
             if (decl.jjtGetNumChildren() > 0 && decl.jjtGetChild(0) instanceof ASTMethodOrConstructorDeclaration) {
-                operations.add((ASTMethodOrConstructorDeclaration) decl.jjtGetChild(0));
+                operations.add((MethodLikeNode) decl.jjtGetChild(0));
             }
         }
         return operations;
