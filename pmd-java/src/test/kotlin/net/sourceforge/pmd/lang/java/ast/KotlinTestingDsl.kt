package net.sourceforge.pmd.lang.java.ast

import io.kotlintest.Matcher
import io.kotlintest.matchers.string.shouldContain
import io.kotlintest.shouldThrow
import io.kotlintest.specs.AbstractFunSpec
import net.sourceforge.pmd.lang.ast.Node
import net.sourceforge.pmd.lang.ast.test.*
import net.sourceforge.pmd.lang.java.ParserTstUtil
import io.kotlintest.should as kotlintestShould

/**
 * Represents the different Java language versions.
 */
enum class JavaVersion : Comparable<JavaVersion> {
    J1_3, J1_4, J1_5, J1_6, J1_7, J1_8, J9, J10, J11;

    /** Name suitable for use with e.g. [ParserTstUtil.parseAndTypeResolveJava] */
    val pmdName: String = name.removePrefix("J").replace('_', '.')

    /**
     * Overloads the range operator, e.g. (`J9..J11`).
     * If both operands are the same, a singleton list is returned.
     */
    operator fun rangeTo(last: JavaVersion): List<JavaVersion> =
            when {
                last == this -> listOf(this)
                last.ordinal > this.ordinal -> values().filter { ver -> ver >= this && ver <= last }
                else -> values().filter { ver -> ver <= this && ver >= last }
            }

    companion object {
        val Latest = values().last()
        val Earliest = values().first()
    }
}


/**
 * Specify several tests at once for different java versions.
 * One test will be generated per version in [javaVersions].
 * Use [focusOn] to execute one test in isolation.
 *
 * @param name Name of the test. Will be postfixed by the specific
 *             java version used to run it
 * @param javaVersions Language versions for which to generate tests
 * @param focusOn Sets the java version of the test to isolate
 * @param assertions Assertions and further configuration
 *                   to perform with the parsing context
 */
fun AbstractFunSpec.parserTest(name: String,
                               javaVersions: List<JavaVersion>,
                               focusOn: JavaVersion? = null,
                               assertions: ParserTestCtx.() -> Unit) {

    javaVersions.forEach {

        val focus = if (focusOn != null && focusOn == it) "f:" else ""

        test("$focus$name (Java ${it.pmdName})") {
            ParserTestCtx(it).assertions()
        }
    }
}

/**
 * Specify a new test for a single java version. To execute the test in isolation,
 * prefix the name with `"f:"`.
 *
 * @param name Name of the test. Will be postfixed by the [javaVersion]
 * @param javaVersion Language version to use when parsing
 * @param assertions Assertions and further configuration
 *                   to perform with the parsing context
 */
fun AbstractFunSpec.parserTest(name: String,
                               javaVersion: JavaVersion = JavaVersion.Latest,
                               assertions: ParserTestCtx.() -> Unit) {
    parserTest(name, listOf(javaVersion), null, assertions)
}


/**
 * Defines a group of tests that should be named similarly,
 * executed on several java versions. Calls to "should" in
 * the block are intercepted to create a new test, with the
 * given [name] as a common prefix.
 *
 * This is useful to make a batch of grammar specs for grammar
 * regression tests without bothering to find a name.
 *
 * @param name Common prefix for the test names
 * @param javaVersions Language versions for which to generate tests
 * @param spec Assertions. Each call to [io.kotlintest.should] on a string
 *             receiver is replaced by a [GroupTestCtx.should], which creates a
 *             new parser test.
 */
fun AbstractFunSpec.testGroup(name: String,
                              javaVersions: List<JavaVersion>,
                              spec: GroupTestCtx.() -> Unit) {
    javaVersions.forEach {
        testGroup(name, it, spec)
    }
}


/**
 * Defines a group of tests that should be named similarly.
 * Calls to "should" in the block are intercepted to create
 * a new test, with the given [name] as a common prefix.
 *
 * This is useful to make a batch of grammar specs for grammar
 * regression tests without bothering to find a name.
 *
 * @param name Common prefix for the test names
 * @param javaVersion Language versions to use when parsing
 * @param spec Assertions. Each call to [io.kotlintest.should] on a string
 *             receiver is replaced by a [GroupTestCtx.should], which creates a
 *             new parser test.
 *
 */
fun AbstractFunSpec.testGroup(name: String,
                              javaVersion: JavaVersion = JavaVersion.Latest,
                              spec: GroupTestCtx.() -> Unit) {
    GroupTestCtx(this, name, javaVersion).spec()
}

class GroupTestCtx(private val funspec: AbstractFunSpec, private val groupName: String, javaVersion: JavaVersion) : ParserTestCtx(javaVersion) {

<<<<<<< HEAD
    infix fun String.should(matcher: Assertions<String>) {
        funspec.parserTest("$groupName: '$this'") {
=======
    infix fun String.should(matcher: Matcher<String>) {
        funspec.parserTest("$groupName: '$this'", javaVersion = javaVersion) {
>>>>>>> c6375185
            this@should kotlintestShould matcher
        }
    }

}


/**
 * Extensible environment to describe parse/match testing workflows in a concise way.
 * Can be used inside of a [io.kotlintest.specs.FunSpec] with [parserTest].
 *
 * Parsing contexts allow to parse a string containing only the node you're interested
 * in instead of writing up a full class that the parser can handle. See [parseAstExpression],
 * [parseAstStatement].
 *
 * The methods [parseExpression] and [parseStatement] add some sugar to those by skipping
 * some nodes we're not interested in to find the node of interest using their reified type
 * parameter.
 *
 * These are implicitly used by [matchExpr] and [matchStmt], which specify a matcher directly
 * on the strings, using their type parameter and the info in this test context to parse, find
 * the node, and execute the matcher in a single call. These may be used by [io.kotlintest.should],
 * e.g.
 *
 *      parserTest("Test ShiftExpression operator") {
 *          "1 >> 2" should matchExpr<ASTShiftExpression>(ignoreChildren = true) {
 *              it.operator shouldBe ">>"
 *          }
 *      }
 *
 *
 * Import statements in the parsing contexts can be configured by adding types to [importedTypes],
 * or strings to [otherImports].
 *
 * Technically the utilities provided by this class may be used outside of [io.kotlintest.specs.FunSpec]s,
 * e.g. in regular JUnit tests, but I think we should strive to uniformize our testing style,
 * especially since KotlinTest defines so many.
 *
 * TODO allow to reference an existing type as the parsing context, for full type resolution
 *
 * @property javaVersion The java version that will be used for parsing.
 * @property importedTypes Types to import at the beginning of parsing contexts
 * @property otherImports Other imports, without the `import` and semicolon
 * @property genClassHeader Header of the enclosing class used in parsing contexts like parseExpression, etc. E.g. "class Foo"
 */
open class ParserTestCtx(val javaVersion: JavaVersion = JavaVersion.Latest,
                         val importedTypes: MutableList<Class<*>> = mutableListOf(),
                         val otherImports: MutableList<String> = mutableListOf(),
                         var genClassHeader: String = "class Foo") {

    /** Imports to add to the top of the parsing contexts. */
    internal val imports: List<String>
        get() {
            val types = importedTypes.mapNotNull { it.canonicalName }.map { "import $it;" }
            return types + otherImports.map { "import $it;" }
        }

    inline fun <reified N : Node> makeMatcher(nodeParsingCtx: NodeParsingCtx<*>, ignoreChildren: Boolean, noinline nodeSpec: NodeSpec<N>)
            : Assertions<String> = { nodeParsingCtx.parseAndFind<N>(it).shouldMatchNode(ignoreChildren, nodeSpec) }


    /**
     * Returns a String matcher that parses the node using [parseExpression] with
     * type param [N], then matches it against the [nodeSpec] using [matchNode].
     *
     */
    inline fun <reified N : Node> matchExpr(ignoreChildren: Boolean = false,
                                            noinline nodeSpec: NodeSpec<N>) =
            makeMatcher(ExpressionParsingCtx(this), ignoreChildren, nodeSpec)

    /**
     * Returns a String matcher that parses the node using [parseStatement] with
     * type param [N], then matches it against the [nodeSpec] using [matchNode].
     */
    inline fun <reified N : Node> matchStmt(ignoreChildren: Boolean = false,
                                            noinline nodeSpec: NodeSpec<N>) =
            makeMatcher(StatementParsingCtx(this), ignoreChildren, nodeSpec)


    /**
     * Returns a String matcher that parses the node using [parseType] with
     * type param [N], then matches it against the [nodeSpec] using [matchNode].
     */
    inline fun <reified N : Node> matchType(ignoreChildren: Boolean = false,
                                            noinline nodeSpec: NodeSpec<N>) =
            makeMatcher(TypeParsingCtx(this), ignoreChildren, nodeSpec)

    /**
     * Returns a String matcher that parses the node using [parseToplevelDeclaration] with
     * type param [N], then matches it against the [nodeSpec] using [matchNode].
     */
    inline fun <reified N : ASTAnyTypeDeclaration> matchToplevelType(
            ignoreChildren: Boolean = false,
            noinline nodeSpec: NWrapper<N>.() -> Unit) =
            makeMatcher(TopLevelTypeDeclarationParsingCtx(this), ignoreChildren, nodeSpec)

    /**
     * Returns a String matcher that parses the node using [parseBodyDeclaration] with
     * type param [N], then matches it against the [nodeSpec] using [matchNode].
     *
     * Note that the enclosing type declaration can be customized by changing [genClassHeader].
     */
    inline fun <reified N : Node> matchDeclaration(
            ignoreChildren: Boolean = false,
            noinline nodeSpec: NWrapper<N>.() -> Unit) = makeMatcher(EnclosedDeclarationParsingCtx(this), ignoreChildren, nodeSpec)


    /**
     * Expect a parse exception to be thrown by [block].
     * The message is asserted to contain [messageContains].
     */
    fun expectParseException(messageContains: String, block: () -> Unit) {

        val thrown = shouldThrow<ParseException>(block)

        thrown.message.shouldContain(messageContains)

    }


    fun parseAstExpression(expr: String): ASTExpression = ExpressionParsingCtx(this).parseNode(expr)


    fun parseAstStatement(statement: String): ASTBlockStatement = StatementParsingCtx(this).parseNode(statement)

    fun parseAstType(type: String): ASTType = TypeParsingCtx(this).parseNode(type)

    fun parseToplevelAnyTypeDeclaration(type: String): ASTAnyTypeDeclaration = TopLevelTypeDeclarationParsingCtx(this).parseNode(type)

    fun parseBodyDeclaration(type: String): ASTAnyTypeBodyDeclaration = EnclosedDeclarationParsingCtx(this).parseNode(type)

    // reified shorthands, fetching the node

    inline fun <reified N : Node> parseExpression(expr: String): N = ExpressionParsingCtx(this).parseAndFind(expr)

    // don't forget the semicolon
    inline fun <reified N : Node> parseStatement(stmt: String): N = StatementParsingCtx(this).parseAndFind(stmt)

    inline fun <reified N : Node> parseType(type: String): N = TypeParsingCtx(this).parseAndFind(type)

    inline fun <reified N : Node> parseToplevelDeclaration(decl: String): N = TopLevelTypeDeclarationParsingCtx(this).parseAndFind(decl)

    inline fun <reified N : Node> parseDeclaration(decl: String): N = EnclosedDeclarationParsingCtx(this).parseAndFind(decl)

    companion object {


        /**
         * Finds the first descendant of type [N] of [this] node which is
         * accessible in a straight line. The descendant must be accessible
         * from the [this] on a path where each node has a single child.
         *
         * If one node has another child, the search is aborted and the method
         * returns null.
         */
        fun <N : Node> Node.findFirstNodeOnStraightLine(klass: Class<N>): N? {
            return when {
                klass.isInstance(this) -> klass.cast(this)
                this.numChildren == 1 -> getChild(0).findFirstNodeOnStraightLine(klass)
                else -> null
            }
        }

        /**
         * Describes a kind of node that can be found commonly in the same contexts.
         * This type defines some machinery to parse a string to this kind of node
         * without much ado by placing it in a specific parsing context.
         */
        abstract class NodeParsingCtx<T : Node>(val constructName: String, protected val ctx: ParserTestCtx) {

            abstract fun getTemplate(construct: String): String

            abstract fun retrieveNode(acu: ASTCompilationUnit): T

            /**
             * Parse the string in the context described by this object. The parsed node is usually
             * the child of the returned [T] node. Note that [parseAndFind] can save you some keystrokes
             * because it finds a descendant of the wanted type.
             *
             * @param construct The construct to parse
             *
             * @return A [T] whose child is the given statement
             *
             * @throws ParseException If the argument is no valid construct of this kind (mind the language version)
             */
            fun parseNode(construct: String): T {
                val root = ParserTstUtil.parseAndTypeResolveJava(ctx.javaVersion.pmdName, getTemplate(construct))

                return retrieveNode(root)
            }

            /**
             * Parse the string the context described by this object, and finds the first descendant of type [N].
             * The descendant is searched for by [findFirstNodeOnStraightLine], to prevent accidental
             * mis-selection of a node. In such a case, a [NoSuchElementException] is thrown, and you
             * should fix your test case.
             *
             * @param construct The construct to parse
             * @param N The type of node to find
             *
             * @return The first descendant of type [N] found in the parsed expression
             *
             * @throws NoSuchElementException If no node of type [N] is found by [findFirstNodeOnStraightLine]
             * @throws ParseException If the argument is no valid construct of this kind
             *
             */
            inline fun <reified N : Node> parseAndFind(construct: String): N =
                    parseNode(construct).findFirstNodeOnStraightLine(N::class.java)
                    ?: throw NoSuchElementException("No node of type ${N::class.java.simpleName} in the given $constructName:\n\t$construct")

        }


        class ExpressionParsingCtx(ctx: ParserTestCtx) : NodeParsingCtx<ASTExpression>("expression", ctx) {

            override fun getTemplate(construct: String): String =
                """
                ${ctx.imports.joinToString(separator = "\n")}
                ${ctx.genClassHeader} {
                    {
                        Object o = $construct;
                    }
                }
                """.trimIndent()


            override fun retrieveNode(acu: ASTCompilationUnit): ASTExpression = acu.getFirstDescendantOfType(ASTVariableInitializer::class.java).getChild(0) as ASTExpression
        }

        class StatementParsingCtx(ctx: ParserTestCtx) : NodeParsingCtx<ASTBlockStatement>("statement", ctx) {

            override fun getTemplate(construct: String): String =
                """
                ${ctx.imports.joinToString(separator = "\n")}
                ${ctx.genClassHeader} {
                    {
                        $construct
                    }
                }
                """.trimIndent()


            override fun retrieveNode(acu: ASTCompilationUnit): ASTBlockStatement = acu.getFirstDescendantOfType(ASTBlockStatement::class.java)
        }

        class EnclosedDeclarationParsingCtx(ctx: ParserTestCtx) : NodeParsingCtx<ASTAnyTypeBodyDeclaration>("enclosed declaration", ctx) {

            override fun getTemplate(construct: String): String = """
                ${ctx.imports.joinToString(separator = "\n")}
                ${ctx.genClassHeader} {
                    $construct
                }
                """.trimIndent()

            override fun retrieveNode(acu: ASTCompilationUnit): ASTAnyTypeBodyDeclaration =
                    acu.getFirstDescendantOfType(ASTAnyTypeBodyDeclaration::class.java)!!
        }

        class TopLevelTypeDeclarationParsingCtx(ctx: ParserTestCtx) : NodeParsingCtx<ASTAnyTypeDeclaration>("top-level declaration", ctx) {

            override fun getTemplate(construct: String): String = """
            ${ctx.imports.joinToString(separator = "\n")}
            $construct
            """.trimIndent()

            override fun retrieveNode(acu: ASTCompilationUnit): ASTAnyTypeDeclaration = acu.getFirstDescendantOfType(ASTAnyTypeDeclaration::class.java)!!
        }

        class TypeParsingCtx(ctx: ParserTestCtx) : NodeParsingCtx<ASTType>("type", ctx) {
            override fun getTemplate(construct: String): String =
                """
                ${ctx.imports.joinToString(separator = "\n")}
                ${ctx.genClassHeader} {
                    $construct foo;
                }
                """.trimIndent()

            override fun retrieveNode(acu: ASTCompilationUnit): ASTType = acu.getFirstDescendantOfType(ASTType::class.java)
        }

    }
}
<|MERGE_RESOLUTION|>--- conflicted
+++ resolved
@@ -126,13 +126,8 @@
 
 class GroupTestCtx(private val funspec: AbstractFunSpec, private val groupName: String, javaVersion: JavaVersion) : ParserTestCtx(javaVersion) {
 
-<<<<<<< HEAD
     infix fun String.should(matcher: Assertions<String>) {
-        funspec.parserTest("$groupName: '$this'") {
-=======
-    infix fun String.should(matcher: Matcher<String>) {
         funspec.parserTest("$groupName: '$this'", javaVersion = javaVersion) {
->>>>>>> c6375185
             this@should kotlintestShould matcher
         }
     }
