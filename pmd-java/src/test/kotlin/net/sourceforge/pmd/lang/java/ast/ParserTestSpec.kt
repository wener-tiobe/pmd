--- conflicted
+++ resolved
@@ -122,25 +122,14 @@
             }
 
     private suspend fun containedParserTestImpl(
-<<<<<<< HEAD
-            scope: TestScope,
-            name: String,
-            javaVersion: JavaVersion,
-            assertions: suspend ParserTestCtx.() -> Unit) {
-
-        val nested = NestedTest(
-            name = TestName(name),
-            test = { ParserTestCtx(javaVersion).apply { setup() }.assertions() },
-=======
         testScope: GroupTestCtx.VersionedTestCtx,
         name: String,
         javaVersion: JavaVersion,
-        assertions: ParserTestCtx.() -> Unit) {
+        assertions: suspend ParserTestCtx.() -> Unit) {
 
         val nested = NestedTest(
             name = TestName(name),
-            test = { ParserTestCtx(testScope, javaVersion).assertions() },
->>>>>>> 39c62fca
+            test = { ParserTestCtx(testScope, javaVersion).apply { setup() }.assertions() },
             config = null,
             type = TestType.Test,
             disabled = false,
@@ -149,7 +138,6 @@
         testScope.registerTestCase(nested)
     }
 
-<<<<<<< HEAD
     /**
      * Setup to apply to spawned [ParserTestCtx]. By default, AST
      * processing is disabled beyond the parser.
@@ -158,21 +146,14 @@
 
     }
 
-    inner class GroupTestCtx(private val scope: TestScope) {
-=======
     inner class GroupTestCtx(testScope: TestScope) : AbstractContainerScope(testScope) {
->>>>>>> 39c62fca
 
         suspend fun onVersions(javaVersions: List<JavaVersion>, spec: suspend VersionedTestCtx.() -> Unit) {
             javaVersions.forEach { javaVersion ->
 
                 val nested = NestedTest(
                     name = TestName("Java ${javaVersion.pmdName}"),
-<<<<<<< HEAD
-                    test = { VersionedTestCtx(this, javaVersion).apply { setup() }.spec() },
-=======
-                    test = { this@GroupTestCtx.VersionedTestCtx(this, javaVersion).spec() },
->>>>>>> 39c62fca
+                    test = { this@GroupTestCtx.VersionedTestCtx(this, javaVersion).apply { setup() }.spec() },
                     config = null,
                     type = TestType.Container,
                     disabled = false,
@@ -185,8 +166,8 @@
         inner class VersionedTestCtx(testScope: TestScope, javaVersion: JavaVersion) : ParserTestCtx(testScope, javaVersion) {
 
             suspend fun doTest(name: String, assertions: suspend VersionedTestCtx.() -> Unit) {
-                containedParserTestImpl(scope, name, javaVersion = javaVersion) {
-                    assertions()
+                containedParserTestImpl(this@VersionedTestCtx, name, javaVersion = javaVersion) {
+                    this@VersionedTestCtx.assertions()
                 }
             }
 
@@ -197,7 +178,7 @@
             }
 
             suspend infix fun String.should(matcher: Matcher<String>) {
-                containedParserTestImpl(scope, "'$this'", javaVersion = javaVersion) {
+                containedParserTestImpl(this@VersionedTestCtx, "'$this'", javaVersion = javaVersion) {
                     this@should kotlintestShould matcher
                 }
             }
