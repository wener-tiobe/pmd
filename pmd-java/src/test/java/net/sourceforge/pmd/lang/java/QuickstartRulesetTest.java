--- conflicted
+++ resolved
@@ -47,12 +47,8 @@
             }
         });
 
-<<<<<<< HEAD
-        RuleSet quickstart = new RuleSetLoader().enableCompatibility(false).loadFromResource("rulesets/java/quickstart.xml");
-=======
         RuleSetLoader ruleSetFactory = new RuleSetLoader().enableCompatibility(false);
         RuleSet quickstart = ruleSetFactory.loadFromResource("rulesets/java/quickstart.xml");
->>>>>>> 52d8904a
         Assert.assertFalse(quickstart.getRules().isEmpty());
     }
 }