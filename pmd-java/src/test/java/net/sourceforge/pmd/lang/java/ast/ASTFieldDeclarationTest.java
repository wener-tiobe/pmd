/**
 * BSD-style license; for more info see http://pmd.sourceforge.net/license.html
 */

package net.sourceforge.pmd.lang.java.ast;

import static org.junit.Assert.assertEquals;
import static org.junit.Assert.assertFalse;
import static org.junit.Assert.assertTrue;

import org.junit.Test;

import net.sourceforge.pmd.PMD;
import net.sourceforge.pmd.lang.java.ParserTst;

public class ASTFieldDeclarationTest extends ParserTst {

    @Test
    public void testIsArray() {
        ASTCompilationUnit cu = parseJava14(TEST1);
        Dimensionable node = cu.findDescendantsOfType(ASTFieldDeclaration.class).get(0);
        assertTrue(node.isArray());
        assertEquals(1, node.getArrayDepth());
    }

    @Test
    public void testMultiDimensionalArray() {
        ASTCompilationUnit cu = parseJava14(TEST2);
        Dimensionable node = cu.findDescendantsOfType(ASTFieldDeclaration.class).get(0);
        assertEquals(3, node.getArrayDepth());
    }

    @Test
    public void testIsSyntacticallyPublic() {
        ASTCompilationUnit cu = parseJava14(TEST3);
        ASTFieldDeclaration node = cu.findDescendantsOfType(ASTFieldDeclaration.class).get(0);
        assertFalse(node.isSyntacticallyPublic());
        assertFalse(node.isPackagePrivate());
        assertFalse(node.isPrivate());
        assertFalse(node.isProtected());
        assertTrue(node.isFinal());
        assertTrue(node.isStatic());
        assertTrue(node.isPublic());
    }

    @Test
    public void testWithEnum() {
        ASTCompilationUnit cu = parseJava15(TEST4);
        ASTFieldDeclaration node = cu.findDescendantsOfType(ASTFieldDeclaration.class).get(0);
        assertFalse(node.isInterfaceMember());
    }

    private static final String TEST1 = "class Foo {" + PMD.EOL + " String[] foo;" + PMD.EOL + "}";

<<<<<<< HEAD
    private static final String TEST2 = "class Foo {" + PMD.EOL + " String[][][] foo;" + PMD.EOL + "}";
=======
    @Test
    public void testWithAnnotation() {
        ASTCompilationUnit cu = parseJava15(TEST5);
        ASTFieldDeclaration node = cu.findDescendantsOfType(ASTFieldDeclaration.class).get(0);
        assertFalse(node.isInterfaceMember());
        assertTrue(node.isAnnotationMember());
    }


    private static final String TEST2 =
            "class Foo {" + PMD.EOL +
            " String[][][] foo;" + PMD.EOL +
            "}";
>>>>>>> 898dbf0f

    private static final String TEST3 = "interface Foo {" + PMD.EOL + " int BAR = 6;" + PMD.EOL + "}";

    private static final String TEST4 = "public enum Foo {" + PMD.EOL + " FOO(1);" + PMD.EOL + " private int x;"
            + PMD.EOL + "}";

    private static final String TEST5 = "public @interface Foo {" + PMD.EOL + " int BAR = 6;" + PMD.EOL + "}";

    @Test
    public void testGetVariableName() {
        int id = 0;
        ASTFieldDeclaration n = new ASTFieldDeclaration(id++);
        ASTType t = new ASTType(id++);
        ASTVariableDeclarator decl = new ASTVariableDeclarator(id++);
        ASTVariableDeclaratorId declid = new ASTVariableDeclaratorId(id++);
        n.jjtAddChild(t, 0);
        t.jjtAddChild(decl, 0);
        decl.jjtAddChild(declid, 0);
        declid.setImage("foo");

        assertEquals("foo", n.getVariableName());

    }
}<|MERGE_RESOLUTION|>--- conflicted
+++ resolved
@@ -50,11 +50,6 @@
         assertFalse(node.isInterfaceMember());
     }
 
-    private static final String TEST1 = "class Foo {" + PMD.EOL + " String[] foo;" + PMD.EOL + "}";
-
-<<<<<<< HEAD
-    private static final String TEST2 = "class Foo {" + PMD.EOL + " String[][][] foo;" + PMD.EOL + "}";
-=======
     @Test
     public void testWithAnnotation() {
         ASTCompilationUnit cu = parseJava15(TEST5);
@@ -63,12 +58,9 @@
         assertTrue(node.isAnnotationMember());
     }
 
+    private static final String TEST1 = "class Foo {" + PMD.EOL + " String[] foo;" + PMD.EOL + "}";
 
-    private static final String TEST2 =
-            "class Foo {" + PMD.EOL +
-            " String[][][] foo;" + PMD.EOL +
-            "}";
->>>>>>> 898dbf0f
+    private static final String TEST2 = "class Foo {" + PMD.EOL + " String[][][] foo;" + PMD.EOL + "}";
 
     private static final String TEST3 = "interface Foo {" + PMD.EOL + " int BAR = 6;" + PMD.EOL + "}";
 
