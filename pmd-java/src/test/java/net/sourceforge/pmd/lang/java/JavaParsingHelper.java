/**
 * BSD-style license; for more info see http://pmd.sourceforge.net/license.html
 */

package net.sourceforge.pmd.lang.java;

import static net.sourceforge.pmd.lang.ast.Parser.ParserTask;

import java.io.PrintStream;
import java.text.MessageFormat;
import java.util.ArrayList;
import java.util.HashMap;
import java.util.List;
import java.util.Map;
<<<<<<< HEAD
import java.util.logging.Logger;

import org.apache.commons.lang3.StringUtils;
import org.checkerframework.checker.nullness.qual.NonNull;

=======

import org.apache.commons.lang3.StringUtils;
import org.checkerframework.checker.nullness.qual.NonNull;
import org.jetbrains.annotations.NotNull;
import org.slf4j.Logger;
import org.slf4j.LoggerFactory;

import net.sourceforge.pmd.internal.Slf4jSimpleConfiguration;
import net.sourceforge.pmd.lang.LanguageVersion;
import net.sourceforge.pmd.lang.LanguageVersionHandler;
>>>>>>> 8457e19d
import net.sourceforge.pmd.lang.ast.Node;
import net.sourceforge.pmd.lang.ast.SemanticErrorReporter;
import net.sourceforge.pmd.lang.ast.SemanticException;
import net.sourceforge.pmd.lang.ast.test.BaseParsingHelper;
import net.sourceforge.pmd.lang.java.ast.ASTCompilationUnit;
import net.sourceforge.pmd.lang.java.ast.JavaParser;
import net.sourceforge.pmd.lang.java.internal.JavaAstProcessor;
import net.sourceforge.pmd.lang.java.internal.JavaLanguageHandler;
import net.sourceforge.pmd.lang.java.types.TypeSystem;
import net.sourceforge.pmd.lang.java.types.internal.infer.TypeInferenceLogger;
import net.sourceforge.pmd.lang.java.types.internal.infer.TypeInferenceLogger.SimpleLogger;
import net.sourceforge.pmd.lang.java.types.internal.infer.TypeInferenceLogger.VerboseLogger;

import kotlin.Pair;

public class JavaParsingHelper extends BaseParsingHelper<JavaParsingHelper, ASTCompilationUnit> {

    /**
     * Note: this is the default type system for everything parsed with
     * default options of JavaParsingHelper. This allows constants like
     * the null type to be compared.
     */
    public static final TypeSystem TEST_TYPE_SYSTEM = TypeSystem.usingClassLoaderClasspath(JavaParsingHelper.class.getClassLoader());

    /** This runs all processing stages when parsing. */
    public static final JavaParsingHelper DEFAULT = new JavaParsingHelper(
        Params.getDefault(),
        SemanticErrorReporter.noop(), // todo change this to unforgiving logger, need to update a lot of tests
        TEST_TYPE_SYSTEM,
        TypeInferenceLogger.noop()
    );

    private final SemanticErrorReporter semanticLogger;
    private final TypeSystem ts;
    private final TypeInferenceLogger typeInfLogger;

    private JavaParsingHelper(Params params, SemanticErrorReporter logger, TypeSystem ts, TypeInferenceLogger typeInfLogger) {
        super(JavaLanguageModule.NAME, ASTCompilationUnit.class, params);
        this.semanticLogger = logger;
        this.ts = ts;
        this.typeInfLogger = typeInfLogger;
    }

    @Override
    protected @NonNull ASTCompilationUnit doParse(@NonNull Params params, @NonNull ParserTask task) {
        JavaLanguageHandler handler = (JavaLanguageHandler) task.getLanguageVersion().getLanguageVersionHandler();
        JavaParser parser = handler.getParserWithoutProcessing();
        ASTCompilationUnit rootNode = parser.parse(task);
        if (params.getDoProcess()) {
            JavaAstProcessor.create(ts, task.getLanguageVersion(), semanticLogger, typeInfLogger)
                            .process(rootNode);
        }
        return rootNode;
    }

    public TypeInferenceLogger getTypeInfLogger() {
        return typeInfLogger;
    }

    public JavaParsingHelper withLogger(SemanticErrorReporter logger) {
        return new JavaParsingHelper(this.getParams(), logger, this.ts, this.typeInfLogger);
    }

    public JavaParsingHelper withTypeSystem(TypeSystem ts) {
        return new JavaParsingHelper(this.getParams(), this.semanticLogger, ts, this.typeInfLogger);
    }

    public JavaParsingHelper logTypeInference(boolean verbose, PrintStream out) {
        return logTypeInference(verbose ? new VerboseLogger(out) : new SimpleLogger(out));
    }

    public JavaParsingHelper logTypeInference(TypeInferenceLogger logger) {
        return new JavaParsingHelper(this.getParams(), this.semanticLogger, this.ts, logger);
    }

    @Override
    protected @NonNull JavaParsingHelper clone(@NonNull Params params) {
        return new JavaParsingHelper(params, semanticLogger, ts, typeInfLogger);
    }

    public static class TestCheckLogger implements SemanticErrorReporter {

        public final Map<String, List<kotlin.Pair<Node, Object[]>>> warnings = new HashMap<>();
        public final Map<String, List<kotlin.Pair<Node, Object[]>>> errors = new HashMap<>();

        private final SemanticErrorReporter baseLogger;

        public TestCheckLogger() {
            this(false);
        }

        public TestCheckLogger(boolean doLogOnConsole) {
<<<<<<< HEAD
            if (doLogOnConsole) {
                Logger consoleLogger = Logger.getAnonymousLogger();
                baseLogger = SemanticErrorReporter.reportToLogger(consoleLogger);
            } else {
                baseLogger = SemanticErrorReporter.noop();
            }
=======
            if (!doLogOnConsole) {
                Slf4jSimpleConfiguration.disableLogging(TestCheckLogger.class);
            }
            Logger consoleLogger = LoggerFactory.getLogger(TestCheckLogger.class);
            baseLogger = SemanticErrorReporter.reportToLogger(consoleLogger);
>>>>>>> 8457e19d
        }

        @Override
        public void warning(Node location, String message, Object... args) {
            warnings.computeIfAbsent(message, k -> new ArrayList<>())
                    .add(new Pair<>(location, args));

            baseLogger.warning(location, message, args);
        }

        @Override
        public SemanticException error(Node location, String message, Object... args) {
            errors.computeIfAbsent(message, k -> new ArrayList<>())
                  .add(new Pair<>(location, args));
            return baseLogger.error(location, message, args);
        }

        @Override
        public boolean hasError() {
            return baseLogger.hasError();
        }
    }

    /**
     * Will throw on the first semantic error or warning.
     * Useful because it produces a stack trace for that warning/error.
     */
    public static class UnforgivingSemanticLogger implements SemanticErrorReporter {

        private static final int MAX_NODE_TEXT_WIDTH = 100;
        public static final UnforgivingSemanticLogger INSTANCE = new UnforgivingSemanticLogger();

        private UnforgivingSemanticLogger() {

        }

        @Override
        public void warning(Node location, String message, Object... formatArgs) {
            String warning = MessageFormat.format(message, formatArgs);
            throw new AssertionError(
                "Expected no warnings, but got: " + warning + "\n"
                    + "at " + StringUtils.truncate(location.toString(), 100)
            );
        }

        @Override
        public SemanticException error(Node location, String message, Object... formatArgs) {
            String error = MessageFormat.format(message, formatArgs);
            throw new AssertionError(
                "Expected no errors, but got: " + error + "\n"
                    + "at " + StringUtils.truncate(location.toString(), MAX_NODE_TEXT_WIDTH)
            );
        }

        @Override
        public boolean hasError() {
            return false;
        }
    }
}<|MERGE_RESOLUTION|>--- conflicted
+++ resolved
@@ -12,24 +12,12 @@
 import java.util.HashMap;
 import java.util.List;
 import java.util.Map;
-<<<<<<< HEAD
-import java.util.logging.Logger;
 
 import org.apache.commons.lang3.StringUtils;
 import org.checkerframework.checker.nullness.qual.NonNull;
-
-=======
-
-import org.apache.commons.lang3.StringUtils;
-import org.checkerframework.checker.nullness.qual.NonNull;
-import org.jetbrains.annotations.NotNull;
 import org.slf4j.Logger;
 import org.slf4j.LoggerFactory;
 
-import net.sourceforge.pmd.internal.Slf4jSimpleConfiguration;
-import net.sourceforge.pmd.lang.LanguageVersion;
-import net.sourceforge.pmd.lang.LanguageVersionHandler;
->>>>>>> 8457e19d
 import net.sourceforge.pmd.lang.ast.Node;
 import net.sourceforge.pmd.lang.ast.SemanticErrorReporter;
 import net.sourceforge.pmd.lang.ast.SemanticException;
@@ -122,20 +110,12 @@
         }
 
         public TestCheckLogger(boolean doLogOnConsole) {
-<<<<<<< HEAD
             if (doLogOnConsole) {
-                Logger consoleLogger = Logger.getAnonymousLogger();
+                Logger consoleLogger = LoggerFactory.getLogger(TestCheckLogger.class);
                 baseLogger = SemanticErrorReporter.reportToLogger(consoleLogger);
             } else {
                 baseLogger = SemanticErrorReporter.noop();
             }
-=======
-            if (!doLogOnConsole) {
-                Slf4jSimpleConfiguration.disableLogging(TestCheckLogger.class);
-            }
-            Logger consoleLogger = LoggerFactory.getLogger(TestCheckLogger.class);
-            baseLogger = SemanticErrorReporter.reportToLogger(consoleLogger);
->>>>>>> 8457e19d
         }
 
         @Override
