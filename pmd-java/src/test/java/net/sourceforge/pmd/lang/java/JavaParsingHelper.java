/**
 * BSD-style license; for more info see http://pmd.sourceforge.net/license.html
 */

package net.sourceforge.pmd.lang.java;

import static net.sourceforge.pmd.lang.ast.Parser.ParserTask;

import java.io.PrintStream;
import java.text.MessageFormat;
import java.util.ArrayList;
import java.util.HashMap;
import java.util.List;
import java.util.Map;

import org.apache.commons.lang3.StringUtils;
import org.checkerframework.checker.nullness.qual.NonNull;
import org.checkerframework.checker.nullness.qual.Nullable;
<<<<<<< HEAD
import org.slf4j.Logger;
import org.slf4j.LoggerFactory;

=======
import org.jetbrains.annotations.NotNull;
import org.slf4j.Logger;
import org.slf4j.LoggerFactory;

import net.sourceforge.pmd.lang.LanguageProcessor;
>>>>>>> eee8b95a
import net.sourceforge.pmd.lang.ast.Node;
import net.sourceforge.pmd.lang.ast.SemanticErrorReporter;
import net.sourceforge.pmd.lang.ast.SemanticException;
import net.sourceforge.pmd.lang.ast.test.BaseParsingHelper;
import net.sourceforge.pmd.lang.java.ast.ASTCompilationUnit;
import net.sourceforge.pmd.lang.java.ast.JavaParser;
import net.sourceforge.pmd.lang.java.internal.JavaAstProcessor;
<<<<<<< HEAD
import net.sourceforge.pmd.lang.java.internal.JavaLanguageHandler;
=======
import net.sourceforge.pmd.lang.java.internal.JavaLanguageProcessor;
>>>>>>> eee8b95a
import net.sourceforge.pmd.lang.java.types.TypeSystem;
import net.sourceforge.pmd.lang.java.types.internal.infer.TypeInferenceLogger;
import net.sourceforge.pmd.lang.java.types.internal.infer.TypeInferenceLogger.SimpleLogger;
import net.sourceforge.pmd.lang.java.types.internal.infer.TypeInferenceLogger.VerboseLogger;
import net.sourceforge.pmd.util.log.MessageReporter;
import net.sourceforge.pmd.util.log.internal.SimpleMessageReporter;

import kotlin.Pair;

public class JavaParsingHelper extends BaseParsingHelper<JavaParsingHelper, ASTCompilationUnit> {

    /**
     * Note: this is the default type system for everything parsed with
     * default options of JavaParsingHelper. This allows constants like
     * the null type to be compared.
     */
    public static final TypeSystem TEST_TYPE_SYSTEM = TypeSystem.usingClassLoaderClasspath(JavaParsingHelper.class.getClassLoader());

    /** This runs all processing stages when parsing. */
    public static final JavaParsingHelper DEFAULT = new JavaParsingHelper(
        Params.getDefault(),
        SemanticErrorReporter.noop(), // todo change this to unforgiving logger, need to update a lot of tests
        TEST_TYPE_SYSTEM,
        TypeInferenceLogger.noop()
    );

    private final SemanticErrorReporter semanticLogger;
    private final TypeSystem ts;
    private final TypeInferenceLogger typeInfLogger;

    private JavaParsingHelper(Params params, SemanticErrorReporter logger, TypeSystem ts, TypeInferenceLogger typeInfLogger) {
        super(JavaLanguageModule.NAME, ASTCompilationUnit.class, params);
        this.semanticLogger = logger;
        this.ts = ts;
        this.typeInfLogger = typeInfLogger;
    }

    @Override
<<<<<<< HEAD
    protected @NonNull ASTCompilationUnit doParse(@NonNull Params params, @NonNull ParserTask task) {
        JavaLanguageHandler handler = (JavaLanguageHandler) task.getLanguageVersion().getLanguageVersionHandler();
        JavaParser parser = handler.getParserWithoutProcessing();
        ASTCompilationUnit rootNode = parser.parse(task);
        if (params.getDoProcess()) {
            JavaAstProcessor.create(ts, task.getLanguageVersion(), semanticLogger, typeInfLogger)
                            .process(rootNode);
=======
    protected @NonNull ASTCompilationUnit doParse(@NotNull LanguageProcessor processor, @NotNull Params params, @NotNull ParserTask task) {
        @SuppressWarnings({ "PMD.CloseResource", "resource" })
        JavaLanguageProcessor proc = (JavaLanguageProcessor) processor;
        proc.setTypeSystem(ts);
        JavaParser parser = proc.getParserWithoutProcessing();
        ASTCompilationUnit rootNode = parser.parse(task);
        if (params.getDoProcess()) {
            JavaAstProcessor.process(proc, semanticLogger, typeInfLogger, rootNode);
>>>>>>> eee8b95a
        }
        return rootNode;
    }

    public TypeInferenceLogger getTypeInfLogger() {
        return typeInfLogger;
    }

    public JavaParsingHelper withLogger(SemanticErrorReporter logger) {
        return new JavaParsingHelper(this.getParams(), logger, this.ts, this.typeInfLogger);
    }

    public JavaParsingHelper withTypeSystem(TypeSystem ts) {
        return new JavaParsingHelper(this.getParams(), this.semanticLogger, ts, this.typeInfLogger);
    }

    public JavaParsingHelper logTypeInference(boolean verbose, PrintStream out) {
        return logTypeInference(verbose ? new VerboseLogger(out) : new SimpleLogger(out));
    }

    public JavaParsingHelper logTypeInference(TypeInferenceLogger logger) {
        return new JavaParsingHelper(this.getParams(), this.semanticLogger, this.ts, logger);
    }

    public JavaParsingHelper logTypeInferenceVerbose() {
        return logTypeInference(true, System.out);
    }

    @Override
    protected @NonNull JavaParsingHelper clone(@NonNull Params params) {
        return new JavaParsingHelper(params, semanticLogger, ts, typeInfLogger);
    }

    public static class TestCheckLogger implements SemanticErrorReporter {

        public final Map<String, List<kotlin.Pair<Node, Object[]>>> warnings = new HashMap<>();
        public final Map<String, List<kotlin.Pair<Node, Object[]>>> errors = new HashMap<>();

        private final SemanticErrorReporter baseLogger;

<<<<<<< HEAD
        public TestCheckLogger() {
            this(false);
        }
=======
>>>>>>> eee8b95a

        public TestCheckLogger(boolean doLogOnConsole) {
            this(defaultMessageReporter(doLogOnConsole));
        }

        public TestCheckLogger(SemanticErrorReporter baseLogger) {
            this.baseLogger = baseLogger;
        }

        private static SemanticErrorReporter defaultMessageReporter(boolean doLog) {
            if (!doLog) {
                return SemanticErrorReporter.noop();
            }
            Logger consoleLogger = LoggerFactory.getLogger(TestCheckLogger.class);
            MessageReporter reporter = new SimpleMessageReporter(consoleLogger);
            return SemanticErrorReporter.reportToLogger(reporter);
        }

        @Override
        public void warning(Node location, String message, Object... args) {
            warnings.computeIfAbsent(message, k -> new ArrayList<>())
                    .add(new Pair<>(location, args));

            baseLogger.warning(location, message, args);
        }

        @Override
        public SemanticException error(Node location, String message, Object... args) {
            errors.computeIfAbsent(message, k -> new ArrayList<>())
                  .add(new Pair<>(location, args));
            return baseLogger.error(location, message, args);
        }

        @Override
        public @Nullable SemanticException getFirstError() {
            return baseLogger.getFirstError();
        }
    }

    /**
     * Will throw on the first semantic error or warning.
     * Useful because it produces a stack trace for that warning/error.
     */
    public static class UnforgivingSemanticLogger implements SemanticErrorReporter {

        private static final int MAX_NODE_TEXT_WIDTH = 100;
        public static final UnforgivingSemanticLogger INSTANCE = new UnforgivingSemanticLogger();

        private UnforgivingSemanticLogger() {

        }

        @Override
        public void warning(Node location, String message, Object... formatArgs) {
            String warning = MessageFormat.format(message, formatArgs);
            throw new AssertionError(
                "Expected no warnings, but got: " + warning + "\n"
                    + "at " + StringUtils.truncate(location.toString(), 100)
            );
        }

        @Override
        public SemanticException error(Node location, String message, Object... formatArgs) {
            String error = MessageFormat.format(message, formatArgs);
            throw new AssertionError(
                "Expected no errors, but got: " + error + "\n"
                    + "at " + StringUtils.truncate(location.toString(), MAX_NODE_TEXT_WIDTH)
            );
        }

        @Override
        public @Nullable SemanticException getFirstError() {
            return null;
        }
    }
}<|MERGE_RESOLUTION|>--- conflicted
+++ resolved
@@ -16,17 +16,11 @@
 import org.apache.commons.lang3.StringUtils;
 import org.checkerframework.checker.nullness.qual.NonNull;
 import org.checkerframework.checker.nullness.qual.Nullable;
-<<<<<<< HEAD
-import org.slf4j.Logger;
-import org.slf4j.LoggerFactory;
-
-=======
 import org.jetbrains.annotations.NotNull;
 import org.slf4j.Logger;
 import org.slf4j.LoggerFactory;
 
 import net.sourceforge.pmd.lang.LanguageProcessor;
->>>>>>> eee8b95a
 import net.sourceforge.pmd.lang.ast.Node;
 import net.sourceforge.pmd.lang.ast.SemanticErrorReporter;
 import net.sourceforge.pmd.lang.ast.SemanticException;
@@ -34,11 +28,7 @@
 import net.sourceforge.pmd.lang.java.ast.ASTCompilationUnit;
 import net.sourceforge.pmd.lang.java.ast.JavaParser;
 import net.sourceforge.pmd.lang.java.internal.JavaAstProcessor;
-<<<<<<< HEAD
-import net.sourceforge.pmd.lang.java.internal.JavaLanguageHandler;
-=======
 import net.sourceforge.pmd.lang.java.internal.JavaLanguageProcessor;
->>>>>>> eee8b95a
 import net.sourceforge.pmd.lang.java.types.TypeSystem;
 import net.sourceforge.pmd.lang.java.types.internal.infer.TypeInferenceLogger;
 import net.sourceforge.pmd.lang.java.types.internal.infer.TypeInferenceLogger.SimpleLogger;
@@ -77,15 +67,6 @@
     }
 
     @Override
-<<<<<<< HEAD
-    protected @NonNull ASTCompilationUnit doParse(@NonNull Params params, @NonNull ParserTask task) {
-        JavaLanguageHandler handler = (JavaLanguageHandler) task.getLanguageVersion().getLanguageVersionHandler();
-        JavaParser parser = handler.getParserWithoutProcessing();
-        ASTCompilationUnit rootNode = parser.parse(task);
-        if (params.getDoProcess()) {
-            JavaAstProcessor.create(ts, task.getLanguageVersion(), semanticLogger, typeInfLogger)
-                            .process(rootNode);
-=======
     protected @NonNull ASTCompilationUnit doParse(@NotNull LanguageProcessor processor, @NotNull Params params, @NotNull ParserTask task) {
         @SuppressWarnings({ "PMD.CloseResource", "resource" })
         JavaLanguageProcessor proc = (JavaLanguageProcessor) processor;
@@ -94,7 +75,6 @@
         ASTCompilationUnit rootNode = parser.parse(task);
         if (params.getDoProcess()) {
             JavaAstProcessor.process(proc, semanticLogger, typeInfLogger, rootNode);
->>>>>>> eee8b95a
         }
         return rootNode;
     }
@@ -135,12 +115,6 @@
 
         private final SemanticErrorReporter baseLogger;
 
-<<<<<<< HEAD
-        public TestCheckLogger() {
-            this(false);
-        }
-=======
->>>>>>> eee8b95a
 
         public TestCheckLogger(boolean doLogOnConsole) {
             this(defaultMessageReporter(doLogOnConsole));
