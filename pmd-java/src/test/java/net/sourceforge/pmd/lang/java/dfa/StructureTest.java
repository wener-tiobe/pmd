--- conflicted
+++ resolved
@@ -15,18 +15,14 @@
 import net.sourceforge.pmd.lang.java.ast.ASTMethodDeclaration;
 import net.sourceforge.pmd.lang.java.symboltable.BaseNonParserTest;
 
-<<<<<<< HEAD
 @Ignore
-public class StructureTest {
-=======
 public class StructureTest extends BaseNonParserTest {
->>>>>>> 99700d75
 
     @Test
     public void testAddResultsinDFANodeContainingAddedNode() {
         ASTMethodDeclaration n = java.parse("class Foo { void foo() { } }").descendants(ASTMethodDeclaration.class).first();
         Structure s = new Structure(LanguageRegistry.getLanguage(JavaLanguageModule.NAME).getDefaultVersion()
-                .getLanguageVersionHandler().getDataFlowHandler());
+                                                    .getLanguageVersionHandler().getDataFlowHandler());
         assertEquals(n, s.createNewNode(n).getNode());
     }
 
