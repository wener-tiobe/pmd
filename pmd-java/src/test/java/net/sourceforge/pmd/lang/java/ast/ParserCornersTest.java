--- conflicted
+++ resolved
@@ -113,24 +113,12 @@
     public void testParsersCases18() {
         ASTCompilationUnit cu = java8.parseResource("ParserCornerCases18.java");
 
-<<<<<<< HEAD
-        Assert.assertEquals(9, cu.findChildNodesWithXPath("//FormalParameter").size());
-        Assert.assertEquals(32, cu.findChildNodesWithXPath("//LambdaParameter").size());
-        Assert.assertEquals(8, cu.findChildNodesWithXPath("//LambdaParameter[@TypeInferred='false']").size());
-        Assert.assertEquals(4, cu.findChildNodesWithXPath("//ReceiverParameter").size());
-    }
-
-    @Test
-    public void testTypeAnnotations() {
-        java8.parseResource("/net/sourceforge/pmd/ast/FullTypeAnnotations.java");
-=======
         NodeStream<ASTFormalParameter> formals = cu.descendants(ASTFormalParameter.class)
                                                    .crossFindBoundaries()
                                                    .cached();
         Assert.assertEquals(21, formals.count());
         Assert.assertEquals(4, formals.filter(ASTFormalParameter::isExplicitReceiverParameter).count());
         Assert.assertEquals(17, formals.filter(it -> !it.isExplicitReceiverParameter()).count());
->>>>>>> 582d980e
     }
 
     /**
