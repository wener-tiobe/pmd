--- conflicted
+++ resolved
@@ -133,20 +133,8 @@
      * @throws Exception any error
      */
     @Test
-<<<<<<< HEAD
     public void testFollowingSibling() throws Exception {
-        final String source = "public class dummy {\n"
-            + "  public String toString() {\n"
-            + "    String test = \"bad example\";\n"
-            + "    test = \"a\";\n"
-            + "    return test;\n"
-            + "  }\n"
-            + "}";
-=======
-    public void testFollowingSibling() {
         final String source = "public interface dummy extends Foo, Bar, Baz {}";
-        LanguageVersion language = LanguageRegistry.getLanguage(JavaLanguageModule.NAME).getDefaultVersion();
->>>>>>> 08d3c0ee
         ASTCompilationUnit cu = JavaParsingHelper.WITH_PROCESSING.parse(source);
 
         String xpath = "//ExtendsList/ClassOrInterfaceType/following-sibling::ClassOrInterfaceType";
@@ -159,14 +147,8 @@
                                                                      DeprecatedAttrLogger.noop());
         List<Node> nodes = xpathRuleQuery.evaluate(cu);
         assertEquals(2, nodes.size());
-<<<<<<< HEAD
-        assertEquals(4, nodes.get(0).getBeginLine());
-        assertEquals(5, nodes.get(1).getBeginLine());
-
-=======
         assertEquals("Bar", ((JavaNode) nodes.get(0)).getText().toString());
         assertEquals("Baz", ((JavaNode) nodes.get(1)).getText().toString());
->>>>>>> 08d3c0ee
     }
 
     private static Report getReportForTestString(Rule r, String test) {
