/*
 * BSD-style license; for more info see http://pmd.sourceforge.net/license.html
 */

package net.sourceforge.pmd.lang.java.rule;

import static org.junit.Assert.assertEquals;

import java.util.HashMap;
import java.util.List;

import org.junit.Test;

import net.sourceforge.pmd.PMD;
import net.sourceforge.pmd.Report;
import net.sourceforge.pmd.Rule;
import net.sourceforge.pmd.RuleViolation;
import net.sourceforge.pmd.lang.LanguageRegistry;
import net.sourceforge.pmd.lang.ast.Node;
import net.sourceforge.pmd.lang.java.JavaLanguageModule;
import net.sourceforge.pmd.lang.java.JavaParsingHelper;
import net.sourceforge.pmd.lang.java.ast.ASTCompilationUnit;
import net.sourceforge.pmd.lang.java.ast.JavaNode;
import net.sourceforge.pmd.lang.rule.XPathRule;
import net.sourceforge.pmd.lang.rule.xpath.XPathVersion;
import net.sourceforge.pmd.lang.rule.xpath.impl.XPathHandler;
import net.sourceforge.pmd.lang.rule.xpath.internal.DeprecatedAttrLogger;
import net.sourceforge.pmd.lang.rule.xpath.internal.SaxonXPathRuleQuery;
import net.sourceforge.pmd.properties.PropertyDescriptor;
import net.sourceforge.pmd.properties.PropertyFactory;
import net.sourceforge.pmd.testframework.RuleTst;

/**
 * @author daniels
 */
public class XPathRuleTest extends RuleTst {

    private XPathRule makeXPath(String expression) {
        XPathRule rule = new XPathRule(XPathVersion.XPATH_2_0, expression);
        rule.setLanguage(LanguageRegistry.getLanguage(JavaLanguageModule.NAME));
        rule.setMessage("XPath Rule Failed");
        return rule;
    }

    @Test
    public void testPluginname() throws Exception {
        XPathRule rule = makeXPath("//VariableDeclaratorId[string-length(@Name) < 3]");
        rule.setMessage("{0}");
        Report report = getReportForTestString(rule, TEST1);
        RuleViolation rv = report.getViolations().get(0);
        assertEquals("a", rv.getDescription());
    }


    @Test
    public void testXPathMultiProperty() throws Exception {
        XPathRule rule = makeXPath("//VariableDeclaratorId[@Name=$forbiddenNames]");
        rule.setMessage("Avoid vars");
        PropertyDescriptor<List<String>> varDescriptor
            = PropertyFactory.stringListProperty("forbiddenNames")
                             .desc("Forbidden names")
                             .defaultValues("forbid1", "forbid2")
                             .delim('$')
                             .build();

        rule.definePropertyDescriptor(varDescriptor);

        Report report = getReportForTestString(rule, TEST3);
        assertEquals(2, report.getViolations().size());
    }


    @Test
    public void testVariables() throws Exception {
        XPathRule rule = makeXPath("//VariableDeclaratorId[@Name=$var]");
        rule.setMessage("Avoid vars");
        PropertyDescriptor<String> varDescriptor =
            PropertyFactory.stringProperty("var").desc("Test var").defaultValue("").build();
        rule.definePropertyDescriptor(varDescriptor);
        rule.setProperty(varDescriptor, "fiddle");
        Report report = getReportForTestString(rule, TEST2);
        RuleViolation rv = report.getViolations().get(0);
        assertEquals(3, rv.getBeginLine());
    }

    @Test
    public void testFnPrefixOnSaxon() throws Exception {
        XPathRule rule = makeXPath("//VariableDeclaratorId[fn:matches(@Name, 'fiddle')]");
        Report report = getReportForTestString(rule, TEST2);
        RuleViolation rv = report.getViolations().get(0);
        assertEquals(3, rv.getBeginLine());
    }

    @Test
    public void testNoFnPrefixOnSaxon() throws Exception {
        XPathRule rule = makeXPath("//VariableDeclaratorId[matches(@Name, 'fiddle')]");
        Report report = getReportForTestString(rule, TEST2);
        RuleViolation rv = report.getViolations().get(0);
        assertEquals(3, rv.getBeginLine());
    }


    /**
<<<<<<< HEAD
     * Test for problem reported in bug #1219 PrimarySuffix/@Image does not work
     * in some cases in xpath 2.0
     *
     * @throws Exception
     *             any error
     */
    @Test
    @Ignore("Primary suffix has been removed")
    public void testImageOfPrimarySuffix() throws Exception {
        final String SUFFIX = "import java.io.File;\n" + "\n" + "public class TestSuffix {\n"
            + "    public static void main(String args[]) {\n" + "        new File(\"subdirectory\").list();\n"
            + "    }\n" + "}";
        ASTCompilationUnit cu = JavaParsingHelper.WITH_PROCESSING.parse(SUFFIX);

        String xpath = "//PrimarySuffix[@Image='list']";

        SaxonXPathRuleQuery xpathRuleQuery = new SaxonXPathRuleQuery(xpath,
                                                                     XPathVersion.DEFAULT,
                                                                     new HashMap<>(),
                                                                     XPathHandler.noFunctionDefinitions(),
                                                                     DeprecatedAttrLogger.noop());
        List<Node> nodes = xpathRuleQuery.evaluate(cu);
        assertEquals(1, nodes.size());
    }

    /**
=======
>>>>>>> 649ad997
     * Following sibling check: See https://sourceforge.net/p/pmd/bugs/1209/
     *
     * @throws Exception any error
     */
    @Test
    public void testFollowingSibling() throws Exception {
        final String source = "public interface dummy extends Foo, Bar, Baz {}";
        ASTCompilationUnit cu = JavaParsingHelper.WITH_PROCESSING.parse(source);

        String xpath = "//ExtendsList/ClassOrInterfaceType/following-sibling::ClassOrInterfaceType";


        SaxonXPathRuleQuery xpathRuleQuery = new SaxonXPathRuleQuery(xpath,
                                                                     XPathVersion.DEFAULT,
                                                                     new HashMap<>(),
                                                                     XPathHandler.noFunctionDefinitions(),
                                                                     DeprecatedAttrLogger.noop());
        List<Node> nodes = xpathRuleQuery.evaluate(cu);
        assertEquals(2, nodes.size());
        assertEquals("Bar", ((JavaNode) nodes.get(0)).getText().toString());
        assertEquals("Baz", ((JavaNode) nodes.get(1)).getText().toString());
    }

    private static Report getReportForTestString(Rule r, String test) {
        return JavaParsingHelper.WITH_PROCESSING.executeRule(r, test);
    }


    private static final String TEST1 = "public class Foo {" + PMD.EOL + " int a;" + PMD.EOL + "}";

    private static final String TEST2 = "public class Foo {" + PMD.EOL + " int faddle;" + PMD.EOL + " int fiddle;"
            + PMD.EOL + "}";


    private static final String TEST3 = "public class Foo {" + PMD.EOL + " int forbid1; int forbid2; int forbid1$forbid2;" + PMD.EOL + "}";

}<|MERGE_RESOLUTION|>--- conflicted
+++ resolved
@@ -101,35 +101,6 @@
 
 
     /**
-<<<<<<< HEAD
-     * Test for problem reported in bug #1219 PrimarySuffix/@Image does not work
-     * in some cases in xpath 2.0
-     *
-     * @throws Exception
-     *             any error
-     */
-    @Test
-    @Ignore("Primary suffix has been removed")
-    public void testImageOfPrimarySuffix() throws Exception {
-        final String SUFFIX = "import java.io.File;\n" + "\n" + "public class TestSuffix {\n"
-            + "    public static void main(String args[]) {\n" + "        new File(\"subdirectory\").list();\n"
-            + "    }\n" + "}";
-        ASTCompilationUnit cu = JavaParsingHelper.WITH_PROCESSING.parse(SUFFIX);
-
-        String xpath = "//PrimarySuffix[@Image='list']";
-
-        SaxonXPathRuleQuery xpathRuleQuery = new SaxonXPathRuleQuery(xpath,
-                                                                     XPathVersion.DEFAULT,
-                                                                     new HashMap<>(),
-                                                                     XPathHandler.noFunctionDefinitions(),
-                                                                     DeprecatedAttrLogger.noop());
-        List<Node> nodes = xpathRuleQuery.evaluate(cu);
-        assertEquals(1, nodes.size());
-    }
-
-    /**
-=======
->>>>>>> 649ad997
      * Following sibling check: See https://sourceforge.net/p/pmd/bugs/1209/
      *
      * @throws Exception any error
