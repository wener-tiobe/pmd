/**
 * BSD-style license; for more info see http://pmd.sourceforge.net/license.html
 */

package net.sourceforge.pmd.lang.java.rule;

import static org.junit.Assert.assertEquals;

import java.util.List;

import org.junit.Test;

import net.sourceforge.pmd.RuleContext;
<<<<<<< HEAD
import net.sourceforge.pmd.lang.LanguageRegistry;
import net.sourceforge.pmd.lang.LanguageVersion;
import net.sourceforge.pmd.lang.LanguageVersionHandler;
import net.sourceforge.pmd.lang.ParserOptions;
import net.sourceforge.pmd.lang.ast.AstAnalysisContext;
import net.sourceforge.pmd.lang.java.JavaLanguageModule;
=======
import net.sourceforge.pmd.lang.java.JavaParsingHelper;
>>>>>>> a24375a7
import net.sourceforge.pmd.lang.java.ast.ASTClassOrInterfaceDeclaration;
import net.sourceforge.pmd.lang.java.ast.ASTCompilationUnit;
import net.sourceforge.pmd.lang.java.ast.ASTFieldDeclaration;
import net.sourceforge.pmd.lang.java.ast.ASTFormalParameter;
import net.sourceforge.pmd.lang.java.ast.ASTImportDeclaration;
import net.sourceforge.pmd.lang.java.ast.ASTMethodDeclaration;
<<<<<<< HEAD
import net.sourceforge.pmd.lang.java.internal.JavaProcessingStage;
import net.sourceforge.pmd.lang.java.symboltable.ScopeAndDeclarationFinder;
=======
>>>>>>> a24375a7

/**
 * @author Philip Graf
 */
public class JavaRuleViolationTest {

    /**
     * Verifies that {@link JavaRuleViolation} sets the variable name for an
     * {@link ASTFormalParameter} node.
     */
    @Test
    public void testASTFormalParameterVariableName() {
        ASTCompilationUnit ast = parse("class Foo { void bar(int x) {} }");
        final ASTFormalParameter node = ast.getFirstDescendantOfType(ASTFormalParameter.class);
        final RuleContext context = new RuleContext();
        final JavaRuleViolation violation = new JavaRuleViolation(null, context, node, null);
        assertEquals("x", violation.getVariableName());
    }

    private ASTCompilationUnit parse(final String code) {
<<<<<<< HEAD
        LanguageVersion version = LanguageRegistry.getLanguage(JavaLanguageModule.NAME).getDefaultVersion();
        final LanguageVersionHandler languageVersionHandler = version.getLanguageVersionHandler();
        final ParserOptions options = languageVersionHandler.getDefaultParserOptions();
        final ASTCompilationUnit ast = (ASTCompilationUnit) languageVersionHandler.getParser(options).parse(null,
                new StringReader(code));
        // set scope of AST nodes
        ast.jjtAccept(new ScopeAndDeclarationFinder(), null);
        JavaProcessingStage.QNAME_RESOLUTION.processAST(ast, new AstAnalysisContext() {
            @Override
            public ClassLoader getTypeResolutionClassLoader() {
                return JavaRuleViolation.class.getClassLoader();
            }

            @Override
            public LanguageVersion getLanguageVersion() {
                return version;
            }
        });
        return ast;
=======
        return JavaParsingHelper.WITH_PROCESSING.parse(code);
>>>>>>> a24375a7
    }

    /**
     * Tests that the method name is taken correctly from the given node.
     *
     * @see <a href="https://sourceforge.net/p/pmd/bugs/1250/">#1250</a>
     */
    @Test
    public void testMethodName() {
        ASTCompilationUnit ast = parse("class Foo { void bar(int x) {} }");
        ASTMethodDeclaration md = ast.getFirstDescendantOfType(ASTMethodDeclaration.class);
        final RuleContext context = new RuleContext();
        final JavaRuleViolation violation = new JavaRuleViolation(null, context, md, null);
        assertEquals("bar", violation.getMethodName());
    }

    /**
     * Tests that the enum name is taken correctly from the given node.
     */
    @Test
    public void testEnumName() {
        ASTCompilationUnit ast = parse("enum Foo {FOO; void bar(int x) {} }");
        ASTMethodDeclaration md = ast.getFirstDescendantOfType(ASTMethodDeclaration.class);
        final RuleContext context = new RuleContext();
        final JavaRuleViolation violation = new JavaRuleViolation(null, context, md, null);
        assertEquals("Foo", violation.getClassName());
    }

    /**
     * Tests that the class name is taken correctly, even if the node is outside
     * of a class scope, e.g. a import declaration.
     *
     * @see <a href="https://sourceforge.net/p/pmd/bugs/1529/">#1529</a>
     */
    @Test
    public void testPackageAndClassNameForImport() {
        ASTCompilationUnit ast = parse("package pkg; import java.util.List; public class Foo { }");
        ASTImportDeclaration importNode = ast.getFirstDescendantOfType(ASTImportDeclaration.class);

        JavaRuleViolation violation = new JavaRuleViolation(null, new RuleContext(), importNode, null);
        assertEquals("pkg", violation.getPackageName());
        assertEquals("Foo", violation.getClassName());
    }

    @Test
    public void testPackageAndClassNameForField() {
        ASTCompilationUnit ast = parse("package pkg; public class Foo { int a; }");
        ASTClassOrInterfaceDeclaration classDeclaration = ast.getFirstDescendantOfType(ASTClassOrInterfaceDeclaration.class);
        ASTFieldDeclaration field = ast.getFirstDescendantOfType(ASTFieldDeclaration.class);

        JavaRuleViolation violation;
        violation = new JavaRuleViolation(null, new RuleContext(), classDeclaration, null);
        assertEquals("pkg", violation.getPackageName());
        assertEquals("Foo", violation.getClassName());

        violation = new JavaRuleViolation(null, new RuleContext(), field, null);
        assertEquals("pkg", violation.getPackageName());
        assertEquals("Foo", violation.getClassName());
    }

    @Test
    public void testPackageAndEnumName() {
        ASTCompilationUnit ast = parse("package pkg; import java.util.List; public enum FooE { }");
        ASTImportDeclaration importNode = ast.getFirstDescendantOfType(ASTImportDeclaration.class);

        JavaRuleViolation violation = new JavaRuleViolation(null, new RuleContext(), importNode, null);
        assertEquals("pkg", violation.getPackageName());
        assertEquals("FooE", violation.getClassName());
    }

    @Test
    public void testDefaultPackageAndClassName() {
        ASTCompilationUnit ast = parse("import java.util.List; public class Foo { }");
        ASTImportDeclaration importNode = ast.getFirstDescendantOfType(ASTImportDeclaration.class);

        JavaRuleViolation violation = new JavaRuleViolation(null, new RuleContext(), importNode, null);
        assertEquals("", violation.getPackageName());
        assertEquals("Foo", violation.getClassName());
    }

    @Test
    public void testPackageAndMultipleClassesName() {
        ASTCompilationUnit ast = parse("package pkg; import java.util.List; class Foo { } public class Bar { }");
        ASTImportDeclaration importNode = ast.getFirstDescendantOfType(ASTImportDeclaration.class);

        JavaRuleViolation violation = new JavaRuleViolation(null, new RuleContext(), importNode, null);
        assertEquals("pkg", violation.getPackageName());
        assertEquals("Bar", violation.getClassName());
    }

    @Test
    public void testPackageAndPackagePrivateClassesName() {
        ASTCompilationUnit ast = parse("package pkg; import java.util.List; class Foo { }");
        ASTImportDeclaration importNode = ast.getFirstDescendantOfType(ASTImportDeclaration.class);

        JavaRuleViolation violation = new JavaRuleViolation(null, new RuleContext(), importNode, null);
        assertEquals("pkg", violation.getPackageName());
        assertEquals("Foo", violation.getClassName());
    }

    /**
     * Test that the name of the inner class is taken correctly.
     * Also check fields.
     */
    @Test
    public void testInnerClass() {
        ASTCompilationUnit ast = parse("class Foo { int a; class Bar { int a; } }");
        List<ASTClassOrInterfaceDeclaration> classes = ast.findDescendantsOfType(ASTClassOrInterfaceDeclaration.class);
        assertEquals(2, classes.size());

        JavaRuleViolation fooViolation = new JavaRuleViolation(null, new RuleContext(), classes.get(0), null);
        assertEquals("Foo", fooViolation.getClassName());

        JavaRuleViolation barViolation = new JavaRuleViolation(null, new RuleContext(), classes.get(1), null);
        assertEquals("Foo$Bar", barViolation.getClassName());

        List<ASTFieldDeclaration> fields = ast.findDescendantsOfType(ASTFieldDeclaration.class, true);
        assertEquals(2, fields.size());

        JavaRuleViolation fieldViolation = new JavaRuleViolation(null, new RuleContext(), fields.get(0), null);
        assertEquals("Foo", fieldViolation.getClassName());

        JavaRuleViolation innerFieldViolation = new JavaRuleViolation(null, new RuleContext(), fields.get(1), null);
        assertEquals("Foo$Bar", innerFieldViolation.getClassName());
    }
}<|MERGE_RESOLUTION|>--- conflicted
+++ resolved
@@ -11,27 +11,21 @@
 import org.junit.Test;
 
 import net.sourceforge.pmd.RuleContext;
-<<<<<<< HEAD
 import net.sourceforge.pmd.lang.LanguageRegistry;
 import net.sourceforge.pmd.lang.LanguageVersion;
 import net.sourceforge.pmd.lang.LanguageVersionHandler;
 import net.sourceforge.pmd.lang.ParserOptions;
 import net.sourceforge.pmd.lang.ast.AstAnalysisContext;
 import net.sourceforge.pmd.lang.java.JavaLanguageModule;
-=======
 import net.sourceforge.pmd.lang.java.JavaParsingHelper;
->>>>>>> a24375a7
 import net.sourceforge.pmd.lang.java.ast.ASTClassOrInterfaceDeclaration;
 import net.sourceforge.pmd.lang.java.ast.ASTCompilationUnit;
 import net.sourceforge.pmd.lang.java.ast.ASTFieldDeclaration;
 import net.sourceforge.pmd.lang.java.ast.ASTFormalParameter;
 import net.sourceforge.pmd.lang.java.ast.ASTImportDeclaration;
 import net.sourceforge.pmd.lang.java.ast.ASTMethodDeclaration;
-<<<<<<< HEAD
 import net.sourceforge.pmd.lang.java.internal.JavaProcessingStage;
 import net.sourceforge.pmd.lang.java.symboltable.ScopeAndDeclarationFinder;
-=======
->>>>>>> a24375a7
 
 /**
  * @author Philip Graf
@@ -52,29 +46,7 @@
     }
 
     private ASTCompilationUnit parse(final String code) {
-<<<<<<< HEAD
-        LanguageVersion version = LanguageRegistry.getLanguage(JavaLanguageModule.NAME).getDefaultVersion();
-        final LanguageVersionHandler languageVersionHandler = version.getLanguageVersionHandler();
-        final ParserOptions options = languageVersionHandler.getDefaultParserOptions();
-        final ASTCompilationUnit ast = (ASTCompilationUnit) languageVersionHandler.getParser(options).parse(null,
-                new StringReader(code));
-        // set scope of AST nodes
-        ast.jjtAccept(new ScopeAndDeclarationFinder(), null);
-        JavaProcessingStage.QNAME_RESOLUTION.processAST(ast, new AstAnalysisContext() {
-            @Override
-            public ClassLoader getTypeResolutionClassLoader() {
-                return JavaRuleViolation.class.getClassLoader();
-            }
-
-            @Override
-            public LanguageVersion getLanguageVersion() {
-                return version;
-            }
-        });
-        return ast;
-=======
         return JavaParsingHelper.WITH_PROCESSING.parse(code);
->>>>>>> a24375a7
     }
 
     /**
