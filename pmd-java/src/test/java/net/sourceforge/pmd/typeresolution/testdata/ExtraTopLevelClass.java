--- conflicted
+++ resolved
@@ -7,9 +7,5 @@
 public class ExtraTopLevelClass {
 }
 
-<<<<<<< HEAD
-class TheExtraTopLevelClass { // SUPPRESS CHECKSTYLE explicityl testing two classes in one file
-=======
 class TheExtraTopLevelClass {
->>>>>>> 769935ad
 }