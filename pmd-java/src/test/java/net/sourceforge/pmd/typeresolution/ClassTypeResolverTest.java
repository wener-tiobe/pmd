/**
 * BSD-style license; for more info see http://pmd.sourceforge.net/license.html
 */

package net.sourceforge.pmd.typeresolution;

import static junit.framework.TestCase.assertTrue;
import static net.sourceforge.pmd.lang.java.ParserTstUtil.selectNodes;
import static net.sourceforge.pmd.lang.java.typeresolution.typedefinition.JavaTypeDefinition.forClass;
import static net.sourceforge.pmd.lang.java.typeresolution.typedefinition.TypeDefinitionType.LOWER_WILDCARD;
import static net.sourceforge.pmd.lang.java.typeresolution.typedefinition.TypeDefinitionType.UPPER_WILDCARD;
import static net.sourceforge.pmd.lang.java.typeresolution.typeinference.InferenceRuleType.LOOSE_INVOCATION;
import static net.sourceforge.pmd.lang.java.typeresolution.typeinference.InferenceRuleType.SUBTYPE;
import static org.junit.Assert.assertEquals;
import static org.junit.Assert.assertFalse;
import static org.junit.Assert.assertNotEquals;
import static org.junit.Assert.assertNotNull;
import static org.junit.Assert.assertNull;
import static org.junit.Assert.assertSame;

import java.io.StringReader;
import java.lang.reflect.Method;
import java.util.ArrayList;
import java.util.Collection;
import java.util.Comparator;
import java.util.HashSet;
import java.util.List;
import java.util.Objects;
import java.util.Set;
import java.util.StringTokenizer;

import org.jaxen.JaxenException;
import org.junit.Assert;
import org.junit.Test;

import net.sourceforge.pmd.lang.LanguageRegistry;
import net.sourceforge.pmd.lang.LanguageVersionHandler;
import net.sourceforge.pmd.lang.ast.Node;
import net.sourceforge.pmd.lang.java.JavaLanguageModule;
import net.sourceforge.pmd.lang.java.ParserTstUtil;
import net.sourceforge.pmd.lang.java.ast.ASTAllocationExpression;
import net.sourceforge.pmd.lang.java.ast.ASTArgumentList;
import net.sourceforge.pmd.lang.java.ast.ASTBooleanLiteral;
import net.sourceforge.pmd.lang.java.ast.ASTClassOrInterfaceBodyDeclaration;
import net.sourceforge.pmd.lang.java.ast.ASTClassOrInterfaceDeclaration;
import net.sourceforge.pmd.lang.java.ast.ASTClassOrInterfaceType;
import net.sourceforge.pmd.lang.java.ast.ASTCompilationUnit;
import net.sourceforge.pmd.lang.java.ast.ASTEnumConstant;
import net.sourceforge.pmd.lang.java.ast.ASTExpression;
import net.sourceforge.pmd.lang.java.ast.ASTFieldDeclaration;
import net.sourceforge.pmd.lang.java.ast.ASTFormalParameter;
import net.sourceforge.pmd.lang.java.ast.ASTImportDeclaration;
import net.sourceforge.pmd.lang.java.ast.ASTLiteral;
import net.sourceforge.pmd.lang.java.ast.ASTLocalVariableDeclaration;
import net.sourceforge.pmd.lang.java.ast.ASTName;
import net.sourceforge.pmd.lang.java.ast.ASTNullLiteral;
import net.sourceforge.pmd.lang.java.ast.ASTPrimaryExpression;
import net.sourceforge.pmd.lang.java.ast.ASTPrimaryPrefix;
import net.sourceforge.pmd.lang.java.ast.ASTPrimitiveType;
import net.sourceforge.pmd.lang.java.ast.ASTReferenceType;
import net.sourceforge.pmd.lang.java.ast.ASTStatementExpression;
import net.sourceforge.pmd.lang.java.ast.ASTType;
import net.sourceforge.pmd.lang.java.ast.ASTTypeDeclaration;
import net.sourceforge.pmd.lang.java.ast.ASTVariableDeclarator;
import net.sourceforge.pmd.lang.java.ast.ASTVariableDeclaratorId;
import net.sourceforge.pmd.lang.java.ast.AbstractJavaNode;
import net.sourceforge.pmd.lang.java.ast.AbstractJavaTypeNode;
import net.sourceforge.pmd.lang.java.ast.TypeNode;
import net.sourceforge.pmd.lang.java.symboltable.VariableNameDeclaration;
import net.sourceforge.pmd.lang.java.typeresolution.ClassTypeResolver;
import net.sourceforge.pmd.lang.java.typeresolution.MethodType;
import net.sourceforge.pmd.lang.java.typeresolution.MethodTypeResolution;
import net.sourceforge.pmd.lang.java.typeresolution.typedefinition.JavaTypeDefinition;
import net.sourceforge.pmd.lang.java.typeresolution.typeinference.Bound;
import net.sourceforge.pmd.lang.java.typeresolution.typeinference.Constraint;
import net.sourceforge.pmd.lang.java.typeresolution.typeinference.Variable;
import net.sourceforge.pmd.typeresolution.testdata.AbstractReturnTypeUseCase;
import net.sourceforge.pmd.typeresolution.testdata.AnonymousClassFromInterface;
import net.sourceforge.pmd.typeresolution.testdata.AnonymousInnerClass;
import net.sourceforge.pmd.typeresolution.testdata.AnoymousExtendingObject;
import net.sourceforge.pmd.typeresolution.testdata.ArrayListFound;
import net.sourceforge.pmd.typeresolution.testdata.ArrayTypes;
import net.sourceforge.pmd.typeresolution.testdata.ArrayVariableDeclaration;
import net.sourceforge.pmd.typeresolution.testdata.DefaultJavaLangImport;
import net.sourceforge.pmd.typeresolution.testdata.EnumWithAnonymousInnerClass;
import net.sourceforge.pmd.typeresolution.testdata.ExtraTopLevelClass;
import net.sourceforge.pmd.typeresolution.testdata.FieldAccess;
import net.sourceforge.pmd.typeresolution.testdata.FieldAccessGenericBounds;
import net.sourceforge.pmd.typeresolution.testdata.FieldAccessGenericNested;
import net.sourceforge.pmd.typeresolution.testdata.FieldAccessGenericParameter;
import net.sourceforge.pmd.typeresolution.testdata.FieldAccessGenericRaw;
import net.sourceforge.pmd.typeresolution.testdata.FieldAccessGenericSimple;
import net.sourceforge.pmd.typeresolution.testdata.FieldAccessNested;
import net.sourceforge.pmd.typeresolution.testdata.FieldAccessPrimaryGenericSimple;
import net.sourceforge.pmd.typeresolution.testdata.FieldAccessShadow;
import net.sourceforge.pmd.typeresolution.testdata.FieldAccessStatic;
import net.sourceforge.pmd.typeresolution.testdata.FieldAccessSuper;
import net.sourceforge.pmd.typeresolution.testdata.GenericMethodsImplicit;
import net.sourceforge.pmd.typeresolution.testdata.GenericsArrays;
import net.sourceforge.pmd.typeresolution.testdata.InnerClass;
import net.sourceforge.pmd.typeresolution.testdata.JavaTypeDefinitionToStringNPE;
import net.sourceforge.pmd.typeresolution.testdata.Literals;
import net.sourceforge.pmd.typeresolution.testdata.LocalGenericClass;
import net.sourceforge.pmd.typeresolution.testdata.MethodAccessibility;
import net.sourceforge.pmd.typeresolution.testdata.MethodCallExpressionTypes;
import net.sourceforge.pmd.typeresolution.testdata.MethodFirstPhase;
import net.sourceforge.pmd.typeresolution.testdata.MethodGenericExplicit;
import net.sourceforge.pmd.typeresolution.testdata.MethodGenericParam;
import net.sourceforge.pmd.typeresolution.testdata.MethodMostSpecific;
import net.sourceforge.pmd.typeresolution.testdata.MethodPotentialApplicability;
import net.sourceforge.pmd.typeresolution.testdata.MethodSecondPhase;
import net.sourceforge.pmd.typeresolution.testdata.MethodStaticAccess;
import net.sourceforge.pmd.typeresolution.testdata.MethodThirdPhase;
import net.sourceforge.pmd.typeresolution.testdata.NestedAllocationExpressions;
import net.sourceforge.pmd.typeresolution.testdata.NestedAnonymousClass;
import net.sourceforge.pmd.typeresolution.testdata.Operators;
import net.sourceforge.pmd.typeresolution.testdata.OverloadedMethodsUsage;
import net.sourceforge.pmd.typeresolution.testdata.PmdStackOverflow;
import net.sourceforge.pmd.typeresolution.testdata.Promotion;
import net.sourceforge.pmd.typeresolution.testdata.SubTypeUsage;
import net.sourceforge.pmd.typeresolution.testdata.SuperExpression;
import net.sourceforge.pmd.typeresolution.testdata.ThisExpression;
import net.sourceforge.pmd.typeresolution.testdata.VarArgsMethodUseCase;
import net.sourceforge.pmd.typeresolution.testdata.VarargsAsFixedArity;
import net.sourceforge.pmd.typeresolution.testdata.VarargsZeroArity;
import net.sourceforge.pmd.typeresolution.testdata.dummytypes.Converter;
import net.sourceforge.pmd.typeresolution.testdata.dummytypes.GenericClass;
import net.sourceforge.pmd.typeresolution.testdata.dummytypes.JavaTypeDefinitionEquals;
import net.sourceforge.pmd.typeresolution.testdata.dummytypes.StaticMembers;
import net.sourceforge.pmd.typeresolution.testdata.dummytypes.SuperClassA;
import net.sourceforge.pmd.typeresolution.testdata.dummytypes.SuperClassA2;
import net.sourceforge.pmd.typeresolution.testdata.dummytypes.SuperClassAOther;
import net.sourceforge.pmd.typeresolution.testdata.dummytypes.SuperClassAOther2;
import net.sourceforge.pmd.typeresolution.testdata.dummytypes.SuperClassB;
import net.sourceforge.pmd.typeresolution.testdata.dummytypes.SuperClassB2;

// TODO split that class
public class ClassTypeResolverTest {

    @Test
    public void stackOverflowTest() {
        // See #831 https://github.com/pmd/pmd/issues/831 - [java] StackOverflow in JavaTypeDefinitionSimple.toString
        parseAndTypeResolveForClass15(PmdStackOverflow.class);
    }


    @Test
    public void testClassNameExists() {
        ClassTypeResolver classTypeResolver = new ClassTypeResolver();
        assertEquals(true, classTypeResolver.classNameExists("java.lang.System"));
        assertEquals(false, classTypeResolver.classNameExists("im.sure.that.this.does.not.Exist"));
        assertEquals(true, classTypeResolver.classNameExists("java.awt.List"));
    }


    @Test
    public void acceptanceTest() {
        ASTCompilationUnit acu = parseAndTypeResolveForClass15(ArrayListFound.class);
        assertEquals(ArrayListFound.class, acu.getFirstDescendantOfType(ASTTypeDeclaration.class).getType());
        assertEquals(ArrayListFound.class,
                     acu.getFirstDescendantOfType(ASTClassOrInterfaceDeclaration.class).getType());
        ASTImportDeclaration id = acu.getFirstDescendantOfType(ASTImportDeclaration.class);
        assertEquals("java.util", id.getPackage().getName());
        assertEquals(ArrayList.class, id.getType());
        assertEquals(ArrayList.class, acu.getFirstDescendantOfType(ASTClassOrInterfaceType.class).getType());
        assertEquals(ArrayList.class, acu.getFirstDescendantOfType(ASTReferenceType.class).getType());
        assertEquals(ArrayList.class, acu.getFirstDescendantOfType(ASTType.class).getType());
        assertEquals(ArrayList.class, acu.getFirstDescendantOfType(ASTVariableDeclaratorId.class).getType());
        assertEquals(ArrayList.class, acu.getFirstDescendantOfType(ASTVariableDeclarator.class).getType());
        assertEquals(ArrayList.class, acu.getFirstDescendantOfType(ASTFieldDeclaration.class).getType());

        acu = parseAndTypeResolveForClass15(DefaultJavaLangImport.class);
        assertEquals(String.class, acu.getFirstDescendantOfType(ASTClassOrInterfaceType.class).getType());
        assertEquals(Override.class, acu.findDescendantsOfType(ASTName.class).get(1).getType());
    }


    /**
     * See bug #1138 Anonymous inner class in enum causes NPE
     */
    @Test
    public void testEnumAnonymousInnerClass() {
        ASTCompilationUnit acu = parseAndTypeResolveForClass15(EnumWithAnonymousInnerClass.class);
        // try it in jshell, an enum constant with a body is compiled to an anonymous class,
        // the counter is shared with other anonymous classes of the enum
        Class<?> enumAnon = acu.getFirstDescendantOfType(ASTEnumConstant.class).getQualifiedName().getType();
        assertEquals("net.sourceforge.pmd.typeresolution.testdata.EnumWithAnonymousInnerClass$1", enumAnon.getName());

        Class<?> inner = acu.getFirstDescendantOfType(ASTAllocationExpression.class)
                            .getFirstDescendantOfType(ASTClassOrInterfaceType.class).getType();
        assertEquals("net.sourceforge.pmd.typeresolution.testdata.EnumWithAnonymousInnerClass$2", inner.getName());
    }


    /**
     * See bug #899 toString causes NPE
     */
    @Test
    public void testNPEInJavaTypeDefinitionToString() {
        // Just parsing this file throws a NPE
        parseAndTypeResolveForClass(JavaTypeDefinitionToStringNPE.class, "1.8");
    }


    @Test
    public void testExtraTopLevelClass() throws ClassNotFoundException {
        ASTCompilationUnit acu = parseAndTypeResolveForClass15(ExtraTopLevelClass.class);
        Class<?> theExtraTopLevelClass = Class
                .forName("net.sourceforge.pmd.typeresolution.testdata.TheExtraTopLevelClass");
        // First class
        ASTTypeDeclaration typeDeclaration = (ASTTypeDeclaration) acu.jjtGetChild(1);
        assertEquals(ExtraTopLevelClass.class, typeDeclaration.getType());
        assertEquals(ExtraTopLevelClass.class,
                     typeDeclaration.getFirstDescendantOfType(ASTClassOrInterfaceDeclaration.class).getType());
        // Second class
        typeDeclaration = (ASTTypeDeclaration) acu.jjtGetChild(2);
        assertEquals(theExtraTopLevelClass, typeDeclaration.getType());
        assertEquals(theExtraTopLevelClass,
                     typeDeclaration.getFirstDescendantOfType(ASTClassOrInterfaceDeclaration.class).getType());
    }


    @Test
    public void testInnerClass() throws ClassNotFoundException {
        ASTCompilationUnit acu = parseAndTypeResolveForClass15(InnerClass.class);
        Class<?> theInnerClass = Class.forName("net.sourceforge.pmd.typeresolution.testdata.InnerClass$TheInnerClass");
        // Outer class
        ASTTypeDeclaration typeDeclaration = acu.getFirstDescendantOfType(ASTTypeDeclaration.class);
        assertEquals(InnerClass.class, typeDeclaration.getType());
        ASTClassOrInterfaceDeclaration outerClassDeclaration = typeDeclaration
                .getFirstDescendantOfType(ASTClassOrInterfaceDeclaration.class);
        assertEquals(InnerClass.class, outerClassDeclaration.getType());
        // Inner class
        assertEquals(theInnerClass,
                     outerClassDeclaration.getFirstDescendantOfType(ASTClassOrInterfaceDeclaration.class).getType());
        // Method parameter as inner class
        ASTFormalParameter formalParameter = typeDeclaration.getFirstDescendantOfType(ASTFormalParameter.class);
        assertEquals(theInnerClass, formalParameter.getType());
    }


    /**
     * If we don't have the auxclasspath, we might not find the inner class. In
     * that case, we'll need to search by name for a match.
     *
     * @throws Exception
     */
    @Test
    public void testInnerClassNotCompiled() throws Exception {
        Node acu = parseAndTypeResolveForString("public class TestInnerClass {\n" + "    public void foo() {\n"
                                                        + "        Statement statement = new Statement();\n" + "    "
                                                        + "}\n" + "    static class Statement {\n"
                                                        + "    }\n"
                                                        + "}", "1.8");
        ASTClassOrInterfaceType statement = acu.getFirstDescendantOfType(ASTClassOrInterfaceType.class);
        Assert.assertTrue(statement.isReferenceToClassSameCompilationUnit());
    }


    @Test
    public void testAnonymousClassFromInterface() throws Exception {
        Node acu = parseAndTypeResolveForClass(AnonymousClassFromInterface.class, "1.8");
        ASTAllocationExpression allocationExpression = acu.getFirstDescendantOfType(ASTAllocationExpression.class);
        TypeNode child = (TypeNode) allocationExpression.jjtGetChild(0);
        Assert.assertTrue(Comparator.class.isAssignableFrom(child.getType()));
        Assert.assertSame(Integer.class, child.getTypeDefinition().getGenericType(0).getType());
    }


    @Test
    public void testNestedAnonymousClass() throws Exception {
        Node acu = parseAndTypeResolveForClass(NestedAnonymousClass.class, "1.8");
        ASTAllocationExpression allocationExpression = acu.getFirstDescendantOfType(ASTAllocationExpression.class);
        ASTAllocationExpression nestedAllocation
                = allocationExpression.getFirstDescendantOfType(ASTClassOrInterfaceBodyDeclaration.class) // get the declaration (boundary)
                                      .getFirstDescendantOfType(ASTAllocationExpression.class); // and dive for the nested allocation
        TypeNode child = (TypeNode) nestedAllocation.jjtGetChild(0);
        Assert.assertTrue(Converter.class.isAssignableFrom(child.getType()));
        Assert.assertSame(String.class, child.getTypeDefinition().getGenericType(0).getType());
    }


    @Test
    public void testAnonymousExtendingObject() throws Exception {
        Node acu = parseAndTypeResolveForClass(AnoymousExtendingObject.class, "1.8");
        ASTAllocationExpression allocationExpression = acu.getFirstDescendantOfType(ASTAllocationExpression.class);
        TypeNode child = (TypeNode) allocationExpression.jjtGetChild(0);
        Assert.assertTrue(Object.class.isAssignableFrom(child.getType()));
    }


    @Test
    public void testAnonymousInnerClass() throws ClassNotFoundException {
        ASTCompilationUnit acu = parseAndTypeResolveForClass15(AnonymousInnerClass.class);
        Class<?> theAnonymousInnerClass = Class
                .forName("net.sourceforge.pmd.typeresolution.testdata.AnonymousInnerClass$1");
        // Outer class
        ASTTypeDeclaration typeDeclaration = acu.getFirstDescendantOfType(ASTTypeDeclaration.class);
        assertEquals(AnonymousInnerClass.class, typeDeclaration.getType());
        ASTClassOrInterfaceDeclaration outerClassDeclaration = typeDeclaration
                .getFirstDescendantOfType(ASTClassOrInterfaceDeclaration.class);
        assertEquals(AnonymousInnerClass.class, outerClassDeclaration.getType());
        // Anonymous Inner class
        assertEquals(theAnonymousInnerClass,
                     outerClassDeclaration.getFirstDescendantOfType(ASTAllocationExpression.class).getType());
    }


    @Test
    public void testLiterals() throws JaxenException {
        List<ASTLiteral> literals = selectNodes(Literals.class, ASTLiteral.class);
        int index = 0;

        // String s = "s";
        assertEquals(0, literals.get(index).jjtGetNumChildren());
        assertEquals(String.class, literals.get(index++).getType());

        // boolean boolean1 = false;
        assertEquals(Boolean.TYPE, literals.get(index).getFirstDescendantOfType(ASTBooleanLiteral.class).getType());
        assertEquals(Boolean.TYPE, literals.get(index++).getType());

        // boolean boolean2 = true;
        assertEquals(Boolean.TYPE, literals.get(index).getFirstDescendantOfType(ASTBooleanLiteral.class).getType());
        assertEquals(Boolean.TYPE, literals.get(index++).getType());

        // Object obj = null;
        assertNull(literals.get(index).getFirstDescendantOfType(ASTNullLiteral.class).getType());
        assertNull(literals.get(index++).getType());

        // byte byte1 = 0;
        assertEquals(0, literals.get(index).jjtGetNumChildren());
        assertEquals(Integer.TYPE, literals.get(index++).getType());

        // byte byte2 = 0x0F;
        assertEquals(0, literals.get(index).jjtGetNumChildren());
        assertEquals(Integer.TYPE, literals.get(index++).getType());

        // byte byte3 = -007;
        assertEquals(0, literals.get(index).jjtGetNumChildren());
        assertEquals(Integer.TYPE, literals.get(index++).getType());

        // short short1 = 0;
        assertEquals(0, literals.get(index).jjtGetNumChildren());
        assertEquals(Integer.TYPE, literals.get(index++).getType());

        // short short2 = 0x0F;
        assertEquals(0, literals.get(index).jjtGetNumChildren());
        assertEquals(Integer.TYPE, literals.get(index++).getType());

        // short short3 = -007;
        assertEquals(0, literals.get(index).jjtGetNumChildren());
        assertEquals(Integer.TYPE, literals.get(index++).getType());

        // char char1 = 0;
        assertEquals(0, literals.get(index).jjtGetNumChildren());
        assertEquals(Integer.TYPE, literals.get(index++).getType());

        // char char2 = 0x0F;
        assertEquals(0, literals.get(index).jjtGetNumChildren());
        assertEquals(Integer.TYPE, literals.get(index++).getType());

        // char char3 = 007;
        assertEquals(0, literals.get(index).jjtGetNumChildren());
        assertEquals(Integer.TYPE, literals.get(index++).getType());

        // char char4 = 'a';
        assertEquals(0, literals.get(index).jjtGetNumChildren());
        assertEquals(Character.TYPE, literals.get(index++).getType());

        // int int1 = 0;
        assertEquals(0, literals.get(index).jjtGetNumChildren());
        assertEquals(Integer.TYPE, literals.get(index++).getType());

        // int int2 = 0x0F;
        assertEquals(0, literals.get(index).jjtGetNumChildren());
        assertEquals(Integer.TYPE, literals.get(index++).getType());

        // int int3 = -007;
        assertEquals(0, literals.get(index).jjtGetNumChildren());
        assertEquals(Integer.TYPE, literals.get(index++).getType());

        // int int4 = 'a';
        assertEquals(0, literals.get(index).jjtGetNumChildren());
        assertEquals(Character.TYPE, literals.get(index++).getType());

        // long long1 = 0;
        assertEquals(0, literals.get(index).jjtGetNumChildren());
        assertEquals(Integer.TYPE, literals.get(index++).getType());

        // long long2 = 0x0F;
        assertEquals(0, literals.get(index).jjtGetNumChildren());
        assertEquals(Integer.TYPE, literals.get(index++).getType());

        // long long3 = -007;
        assertEquals(0, literals.get(index).jjtGetNumChildren());
        assertEquals(Integer.TYPE, literals.get(index++).getType());

        // long long4 = 0L;
        assertEquals(0, literals.get(index).jjtGetNumChildren());
        assertEquals(Long.TYPE, literals.get(index++).getType());

        // long long5 = 0x0Fl;
        assertEquals(0, literals.get(index).jjtGetNumChildren());
        assertEquals(Long.TYPE, literals.get(index++).getType());

        // long long6 = -007L;
        assertEquals(0, literals.get(index).jjtGetNumChildren());
        assertEquals(Long.TYPE, literals.get(index++).getType());

        // long long7 = 'a';
        assertEquals(0, literals.get(index).jjtGetNumChildren());
        assertEquals(Character.TYPE, literals.get(index++).getType());

        // float float1 = 0.0f;
        assertEquals(0, literals.get(index).jjtGetNumChildren());
        assertEquals(Float.TYPE, literals.get(index++).getType());

        // float float2 = -10e+01f;
        assertEquals(0, literals.get(index).jjtGetNumChildren());
        assertEquals(Float.TYPE, literals.get(index++).getType());

        // float float3 = 0x08.08p3f;
        assertEquals(0, literals.get(index).jjtGetNumChildren());
        assertEquals(Float.TYPE, literals.get(index++).getType());

        // float float4 = 0xFF;
        assertEquals(0, literals.get(index).jjtGetNumChildren());
        assertEquals(Integer.TYPE, literals.get(index++).getType());

        // float float5 = 'a';
        assertEquals(0, literals.get(index).jjtGetNumChildren());
        assertEquals(Character.TYPE, literals.get(index++).getType());

        // double double1 = 0.0;
        assertEquals(0, literals.get(index).jjtGetNumChildren());
        assertEquals(Double.TYPE, literals.get(index++).getType());

        // double double2 = -10e+01;
        assertEquals(0, literals.get(index).jjtGetNumChildren());
        assertEquals(Double.TYPE, literals.get(index++).getType());

        // double double3 = 0x08.08p3;
        assertEquals(0, literals.get(index).jjtGetNumChildren());
        assertEquals(Double.TYPE, literals.get(index++).getType());

        // double double4 = 0xFF;
        assertEquals(0, literals.get(index).jjtGetNumChildren());
        assertEquals(Integer.TYPE, literals.get(index++).getType());

        // double double5 = 'a';
        assertEquals(0, literals.get(index).jjtGetNumChildren());
        assertEquals(Character.TYPE, literals.get(index++).getType());

        // Make sure we got them all.
        assertEquals("All literals not tested", index, literals.size());
    }


    @Test
    public void testUnaryNumericPromotion() throws JaxenException {
        List<ASTExpression> expressions = selectNodes(Promotion.class, ASTExpression.class,
                                                      "//Block[preceding-sibling::MethodDeclarator[@Image = "
                                                              + "'unaryNumericPromotion']]//Expression[UnaryExpression]");
        int index = 0;

        assertEquals(Integer.TYPE, expressions.get(index++).getType());
        assertEquals(Integer.TYPE, expressions.get(index++).getType());
        assertEquals(Integer.TYPE, expressions.get(index++).getType());
        assertEquals(Integer.TYPE, expressions.get(index++).getType());
        assertEquals(Long.TYPE, expressions.get(index++).getType());
        assertEquals(Float.TYPE, expressions.get(index++).getType());
        assertEquals(Double.TYPE, expressions.get(index++).getType());

        // Make sure we got them all.
        assertEquals("All expressions not tested", index, expressions.size());
    }


    @Test
    public void testBinaryNumericPromotion() throws JaxenException {
        List<ASTExpression> expressions = selectNodes(Promotion.class, ASTExpression.class,
                                                      "//Block[preceding-sibling::MethodDeclarator[@Image = "
                                                              + "'binaryNumericPromotion']]//Expression[AdditiveExpression]");
        int index = 0;

        // LHS = byte
        assertEquals(Integer.TYPE, expressions.get(index++).getType());
        assertEquals(Integer.TYPE, expressions.get(index++).getType());
        assertEquals(Integer.TYPE, expressions.get(index++).getType());
        assertEquals(Integer.TYPE, expressions.get(index++).getType());
        assertEquals(Long.TYPE, expressions.get(index++).getType());
        assertEquals(Float.TYPE, expressions.get(index++).getType());
        assertEquals(Double.TYPE, expressions.get(index++).getType());
        // LHS = short
        assertEquals(Integer.TYPE, expressions.get(index++).getType());
        assertEquals(Integer.TYPE, expressions.get(index++).getType());
        assertEquals(Integer.TYPE, expressions.get(index++).getType());
        assertEquals(Integer.TYPE, expressions.get(index++).getType());
        assertEquals(Long.TYPE, expressions.get(index++).getType());
        assertEquals(Float.TYPE, expressions.get(index++).getType());
        assertEquals(Double.TYPE, expressions.get(index++).getType());
        // LHS = char
        assertEquals(Integer.TYPE, expressions.get(index++).getType());
        assertEquals(Integer.TYPE, expressions.get(index++).getType());
        assertEquals(Integer.TYPE, expressions.get(index++).getType());
        assertEquals(Integer.TYPE, expressions.get(index++).getType());
        assertEquals(Long.TYPE, expressions.get(index++).getType());
        assertEquals(Float.TYPE, expressions.get(index++).getType());
        assertEquals(Double.TYPE, expressions.get(index++).getType());
        // LHS = int
        assertEquals(Integer.TYPE, expressions.get(index++).getType());
        assertEquals(Integer.TYPE, expressions.get(index++).getType());
        assertEquals(Integer.TYPE, expressions.get(index++).getType());
        assertEquals(Integer.TYPE, expressions.get(index++).getType());
        assertEquals(Long.TYPE, expressions.get(index++).getType());
        assertEquals(Float.TYPE, expressions.get(index++).getType());
        assertEquals(Double.TYPE, expressions.get(index++).getType());
        // LHS = long
        assertEquals(Long.TYPE, expressions.get(index++).getType());
        assertEquals(Long.TYPE, expressions.get(index++).getType());
        assertEquals(Long.TYPE, expressions.get(index++).getType());
        assertEquals(Long.TYPE, expressions.get(index++).getType());
        assertEquals(Long.TYPE, expressions.get(index++).getType());
        assertEquals(Float.TYPE, expressions.get(index++).getType());
        assertEquals(Double.TYPE, expressions.get(index++).getType());
        // LHS = float
        assertEquals(Float.TYPE, expressions.get(index++).getType());
        assertEquals(Float.TYPE, expressions.get(index++).getType());
        assertEquals(Float.TYPE, expressions.get(index++).getType());
        assertEquals(Float.TYPE, expressions.get(index++).getType());
        assertEquals(Float.TYPE, expressions.get(index++).getType());
        assertEquals(Float.TYPE, expressions.get(index++).getType());
        assertEquals(Double.TYPE, expressions.get(index++).getType());
        // LHS = double
        assertEquals(Double.TYPE, expressions.get(index++).getType());
        assertEquals(Double.TYPE, expressions.get(index++).getType());
        assertEquals(Double.TYPE, expressions.get(index++).getType());
        assertEquals(Double.TYPE, expressions.get(index++).getType());
        assertEquals(Double.TYPE, expressions.get(index++).getType());
        assertEquals(Double.TYPE, expressions.get(index++).getType());
        assertEquals(Double.TYPE, expressions.get(index++).getType());

        // Make sure we got them all.
        assertEquals("All expressions not tested", index, expressions.size());
    }


    @Test
    public void testBinaryStringPromotion() throws JaxenException {
        List<ASTExpression> expressions = selectNodes(Promotion.class, ASTExpression.class,
                                                      "//Block[preceding-sibling::MethodDeclarator[@Image = 'binaryStringPromotion']]//Expression");
        int index = 0;

        assertEquals(String.class, expressions.get(index++).getType());
        assertEquals(String.class, expressions.get(index++).getType());
        assertEquals(String.class, expressions.get(index++).getType());
        assertEquals(String.class, expressions.get(index++).getType());
        assertEquals(String.class, expressions.get(index++).getType());

        // Make sure we got them all.
        assertEquals("All expressions not tested", index, expressions.size());
    }


    @Test
    public void testUnaryLogicalOperators() throws JaxenException {
        List<ASTExpression> expressions = selectNodes(Operators.class, ASTExpression.class,
                                                      "//Block[preceding-sibling::MethodDeclarator[@Image = 'unaryLogicalOperators']]//Expression");
        int index = 0;

        assertEquals(Boolean.TYPE, expressions.get(index++).getType());
        assertEquals(Boolean.TYPE, expressions.get(index++).getType());

        // Make sure we got them all.
        assertEquals("All expressions not tested", index, expressions.size());
    }


    @Test
    public void testBinaryLogicalOperators() throws JaxenException {
        List<ASTExpression> expressions = selectNodes(Operators.class, ASTExpression.class,
                                                      "//Block[preceding-sibling::MethodDeclarator[@Image = 'binaryLogicalOperators']]//Expression");
        int index = 0;

        assertEquals(Boolean.TYPE, expressions.get(index++).getType());
        assertEquals(Boolean.TYPE, expressions.get(index++).getType());
        assertEquals(Boolean.TYPE, expressions.get(index++).getType());
        assertEquals(Boolean.TYPE, expressions.get(index++).getType());
        assertEquals(Boolean.TYPE, expressions.get(index++).getType());
        assertEquals(Boolean.TYPE, expressions.get(index++).getType());
        assertEquals(Boolean.TYPE, expressions.get(index++).getType());
        assertEquals(Boolean.TYPE, expressions.get(index++).getType());
        assertEquals(Boolean.TYPE, expressions.get(index++).getType());
        assertEquals(Boolean.TYPE, expressions.get(index++).getType());
        assertEquals(Boolean.TYPE, expressions.get(index++).getType());
        assertEquals(Boolean.TYPE, expressions.get(index++).getType());
        assertEquals(Boolean.TYPE, expressions.get(index++).getType());

        // Make sure we got them all.
        assertEquals("All expressions not tested", index, expressions.size());
    }


    @Test
    public void testUnaryNumericOperators() throws JaxenException {
        List<TypeNode> expressions = selectNodes(Operators.class, TypeNode.class,
                                               "//Block[preceding-sibling::MethodDeclarator[@Image = 'unaryNumericOperators']]"
                                                       + "//*[self::Expression or self::PostfixExpression or self::PreIncrementExpression or self::PreDecrementExpression]");

        int index = 0;
        assertEquals(Integer.TYPE, expressions.get(index++).getType());
        assertEquals(Integer.TYPE, expressions.get(index++).getType());
        assertEquals(Double.TYPE, expressions.get(index++).getType());
        assertEquals(Double.TYPE, expressions.get(index++).getType());
        assertEquals(Double.TYPE, expressions.get(index++).getType());
        assertEquals(Double.TYPE, expressions.get(index++).getType());

        // Make sure we got them all.
        assertEquals("All expressions not tested", index, expressions.size());
    }


    @Test
    public void testBinaryNumericOperators() throws JaxenException {
        List<ASTExpression> expressions = selectNodes(Operators.class, ASTExpression.class,
                                                      "//Block[preceding-sibling::MethodDeclarator[@Image = 'binaryNumericOperators']]//Expression");
        int index = 0;

        assertEquals(Integer.TYPE, expressions.get(index++).getType());
        assertEquals(Integer.TYPE, expressions.get(index++).getType());
        assertEquals(Integer.TYPE, expressions.get(index++).getType());
        assertEquals(Integer.TYPE, expressions.get(index++).getType());
        assertEquals(Integer.TYPE, expressions.get(index++).getType());
        assertEquals(Integer.TYPE, expressions.get(index++).getType());
        assertEquals(Integer.TYPE, expressions.get(index++).getType());
        assertEquals(Integer.TYPE, expressions.get(index++).getType());

        // Make sure we got them all.
        assertEquals("All expressions not tested", index, expressions.size());
    }


    @Test
    public void testAssignmentOperators() throws JaxenException {
        List<ASTStatementExpression> expressions = selectNodes(Operators.class, ASTStatementExpression.class,
                                                               "//Block[preceding-sibling::MethodDeclarator[@Image = "
                                                                       + "'assignmentOperators']]//StatementExpression");
        int index = 0;

        assertEquals(Long.TYPE, expressions.get(index++).getType());
        assertEquals(Long.TYPE, expressions.get(index++).getType());
        assertEquals(Long.TYPE, expressions.get(index++).getType());
        assertEquals(Long.TYPE, expressions.get(index++).getType());
        assertEquals(Long.TYPE, expressions.get(index++).getType());
        assertEquals(Long.TYPE, expressions.get(index++).getType());
        assertEquals(Long.TYPE, expressions.get(index++).getType());
        assertEquals(Long.TYPE, expressions.get(index++).getType());
        assertEquals(Long.TYPE, expressions.get(index++).getType());
        assertEquals(Long.TYPE, expressions.get(index++).getType());
        assertEquals(Long.TYPE, expressions.get(index++).getType());
        assertEquals(Long.TYPE, expressions.get(index++).getType());

        // Make sure we got them all.
        assertEquals("All expressions not tested", index, expressions.size());
    }


    /**
     * The type should be filled also on the ASTVariableDeclaratorId node, not
     * only on the variable name declaration.
     */
    @Test
    public void testFullyQualifiedType() {
        String source = "public class Foo {\n" + "    public void bar() {\n"
                + "        java.util.StringTokenizer st = new StringTokenizer(\"a.b.c.d\", \".\");\n"
                + "        while (st.hasMoreTokens()) {\n" + "            System.out.println(st.nextToken());\n"
                + "        }\n" + "    }\n" + "}";
        ASTCompilationUnit acu = parseAndTypeResolveForString(source, "1.5");
        List<ASTName> names = acu.findDescendantsOfType(ASTName.class);
        ASTName theStringTokenizer = null;
        for (ASTName name : names) {
            if (name.hasImageEqualTo("st.hasMoreTokens")) {
                theStringTokenizer = name;
                break;
            }
        }
        Assert.assertNotNull(theStringTokenizer);
        VariableNameDeclaration declaration = (VariableNameDeclaration) theStringTokenizer.getNameDeclaration();
        Assert.assertNotNull(declaration);
        Assert.assertEquals("java.util.StringTokenizer", declaration.getTypeImage());
        Assert.assertNotNull(declaration.getType());
        Assert.assertSame(StringTokenizer.class, declaration.getType());
        ASTVariableDeclaratorId id = (ASTVariableDeclaratorId) declaration.getNode();
        Assert.assertNotNull(id.getType());
        Assert.assertSame(StringTokenizer.class, id.getType());
    }


    @Test
    public void testThisExpression() {
        ASTCompilationUnit compilationUnit = parseAndTypeResolveForClass15(ThisExpression.class);
        // need to cross borders, to find expressions of the nested classes
        List<ASTPrimaryExpression> expressions = compilationUnit.findDescendantsOfType(ASTPrimaryExpression.class, true);
        List<ASTPrimaryPrefix> prefixes = compilationUnit.findDescendantsOfType(ASTPrimaryPrefix.class, true);

        int index = 0;

        assertEquals(ThisExpression.class, expressions.get(index).getType());
        assertEquals(ThisExpression.class, prefixes.get(index++).getType());
        assertEquals(ThisExpression.class, expressions.get(index).getType());
        assertEquals(ThisExpression.class, prefixes.get(index++).getType());
        assertEquals(ThisExpression.class, expressions.get(index).getType());
        assertEquals(ThisExpression.class, prefixes.get(index++).getType());
        assertEquals(ThisExpression.class, expressions.get(index).getType());
        assertEquals(ThisExpression.class, prefixes.get(index++).getType());

        assertEquals(ThisExpression.ThisExprNested.class, expressions.get(index).getType());
        assertEquals(ThisExpression.ThisExprNested.class, prefixes.get(index++).getType());

        // Qualified this
        assertEquals(ThisExpression.class, expressions.get(index).getType());
        assertEquals(ThisExpression.class, prefixes.get(index).getType());
        assertEquals(ThisExpression.class, ((TypeNode) expressions.get(index++).jjtGetChild(1)).getType());

        assertEquals(ThisExpression.ThisExprStaticNested.class, expressions.get(index).getType());
        assertEquals(ThisExpression.ThisExprStaticNested.class, prefixes.get(index++).getType());

        // Make sure we got them all
        assertEquals("All expressions not tested", index, expressions.size());
        assertEquals("All expressions not tested", index, prefixes.size());
    }


    @Test
    public void testSuperExpression() throws JaxenException {
        List<AbstractJavaTypeNode> expressions = selectNodes(SuperExpression.class, AbstractJavaTypeNode.class,
                                                             "//VariableInitializer/Expression/PrimaryExpression/PrimaryPrefix");

        int index = 0;

        assertEquals(SuperClassA.class, expressions.get(index++).getType());
        assertEquals(SuperClassA.class, expressions.get(index++).getType());
        assertEquals(SuperClassA.class, expressions.get(index++).getType());
        assertEquals(SuperClassA.class, expressions.get(index++).getType());
        assertEquals(SuperExpression.class, ((TypeNode) expressions.get(index).jjtGetParent().jjtGetChild(0))
                .getType());
        assertEquals(SuperClassA.class, ((TypeNode) expressions.get(index++).jjtGetParent().jjtGetChild(1)).getType());

        assertEquals(SuperExpression.class, expressions.get(index++).getType());
        assertEquals(SuperExpression.class, expressions.get(index++).getType());

        // Make sure we got them all
        assertEquals("All expressions not tested", index, expressions.size());
    }


    @Test
    public void testArrayTypes() throws JaxenException {
        // We must not select the expression in the dimensions
        List<ASTExpression> expressions = selectNodes(ArrayTypes.class, ASTExpression.class, "//VariableInitializer/Expression");

        int index = 0;

        // int[] a = new int[1];
        //           ----------
        assertEquals(int[].class, expressions.get(index++).getType());

        // Object[][] b = new Object[1][0];
        //                ----------------
        assertEquals(Object[][].class, expressions.get(index++).getType());

        // ArrayTypes[][][] c = new ArrayTypes[][][] { new ArrayTypes[1][2] };
        //                      ---------------------------------------------
        assertEquals(ArrayTypes[][][].class, expressions.get(index++).getType());

        // ArrayTypes[][][] c = new ArrayTypes[][][] { new ArrayTypes[1][2] };
        //                                             --------------------
        assertEquals(ArrayTypes[][].class, expressions.get(index++).getType());

        // Make sure we got them all
        assertEquals("All expressions not tested", index, expressions.size());
    }


    @Test
    public void testReferenceType() {
        List<ASTReferenceType> referenceTypes = selectNodes(ArrayTypes.class, ASTReferenceType.class);

        int index = 0;

        // int[] a = new int[1];
        // -----
        assertEquals(int[].class, referenceTypes.get(index++).getType());

        // Object[][] b = new Object[1][0];
        // ----------
        assertEquals(Object[][].class, referenceTypes.get(index++).getType());

        // ArrayTypes[][][] c = new ArrayTypes[][][] { ... };
        // ----------------
        assertEquals(ArrayTypes[][][].class, referenceTypes.get(index++).getType());

        // Make sure we got them all
        assertEquals("All expressions not tested", index, referenceTypes.size());
    }


    @Test
    public void testHeterogeneousArrayFieldDeclaration() throws JaxenException {
        List<ASTFieldDeclaration> fields = selectNodes(ArrayVariableDeclaration.class, ASTFieldDeclaration.class);
        List<ASTLocalVariableDeclaration> locals = selectNodes(ArrayVariableDeclaration.class, ASTLocalVariableDeclaration.class);

        // public int[] a, b[];
        testPrimitiveTypeFieldDecl(fields.get(0));
        testPrimitiveTypeFieldDecl(locals.get(0));

        // public String[] c, d[];
        testRefTypeFieldDecl(fields.get(1));
        testRefTypeFieldDecl(locals.get(1));
    }


    // subtest
    private void testPrimitiveTypeFieldDecl(Node declaration) throws JaxenException {
        // public int[] a, b[];

        ASTReferenceType typeNode = declaration.getFirstChildOfType(ASTType.class).getFirstChildOfType(ASTReferenceType.class);
        assertNotNull(typeNode);
        assertTrue(typeNode.isArray());
        assertEquals(1, typeNode.getArrayDepth());
        assertEquals("int", typeNode.getFirstChildOfType(ASTPrimitiveType.class).getImage());

        ASTVariableDeclaratorId aID = declaration.getFirstChildOfType(ASTVariableDeclarator.class).getFirstChildOfType(ASTVariableDeclaratorId.class);
        assertNotNull(aID);
        assertEquals("a", aID.getImage());
        assertFalse(aID.isArray());
        assertEquals(0, aID.getArrayDepth());
        assertEquals(int[].class, aID.getType());

        ASTVariableDeclaratorId bID = declaration.findChildrenOfType(ASTVariableDeclarator.class).get(1).getFirstChildOfType(ASTVariableDeclaratorId.class);
        assertNotNull(bID);
        assertEquals("b", bID.getImage());
        assertTrue(bID.isArray());
        assertEquals(1, bID.getArrayDepth());
        assertEquals(int[][].class, bID.getType());
    }


    // subtest
    private void testRefTypeFieldDecl(Node declaration) throws JaxenException {

        // public String[] c, d[];

        ASTReferenceType typeNode = declaration.getFirstChildOfType(ASTType.class).getFirstChildOfType(ASTReferenceType.class);
        assertNotNull(typeNode);
        assertTrue(typeNode.isArray());
        assertEquals(1, typeNode.getArrayDepth());
        assertEquals("String", typeNode.getFirstChildOfType(ASTClassOrInterfaceType.class).getImage());

        ASTVariableDeclaratorId cID = declaration.getFirstChildOfType(ASTVariableDeclarator.class).getFirstChildOfType(ASTVariableDeclaratorId.class);
        assertNotNull(cID);
        assertEquals("c", cID.getImage());
        assertFalse(cID.isArray());
        assertEquals(0, cID.getArrayDepth());
        assertEquals(String[].class, cID.getType());

        ASTVariableDeclaratorId dID = declaration.findChildrenOfType(ASTVariableDeclarator.class).get(1).getFirstChildOfType(ASTVariableDeclaratorId.class);
        assertNotNull(dID);
        assertEquals("d", dID.getImage());
        assertTrue(dID.isArray());
        assertEquals(1, dID.getArrayDepth());
        assertEquals(String[][].class, dID.getType());
    }


    @Test
    public void testFieldAccess() throws JaxenException {
        List<AbstractJavaTypeNode> expressions = selectNodes(FieldAccess.class, AbstractJavaTypeNode.class,
                                                             "//StatementExpression/PrimaryExpression");

        int index = 0;

        // param.field = 10;
        assertEquals(Integer.TYPE, expressions.get(index).getType());
        assertEquals(Integer.TYPE, getChildType(expressions.get(index++), 0));

        // local.field = 10;
        assertEquals(Integer.TYPE, expressions.get(index).getType());
        assertEquals(Integer.TYPE, getChildType(expressions.get(index++), 0));

        // f.f.f.field = 10;
        assertEquals(Integer.TYPE, expressions.get(index).getType());
        assertEquals(Integer.TYPE, getChildType(expressions.get(index++), 0));

        // (this).f.f.field = 10;
        assertEquals(Integer.TYPE, expressions.get(index).getType());
        assertEquals(FieldAccess.class, getChildType(expressions.get(index), 0));
        assertEquals(FieldAccess.class, getChildType(expressions.get(index), 1));
        assertEquals(FieldAccess.class, getChildType(expressions.get(index), 2));
        assertEquals(Integer.TYPE, getChildType(expressions.get(index++), 3));

        // field = 10;
        assertEquals(Integer.TYPE, expressions.get(index).getType());
        assertEquals(Integer.TYPE, getChildType(expressions.get(index++), 0));

        // Make sure we got them all
        assertEquals("All expressions not tested", index, expressions.size());
    }


    @Test
    public void testFieldAccessNested() throws JaxenException {
        List<AbstractJavaTypeNode> expressions = selectNodes(FieldAccessNested.class, AbstractJavaTypeNode.class,
                                                             "//StatementExpression/PrimaryExpression");

        int index = 0;

        // field = 10;
        assertEquals(Integer.TYPE, expressions.get(index).getType());
        assertEquals(Integer.TYPE, getChildType(expressions.get(index++), 0));

        // a = new SuperClassA();
        assertEquals(SuperClassA.class, expressions.get(index).getType());
        assertEquals(SuperClassA.class, getChildType(expressions.get(index++), 0));

        // net.sourceforge.pmd.typeresolution.javasymbols.testdata.FieldAccessNested.Nested.this.a = new SuperClassA();
        assertEquals(SuperClassA.class, expressions.get(index).getType());
        assertEquals(FieldAccessNested.Nested.class, getChildType(expressions.get(index), 0));
        assertEquals(FieldAccessNested.Nested.class, getChildType(expressions.get(index), 1));
        assertEquals(SuperClassA.class, getChildType(expressions.get(index++), 2));

        // FieldAccessNested.Nested.this.a = new SuperClassA();
        assertEquals(SuperClassA.class, expressions.get(index).getType());
        assertEquals(FieldAccessNested.Nested.class, getChildType(expressions.get(index), 0));
        assertEquals(FieldAccessNested.Nested.class, getChildType(expressions.get(index), 1));
        assertEquals(SuperClassA.class, getChildType(expressions.get(index++), 2));

        // Make sure we got them all
        assertEquals("All expressions not tested", index, expressions.size());
    }


    @Test
    public void testFieldAccessShadow() throws JaxenException {
        List<AbstractJavaTypeNode> expressions = selectNodes(FieldAccessShadow.class, AbstractJavaTypeNode.class,
                                                             "//StatementExpression/PrimaryExpression");

        int index = 0;

        // field = "shadow";
        assertEquals(String.class, expressions.get(index).getType());
        assertEquals(String.class, getChildType(expressions.get(index++), 0));

        // this.field = new Integer(10);
        assertEquals(Integer.class, expressions.get(index).getType());
        assertEquals(FieldAccessShadow.class, getChildType(expressions.get(index), 0));
        assertEquals(Integer.class, getChildType(expressions.get(index++), 1));

        // (this).field = new Integer(10);
        assertEquals(Integer.class, expressions.get(index).getType());
        assertEquals(FieldAccessShadow.class, getChildType(expressions.get(index), 0));
        assertEquals(Integer.class, getChildType(expressions.get(index++), 1));

        // s2 = new SuperClassB2();
        assertEquals(SuperClassB2.class, expressions.get(index).getType());
        assertEquals(SuperClassB2.class, getChildType(expressions.get(index++), 0));

        // privateShadow = 10;
        assertEquals(Number.class, expressions.get(index).getType());
        assertEquals(Number.class, getChildType(expressions.get(index++), 0));

        // Make sure we got them all
        assertEquals("All expressions not tested", index, expressions.size());
    }


    @Test
    public void testFieldAccessSuper() throws JaxenException {
        List<AbstractJavaTypeNode> expressions = selectNodes(FieldAccessSuper.class, AbstractJavaTypeNode.class,
                                                             "//StatementExpression/PrimaryExpression");

        int index = 0;

        // s = new SuperClassA();
        assertEquals(SuperClassA.class, expressions.get(index).getType());
        assertEquals(SuperClassA.class, getChildType(expressions.get(index++), 0));

        // (this).s.s2 = new SuperClassA2();
        assertEquals(SuperClassA2.class, expressions.get(index).getType());
        assertEquals(FieldAccessSuper.class, getChildType(expressions.get(index), 0));
        assertEquals(SuperClassA.class, getChildType(expressions.get(index), 1));
        assertEquals(SuperClassA2.class, getChildType(expressions.get(index++), 2));

        // s.s.s2 = new SuperClassA2();
        assertEquals(SuperClassA2.class, expressions.get(index).getType());
        assertEquals(SuperClassA2.class, getChildType(expressions.get(index++), 0));

        // super.s = new SuperClassA();
        assertEquals(SuperClassA.class, expressions.get(index).getType());
        assertEquals(SuperClassA.class, getChildType(expressions.get(index), 0));
        assertEquals(SuperClassA.class, getChildType(expressions.get(index++), 1));

        // net.sourceforge.pmd.typeresolution.javasymbols.testdata.FieldAccessSuper.this.s = new SuperClassA();
        assertEquals(SuperClassA.class, expressions.get(index).getType());
        assertEquals(FieldAccessSuper.class, getChildType(expressions.get(index), 0));
        assertEquals(FieldAccessSuper.class, getChildType(expressions.get(index), 1));
        assertEquals(SuperClassA.class, getChildType(expressions.get(index++), 2));

        // s = new SuperClassA();
        assertEquals(SuperClassA.class, expressions.get(index).getType());
        assertEquals(SuperClassA.class, getChildType(expressions.get(index++), 0));

        // bs = new SuperClassB();
        assertEquals(SuperClassB.class, expressions.get(index).getType());
        assertEquals(SuperClassB.class, getChildType(expressions.get(index++), 0));

        // FieldAccessSuper.Nested.super.bs = new SuperClassB();
        assertEquals(SuperClassB.class, expressions.get(index).getType());
        assertEquals(FieldAccessSuper.Nested.class, getChildType(expressions.get(index), 0));
        assertEquals(SuperClassB.class, getChildType(expressions.get(index), 1));
        assertEquals(SuperClassB.class, getChildType(expressions.get(index++), 2));

        // FieldAccessSuper.super.s = new SuperClassA();
        assertEquals(SuperClassA.class, expressions.get(index).getType());
        assertEquals(FieldAccessSuper.class, getChildType(expressions.get(index), 0));
        assertEquals(SuperClassA.class, getChildType(expressions.get(index), 1));
        assertEquals(SuperClassA.class, getChildType(expressions.get(index++), 2));

        // Make sure we got them all
        assertEquals("All expressions not tested", index, expressions.size());
    }


    @Test
    public void testBoundsGenericFieldAccess() throws JaxenException {
        List<AbstractJavaTypeNode> expressions = selectNodes(FieldAccessGenericBounds.class, AbstractJavaTypeNode.class,
                                                             "//StatementExpression/PrimaryExpression");

        int index = 0;

        // superGeneric.first = ""; // ? super String
        assertEquals(forClass(LOWER_WILDCARD, String.class), expressions.get(index).getTypeDefinition());
        assertEquals(forClass(LOWER_WILDCARD, String.class), getChildTypeDef(expressions.get(index++), 0));

        // superGeneric.second = null; // ?
        assertEquals(forClass(UPPER_WILDCARD, Object.class), expressions.get(index).getTypeDefinition());
        assertEquals(forClass(UPPER_WILDCARD, Object.class), getChildTypeDef(expressions.get(index++), 0));

        // inheritedSuperGeneric.first = ""; // ? super String
        assertEquals(forClass(LOWER_WILDCARD, String.class), expressions.get(index).getTypeDefinition());
        assertEquals(forClass(LOWER_WILDCARD, String.class), getChildTypeDef(expressions.get(index++), 0));

        // inheritedSuperGeneric.second = null; // ?
        assertEquals(forClass(UPPER_WILDCARD, Object.class), expressions.get(index).getTypeDefinition());
        assertEquals(forClass(UPPER_WILDCARD, Object.class), getChildTypeDef(expressions.get(index++), 0));

        // upperBound.first = null; // ? extends Number
        assertEquals(forClass(UPPER_WILDCARD, Number.class), expressions.get(index).getTypeDefinition());
        assertEquals(forClass(UPPER_WILDCARD, Number.class), getChildTypeDef(expressions.get(index++), 0));

        // inheritedUpperBound.first = null; // ? extends String
        assertEquals(forClass(UPPER_WILDCARD, String.class), expressions.get(index).getTypeDefinition());
        assertEquals(forClass(UPPER_WILDCARD, String.class), getChildTypeDef(expressions.get(index++), 0));

        // Make sure we got them all
        assertEquals("All expressions not tested", index, expressions.size());
    }


    @Test
    public void testParameterGenericFieldAccess() throws JaxenException {
        List<AbstractJavaTypeNode> expressions = selectNodes(FieldAccessGenericParameter.class, AbstractJavaTypeNode.class,
                                                             "//StatementExpression/PrimaryExpression");

        int index = 0;

        // classGeneric = null; // Double
        assertEquals(Double.class, expressions.get(index).getType());
        assertEquals(Double.class, getChildType(expressions.get(index++), 0));

        // localGeneric = null; // Character
        assertEquals(Character.class, expressions.get(index).getType());
        assertEquals(Character.class, getChildType(expressions.get(index++), 0));

        // parameterGeneric.second.second = new Integer(0);
        assertEquals(Integer.class, expressions.get(index).getType());
        assertEquals(Integer.class, getChildType(expressions.get(index++), 0));

        // localGeneric = null; // Number
        assertEquals(Number.class, expressions.get(index).getType());
        assertEquals(Number.class, getChildType(expressions.get(index++), 0));

        // Make sure we got them all
        assertEquals("All expressions not tested", index, expressions.size());
    }


    @Test
    public void testSimpleGenericFieldAccess() throws JaxenException {
        List<AbstractJavaTypeNode> expressions = selectNodes(FieldAccessGenericSimple.class, AbstractJavaTypeNode.class,
                                                             "//StatementExpression/PrimaryExpression");

        int index = 0;

        // genericField.first = "";
        assertEquals(String.class, expressions.get(index).getType());
        assertEquals(String.class, getChildType(expressions.get(index++), 0));

        // genericField.second = new Double(0);
        assertEquals(Double.class, expressions.get(index).getType());
        assertEquals(Double.class, getChildType(expressions.get(index++), 0));

        //genericTypeArg.second.second = new Double(0);
        assertEquals(Double.class, expressions.get(index).getType());
        assertEquals(Double.class, getChildType(expressions.get(index++), 0));

        // param.first = new Integer(0);
        assertEquals(Integer.class, expressions.get(index).getType());
        assertEquals(Integer.class, getChildType(expressions.get(index++), 0));

        // local.second = new Long(0);
        assertEquals(Long.class, expressions.get(index).getType());
        assertEquals(Long.class, getChildType(expressions.get(index++), 0));

        // param.generic.first = new Character('c');
        assertEquals(Character.class, expressions.get(index).getType());
        assertEquals(Character.class, getChildType(expressions.get(index++), 0));

        // local.generic.second = new Float(0);
        assertEquals(Float.class, expressions.get(index).getType());
        assertEquals(Float.class, getChildType(expressions.get(index++), 0));

        // genericField.generic.generic.generic.first = new Double(0);
        assertEquals(Double.class, expressions.get(index).getType());
        assertEquals(Double.class, getChildType(expressions.get(index++), 0));

        // fieldA = new Long(0);
        assertEquals(Long.class, expressions.get(index).getType());
        assertEquals(Long.class, getChildType(expressions.get(index++), 0));

        // fieldB.generic.second = "";
        assertEquals(String.class, expressions.get(index).getType());
        assertEquals(String.class, getChildType(expressions.get(index++), 0));

        // fieldAcc.fieldA = new Long(0);
        assertEquals(Long.class, expressions.get(index).getType());
        assertEquals(Long.class, getChildType(expressions.get(index++), 0));

        // fieldA = new Long(0);
        assertEquals(Long.class, expressions.get(index).getType());
        assertEquals(Long.class, getChildType(expressions.get(index++), 0));

        // Make sure we got them all
        assertEquals("All expressions not tested", index, expressions.size());
    }


    @Test
    public void testRawGenericFieldAccess() throws JaxenException {
        List<AbstractJavaTypeNode> expressions = selectNodes(FieldAccessGenericRaw.class, AbstractJavaTypeNode.class,
                                                             "//StatementExpression/PrimaryExpression");

        int index = 0;

        // rawGeneric.first = new Integer(0);
        assertEquals(Integer.class, expressions.get(index).getType());
        assertEquals(Integer.class, getChildType(expressions.get(index++), 0));

        // rawGeneric.second = new Integer(0);
        assertEquals(Integer.class, expressions.get(index).getType());
        assertEquals(Integer.class, getChildType(expressions.get(index++), 0));

        // rawGeneric.third = new Object();
        assertEquals(Object.class, expressions.get(index).getType());
        assertEquals(Object.class, getChildType(expressions.get(index++), 0));
        // rawGeneric.fourth.second = "";
        assertEquals(String.class, expressions.get(index).getType());
        assertEquals(String.class, getChildType(expressions.get(index++), 0));
        // rawGeneric.rawGeneric.second = new Integer(0);
        assertEquals(Integer.class, expressions.get(index).getType());
        assertEquals(Integer.class, getChildType(expressions.get(index++), 0));
        // inheritedRawGeneric.first = new Integer(0);
        assertEquals(Integer.class, expressions.get(index).getType());
        assertEquals(Integer.class, getChildType(expressions.get(index++), 0));
        // inheritedRawGeneric.second = new Integer(0);
        assertEquals(Integer.class, expressions.get(index).getType());
        assertEquals(Integer.class, getChildType(expressions.get(index++), 0));
        // inheritedRawGeneric.third = new Object();
        assertEquals(Object.class, expressions.get(index).getType());
        assertEquals(Object.class, getChildType(expressions.get(index++), 0));
        // inheritedRawGeneric.fourth.second = "";
        assertEquals(String.class, expressions.get(index).getType());
        assertEquals(String.class, getChildType(expressions.get(index++), 0));
        // inheritedRawGeneric.rawGeneric.second = new Integer(0);
        assertEquals(Integer.class, expressions.get(index).getType());
        assertEquals(Integer.class, getChildType(expressions.get(index++), 0));
        // parameterRawGeneric.first = new Integer(0);
        assertEquals(Integer.class, expressions.get(index).getType());
        assertEquals(Integer.class, getChildType(expressions.get(index++), 0));
        // parameterRawGeneric.second = new Integer(0);
        assertEquals(Integer.class, expressions.get(index).getType());
        assertEquals(Integer.class, getChildType(expressions.get(index++), 0));
        // parameterRawGeneric.third = new Object();
        assertEquals(Object.class, expressions.get(index).getType());
        assertEquals(Object.class, getChildType(expressions.get(index++), 0));
        // parameterRawGeneric.fourth.second = "";
        assertEquals(String.class, expressions.get(index).getType());
        assertEquals(String.class, getChildType(expressions.get(index++), 0));
        // parameterRawGeneric.rawGeneric.second = new Integer(0);
        assertEquals(Integer.class, expressions.get(index).getType());
        assertEquals(Integer.class, getChildType(expressions.get(index++), 0));

        // bug #471
        // rawGeneric.fifth = new GenericClass();
        assertEquals(GenericClass.class, expressions.get(index).getType());
        assertEquals(GenericClass.class, getChildType(expressions.get(index++), 0));
        // inheritedRawGeneric.fifth = new GenericClass();
        assertEquals(GenericClass.class, expressions.get(index).getType());
        assertEquals(GenericClass.class, getChildType(expressions.get(index++), 0));
        // parameterRawGeneric.fifth = new GenericClass();
        assertEquals(GenericClass.class, expressions.get(index).getType());
        assertEquals(GenericClass.class, getChildType(expressions.get(index++), 0));

        // Make sure we got them all
        assertEquals("All expressions not tested", index, expressions.size());
    }


    @Test
    public void testPrimarySimpleGenericFieldAccess() throws JaxenException {
        List<AbstractJavaTypeNode> expressions = selectNodes(FieldAccessPrimaryGenericSimple.class, AbstractJavaTypeNode.class,
                                                             "//StatementExpression/PrimaryExpression");

        int index = 0;

        // this.genericField.first = "";
        assertEquals(String.class, expressions.get(index).getType());
        assertChildTypeArgsEqualTo(expressions.get(index), 1, String.class, Double.class);
        assertEquals(String.class, getChildType(expressions.get(index++), 2));

        // (this).genericField.second = new Double(0);
        assertEquals(Double.class, expressions.get(index).getType());
        assertChildTypeArgsEqualTo(expressions.get(index), 1, String.class, Double.class);
        assertEquals(Double.class, getChildType(expressions.get(index++), 2));

        // this.genericTypeArg.second.second = new Double(0);
        assertEquals(Double.class, expressions.get(index).getType());
        assertChildTypeArgsEqualTo(expressions.get(index), 2, Number.class, Double.class);
        assertEquals(Double.class, getChildType(expressions.get(index++), 3));

        // (this).genericField.generic.generic.generic.first = new Double(0);
        assertEquals(Double.class, expressions.get(index).getType());
        assertEquals(Double.class, getChildType(expressions.get(index++), 5));

        // (this).fieldA = new Long(0);
        assertEquals(Long.class, expressions.get(index).getType());
        assertEquals(Long.class, getChildType(expressions.get(index++), 1));

        // this.fieldB.generic.second = "";
        assertEquals(String.class, expressions.get(index).getType());
        assertEquals(String.class, getChildType(expressions.get(index++), 3));

        // super.fieldA = new Long(0);
        assertEquals(Long.class, expressions.get(index).getType());
        assertChildTypeArgsEqualTo(expressions.get(index), 0, Long.class);
        assertEquals(Long.class, getChildType(expressions.get(index++), 1));

        // super.fieldB.generic.second = "";
        assertEquals(String.class, expressions.get(index).getType());
        assertEquals(String.class, getChildType(expressions.get(index++), 3));

        // this.field.first = "";
        assertEquals(String.class, expressions.get(index).getType());
        assertEquals(String.class, getChildType(expressions.get(index++), 2));

        // Make sure we got them all
        assertEquals("All expressions not tested", index, expressions.size());
    }


    @Test
    public void testFieldAccessGenericNested() throws JaxenException {
        List<AbstractJavaTypeNode> expressions = selectNodes(FieldAccessGenericNested.class, AbstractJavaTypeNode.class,
                                                             "//StatementExpression/PrimaryExpression");

        int index = 0;

        // n.field = null;
        assertEquals(String.class, expressions.get(index).getType());
        assertEquals(String.class, getChildType(expressions.get(index++), 0));

        // n.generic.first = null;
        assertEquals(String.class, expressions.get(index).getType());
        assertEquals(String.class, getChildType(expressions.get(index++), 0));

        // Make sure we got them all
        assertEquals("All expressions not tested", index, expressions.size());
    }


    @Test
    public void testFieldAccessStatic() throws JaxenException {
        List<AbstractJavaTypeNode> expressions = selectNodes(FieldAccessStatic.class, AbstractJavaTypeNode.class,
                                                             "//StatementExpression/PrimaryExpression");

        int index = 0;

        // staticPrimitive = 10;
        assertEquals(Integer.TYPE, expressions.get(index).getType());
        assertEquals(Integer.TYPE, getChildType(expressions.get(index++), 0));

        // staticGeneric.first = new Long(0);
        assertEquals(Long.class, expressions.get(index).getType());
        assertEquals(Long.class, getChildType(expressions.get(index++), 0));

        // StaticMembers.staticPrimitive = 10;
        assertEquals(Integer.TYPE, expressions.get(index).getType());
        assertEquals(Integer.TYPE, getChildType(expressions.get(index++), 0));

        // net.sourceforge.pmd.typeresolution.javasymbols.testdata.dummytypes.StaticMembers.staticPrimitive = 10;
        assertEquals(Integer.TYPE, expressions.get(index).getType());
        assertEquals(Integer.TYPE, getChildType(expressions.get(index++), 0));

        // net.sourceforge.pmd.typeresolution.javasymbols.testdata.dummytypes.StaticMembers
        //       .staticGeneric.generic.second = new Long(10);
        assertEquals(Long.class, expressions.get(index).getType());
        assertEquals(Long.class, getChildType(expressions.get(index++), 0));

        // staticPrimitive = "";
        assertEquals(String.class, expressions.get(index).getType());
        assertEquals(String.class, getChildType(expressions.get(index++), 0));

        // staticChar = 3.1; // it's a double
        assertEquals(Double.TYPE, expressions.get(index).getType());
        assertEquals(Double.TYPE, getChildType(expressions.get(index++), 0));

        // FieldAccessStatic.Nested.staticPrimitive = "";
        assertEquals(String.class, expressions.get(index).getType());
        assertEquals(String.class, getChildType(expressions.get(index++), 0));

        // Make sure we got them all
        assertEquals("All expressions not tested", index, expressions.size());
    }


    @Test
    public void testMethodPotentialApplicability() throws JaxenException {
        List<AbstractJavaTypeNode> expressions = selectNodes(MethodPotentialApplicability.class, AbstractJavaTypeNode.class,
                                                             "//VariableInitializer/Expression/PrimaryExpression");

        int index = 0;

        // int a = vararg("");
        assertEquals(int.class, expressions.get(index).getType());
        assertEquals(int.class, getChildType(expressions.get(index), 0));
        assertEquals(int.class, getChildType(expressions.get(index++), 1));

        // int b = vararg("", 10);
        assertEquals(int.class, expressions.get(index).getType());
        assertEquals(int.class, getChildType(expressions.get(index), 0));
        assertEquals(int.class, getChildType(expressions.get(index++), 1));

        // String c = notVararg(0, 0);
        assertEquals(String.class, expressions.get(index).getType());
        assertEquals(String.class, getChildType(expressions.get(index), 0));
        assertEquals(String.class, getChildType(expressions.get(index++), 1));

        // Number d = noArguments();
        assertEquals(Number.class, expressions.get(index).getType());
        assertEquals(Number.class, getChildType(expressions.get(index), 0));
        assertEquals(Number.class, getChildType(expressions.get(index++), 1));

        // Number e = field.noArguments();
        assertEquals(Number.class, expressions.get(index).getType());
        assertEquals(Number.class, getChildType(expressions.get(index), 0));
        assertEquals(Number.class, getChildType(expressions.get(index++), 1));

        // int f = this.vararg("");
        assertEquals(int.class, expressions.get(index).getType());
        assertEquals(int.class, getChildType(expressions.get(index), 1));
        assertEquals(int.class, getChildType(expressions.get(index++), 2));

        // Make sure we got them all
        assertEquals("All expressions not tested", index, expressions.size());
    }


    @Test
    public void testMethodAccessibility() throws JaxenException {
        List<AbstractJavaTypeNode> expressions = selectNodes(MethodAccessibility.class, AbstractJavaTypeNode.class,
                                                             "//VariableInitializer/Expression/PrimaryExpression");

        int index = 0;

        // SuperClassA a = inheritedA();
        assertEquals(SuperClassA.class, expressions.get(index).getType());
        assertEquals(SuperClassA.class, getChildType(expressions.get(index), 0));
        assertEquals(SuperClassA.class, getChildType(expressions.get(index++), 1));

        // SuperClassB b = inheritedB();
        assertEquals(SuperClassB.class, expressions.get(index).getType());
        assertEquals(SuperClassB.class, getChildType(expressions.get(index), 0));
        assertEquals(SuperClassB.class, getChildType(expressions.get(index++), 1));

        // Make sure we got them all
        assertEquals("All expressions not tested", index, expressions.size());
    }


    @Test
    public void testMethodFirstPhase() throws JaxenException {
        List<AbstractJavaTypeNode> expressions = selectNodes(MethodFirstPhase.class, "1.8", AbstractJavaTypeNode.class,
                                                             "//VariableInitializer/Expression/PrimaryExpression");

        int index = 0;

        // int a = subtype(10, 'a', "");
        assertEquals(int.class, expressions.get(index).getType());
        assertEquals(int.class, getChildType(expressions.get(index), 0));
        assertEquals(int.class, getChildType(expressions.get(index++), 1));

        // Exception b = vararg((Object) null);
        assertEquals(Exception.class, expressions.get(index).getType());
        assertEquals(Exception.class, getChildType(expressions.get(index), 0));
        assertEquals(Exception.class, getChildType(expressions.get(index++), 1));

        // Set<String> set = new HashSet<>();
        assertEquals(HashSet.class, expressions.get(index++).getType());

        // List<String> myList = new ArrayList<>();
        assertEquals(ArrayList.class, expressions.get(index++).getType());

        // Make sure we got them all
        assertEquals("All expressions not tested", index, expressions.size());
    }


    @Test
    public void testMethodMostSpecific() throws JaxenException {
        List<AbstractJavaTypeNode> expressions = selectNodes(MethodMostSpecific.class, AbstractJavaTypeNode.class, "//VariableInitializer/Expression/PrimaryExpression");

        int index = 0;

        // String a = moreSpecific((Number) null, (AbstractCollection) null);
        assertEquals(String.class, expressions.get(index).getType());
        assertEquals(String.class, getChildType(expressions.get(index), 0));
        assertEquals(String.class, getChildType(expressions.get(index++), 1));

        // Exception b = moreSpecific((Integer) null, (AbstractList) null);
        assertEquals(Exception.class, expressions.get(index).getType());
        assertEquals(Exception.class, getChildType(expressions.get(index), 0));
        assertEquals(Exception.class, getChildType(expressions.get(index++), 1));

        // int c = moreSpecific((Double) null, (RoleList) null);
        assertEquals(int.class, expressions.get(index).getType());
        assertEquals(int.class, getChildType(expressions.get(index), 0));
        assertEquals(int.class, getChildType(expressions.get(index++), 1));

        // Make sure we got them all
        assertEquals("All expressions not tested", index, expressions.size());
    }


    @Test
    public void testMethodSecondPhase() throws JaxenException {
        List<AbstractJavaTypeNode> expressions = selectNodes(MethodSecondPhase.class, AbstractJavaTypeNode.class, "//VariableInitializer/Expression/PrimaryExpression");

        int index = 0;

        // String a = boxing(10, "");
        assertEquals(String.class, expressions.get(index).getType());
        assertEquals(String.class, getChildType(expressions.get(index), 0));
        assertEquals(String.class, getChildType(expressions.get(index++), 1));
        // Exception b = boxing('a', "");
        assertEquals(Exception.class, expressions.get(index).getType());
        assertEquals(Exception.class, getChildType(expressions.get(index), 0));
        assertEquals(Exception.class, getChildType(expressions.get(index++), 1));
        // int c = boxing(10L, "");
        assertEquals(int.class, expressions.get(index).getType());
        assertEquals(int.class, getChildType(expressions.get(index), 0));
        assertEquals(int.class, getChildType(expressions.get(index++), 1));

        // String d = unboxing("", (Integer) null);
        assertEquals(String.class, expressions.get(index).getType());
        assertEquals(String.class, getChildType(expressions.get(index), 0));
        assertEquals(String.class, getChildType(expressions.get(index++), 1));
        // Exception e = unboxing("", (Character) null);
        assertEquals(Exception.class, expressions.get(index).getType());
        assertEquals(Exception.class, getChildType(expressions.get(index), 0));
        assertEquals(Exception.class, getChildType(expressions.get(index++), 1));
        // int f = unboxing("", (Byte) null);
        assertEquals(int.class, expressions.get(index).getType());
        assertEquals(int.class, getChildType(expressions.get(index), 0));
        assertEquals(int.class, getChildType(expressions.get(index++), 1));

        // Make sure we got them all
        assertEquals("All expressions not tested", index, expressions.size());
    }


    @Test
    public void testMethodThirdPhase() throws JaxenException {
        List<AbstractJavaTypeNode> expressions = selectNodes(MethodThirdPhase.class, AbstractJavaTypeNode.class, "//VariableInitializer/Expression/PrimaryExpression");

        int index = 0;

        // Exception a = vararg(10, (Number) null, (Number) null);
        assertEquals(Exception.class, expressions.get(index).getType());
        assertEquals(Exception.class, getChildType(expressions.get(index), 0));
        assertEquals(Exception.class, getChildType(expressions.get(index++), 1));
        // Exception b = vararg(10);
        assertEquals(Exception.class, expressions.get(index).getType());
        assertEquals(Exception.class, getChildType(expressions.get(index), 0));
        assertEquals(Exception.class, getChildType(expressions.get(index++), 1));
        // int c = vararg(10, "", "", "");
        assertEquals(int.class, expressions.get(index).getType());
        assertEquals(int.class, getChildType(expressions.get(index), 0));
        assertEquals(int.class, getChildType(expressions.get(index++), 1));
        // String d = mostSpecific(10, 10, 10);
        assertEquals(String.class, expressions.get(index).getType());
        assertEquals(String.class, getChildType(expressions.get(index), 0));
        assertEquals(String.class, getChildType(expressions.get(index++), 1));

        // Make sure we got them all
        assertEquals("All expressions not tested", index, expressions.size());
    }


    @Test
    public void testMethodStaticAccess() throws JaxenException {
        List<AbstractJavaTypeNode> expressions = selectNodes(MethodStaticAccess.class, AbstractJavaTypeNode.class, "//VariableInitializer/Expression/PrimaryExpression");

        int index = 0;

        // int a = primitiveStaticMethod();
        assertEquals(int.class, expressions.get(index).getType());
        assertEquals(int.class, getChildType(expressions.get(index), 0));
        assertEquals(int.class, getChildType(expressions.get(index++), 1));

        // StaticMembers b = staticInstanceMethod();
        assertEquals(StaticMembers.class, expressions.get(index).getType());
        assertEquals(StaticMembers.class, getChildType(expressions.get(index), 0));
        assertEquals(StaticMembers.class, getChildType(expressions.get(index++), 1));

        // int c = StaticMembers.primitiveStaticMethod();
        assertEquals(int.class, expressions.get(index).getType());
        assertEquals(StaticMembers.class, getChildType(expressions.get(index), 0)); // PrimaryPrefix
        assertEquals(int.class, getChildType(expressions.get(index++), 1)); // PrimarySuffix

        // String c = MethodStaticAccess.Nested.primitiveStaticMethod();
        assertEquals(String.class, expressions.get(index).getType());
        assertEquals(MethodStaticAccess.Nested.class, getChildType(expressions.get(index), 0)); // PrimaryPrefix
        assertEquals(String.class, getChildType(expressions.get(index++), 1)); // PrimarySuffix

        // Make sure we got them all
        assertEquals("All expressions not tested", index, expressions.size());
    }


    @Test
    public void testMethodGenericExplicit() throws JaxenException {
        List<AbstractJavaTypeNode> expressions = selectNodes(MethodGenericExplicit.class, AbstractJavaTypeNode.class, "//VariableInitializer/Expression/PrimaryExpression");

        int index = 0;

        // String s = this.<String>foo();
        assertEquals(String.class, expressions.get(index).getType());
        assertEquals(String.class, getChildType(expressions.get(index), 1));
        assertEquals(String.class, getChildType(expressions.get(index++), 2));

        // Make sure we got them all
        assertEquals("All expressions not tested", index, expressions.size());
    }


    @Test
    public void testGenericArrays() throws JaxenException {
        List<AbstractJavaTypeNode> expressions = selectNodes(GenericsArrays.class, AbstractJavaTypeNode.class, "//VariableInitializer/Expression/PrimaryExpression");

        int index = 0;

        // List<String> var = Arrays.asList(params);
        AbstractJavaTypeNode expression = expressions.get(index++);
        // TODO : Type inference is still incomplete, we fail to detect the return type of the method
        //assertEquals(List.class, expression.getTypeDefinition().getType());
        //assertEquals(String.class, expression.getTypeDefinition().getGenericType(0).getType());

        // List<String> var2 = Arrays.<String>asList(params);
        AbstractJavaTypeNode expression2 = expressions.get(index++);
        assertEquals(List.class, expression2.getTypeDefinition().getType());
        assertEquals(String.class, expression2.getTypeDefinition().getGenericType(0).getType());

        // List<String[]> var3 = Arrays.<String[]>asList(params);
        AbstractJavaTypeNode expression3 = expressions.get(index++);
        assertEquals(List.class, expression3.getTypeDefinition().getType());
        assertEquals(String[].class, expression3.getTypeDefinition().getGenericType(0).getType());

        // Make sure we got them all
        assertEquals("All expressions not tested", index, expressions.size());
    }


    @Test
    public void testMethodTypeInference() throws JaxenException {
        List<AbstractJavaTypeNode> expressions = selectNodes(GenericMethodsImplicit.class, AbstractJavaTypeNode.class, "//VariableInitializer/Expression/PrimaryExpression");

        int index = 0;

        // SuperClassA2 a = bar((SuperClassA) null, (SuperClassAOther) null, null, (SuperClassAOther2) null);
        assertEquals(SuperClassA2.class, expressions.get(index).getType());
        assertEquals(SuperClassA2.class, getChildType(expressions.get(index), 0));
        assertEquals(SuperClassA2.class, getChildType(expressions.get(index++), 1));

        // Make sure we got them all
        assertEquals("All expressions not tested", index, expressions.size());
    }


    @Test
    public void testMethodTypeInferenceVarargsZeroArity() throws JaxenException {
        List<AbstractJavaTypeNode> expressions = selectNodes(VarargsZeroArity.class, AbstractJavaTypeNode.class, "//VariableInitializer/Expression/PrimaryExpression");

        int index = 0;

        // int var = aMethod();
        assertEquals(int.class, expressions.get(index++).getType());

        //String var2 = aMethod("");
        assertEquals(String.class, expressions.get(index++).getType());

        // Make sure we got them all
        assertEquals("All expressions not tested", index, expressions.size());
    }


    @Test
    public void testMethodTypeInferenceVarargsAsFixedArity() throws JaxenException {
        List<AbstractJavaTypeNode> expressions = selectNodes(VarargsAsFixedArity.class, AbstractJavaTypeNode.class, "//VariableInitializer/Expression/PrimaryExpression");

        int index = 0;

        // int var = aMethod("");
        assertEquals(int.class, expressions.get(index++).getType());

        // String var2 = aMethod();
        assertEquals(String.class, expressions.get(index++).getType());

        // String var3 = aMethod("", "");
        assertEquals(String.class, expressions.get(index++).getType());

        // String var4 = aMethod(new Object[] { null });
        assertEquals(String.class, expressions.get(index++).getType());

        // null literal has null type
        assertNull(expressions.get(index++).getType());

        // Make sure we got them all
        assertEquals("All expressions not tested", index, expressions.size());
    }


    @Test
    public void testJavaTypeDefinitionEquals() {
        JavaTypeDefinition a = forClass(Integer.class);
        JavaTypeDefinition b = forClass(Integer.class);

        // test non-generic types
        assertEquals(a, b);
        assertNotEquals(a, null);

        // test generic arg equality
        b = forClass(List.class, a);
        a = forClass(List.class, a);

        assertEquals(a, b);
        a = forClass(List.class, forClass(String.class));
        assertNotEquals(a, b);
        assertNotEquals(b, a);

        // test raw vs proper, proper vs raw
        a = forClass(JavaTypeDefinitionEquals.class);
        b = forClass(JavaTypeDefinitionEquals.class,
                     forClass(List.class, a));
        assertEquals(a, b);
        assertEquals(b, a);
    }


    @Test
    public void testJavaTypeDefinitionGetSuperTypeSet() {
        JavaTypeDefinition originalTypeDef = forClass(List.class,
                                                      forClass(Integer.class));
        Set<JavaTypeDefinition> set = originalTypeDef.getSuperTypeSet();

        assertEquals(set.size(), 4);
        assertTrue(set.contains(forClass(Object.class)));
        assertTrue(set.contains(originalTypeDef));
        assertTrue(set.contains(forClass(Collection.class,
                                         forClass(Integer.class))));
        assertTrue(set.contains(forClass(Iterable.class,
                                         forClass(Integer.class))));
    }


    @Test
    public void testJavaTypeDefinitionGetErasedSuperTypeSet() {
        JavaTypeDefinition originalTypeDef = forClass(List.class,
                                                      forClass(Integer.class));
        Set<Class<?>> set = originalTypeDef.getErasedSuperTypeSet();
        assertEquals(set.size(), 4);
        assertTrue(set.contains(Object.class));
        assertTrue(set.contains(Collection.class));
        assertTrue(set.contains(Iterable.class));
        assertTrue(set.contains(List.class));
    }


    @Test
    public void testMethodInitialBounds() throws NoSuchMethodException {
        JavaTypeDefinition context = forClass(GenericMethodsImplicit.class,
                                              forClass(Thread.class));
        List<Variable> variables = new ArrayList<>();
        List<Bound> initialBounds = new ArrayList<>();
        Method method = GenericMethodsImplicit.class.getMethod("foo");
        MethodTypeResolution.produceInitialBounds(method, context, variables, initialBounds);

        assertEquals(initialBounds.size(), 6);
        // A
        assertTrue(initialBounds.contains(new Bound(variables.get(0),
                                                    forClass(Object.class), SUBTYPE)));
        // B
        assertTrue(initialBounds.contains(new Bound(variables.get(1),
                                                    forClass(Number.class), SUBTYPE)));
        assertTrue(initialBounds.contains(new Bound(variables.get(1),
                                                    forClass(Runnable.class), SUBTYPE)));
        // C
        assertTrue(initialBounds.contains(new Bound(variables.get(2), variables.get(3), SUBTYPE)));
        assertTrue(initialBounds.contains(new Bound(variables.get(2),
                                                    forClass(Object.class), SUBTYPE)));
        // D
        assertTrue(initialBounds.contains(new Bound(variables.get(3),
                                                    forClass(Thread.class), SUBTYPE)));
    }


    @Test
    public void testMethodInitialConstraints() throws NoSuchMethodException, JaxenException {
        List<AbstractJavaNode> expressions = selectNodes(GenericMethodsImplicit.class, AbstractJavaNode.class, "//ArgumentList");

        List<Variable> variables = new ArrayList<>();
        for (int i = 0; i < 2; ++i) {
            variables.add(new Variable());
        }
        Method method = GenericMethodsImplicit.class.getMethod("bar", Object.class, Object.class,
                                                               Integer.class, Object.class);
        ASTArgumentList argList = (ASTArgumentList) expressions.get(0);

        List<Constraint> constraints = MethodTypeResolution.produceInitialConstraints(method, argList, variables);

        assertEquals(constraints.size(), 3);
        // A
        assertTrue(constraints.contains(new Constraint(forClass(SuperClassA.class),
                                                       variables.get(0), LOOSE_INVOCATION)));
        assertTrue(constraints.contains(new Constraint(forClass(SuperClassAOther.class),
                                                       variables.get(0),
                                                       LOOSE_INVOCATION)));
        // B
        assertTrue(constraints.contains(new Constraint(forClass(SuperClassAOther2.class),
                                                       variables.get(1),
                                                       LOOSE_INVOCATION)));
    }


    @Test
    public void testMethodParameterization() throws NoSuchMethodException {
        ASTArgumentList argList = selectNodes(GenericMethodsImplicit.class, ASTArgumentList.class).get(0);

        JavaTypeDefinition context = forClass(GenericMethodsImplicit.class, forClass(Thread.class));
        Method method = GenericMethodsImplicit.class.getMethod("bar", Object.class, Object.class,
                                                               Integer.class, Object.class);

        MethodType inferedMethod = MethodTypeResolution.parameterizeInvocation(context, method, argList);

        assertEquals(inferedMethod.getParameterTypes().get(0),
                     forClass(SuperClassA2.class));
        assertEquals(inferedMethod.getParameterTypes().get(1),
                     forClass(SuperClassA2.class));
        assertEquals(inferedMethod.getParameterTypes().get(2),
                     forClass(Integer.class));
        assertEquals(inferedMethod.getParameterTypes().get(3),
                     forClass(SuperClassAOther2.class));
    }


    @Test
    public void testNestedAllocationExpressions() {
        ASTCompilationUnit acu = parseAndTypeResolveForClass15(NestedAllocationExpressions.class);
        List<ASTAllocationExpression> allocs = acu.findDescendantsOfType(ASTAllocationExpression.class);

        assertFalse(allocs.get(0).isAnonymousClass());
        assertEquals(Thread.class, allocs.get(0).getType());

        assertTrue(allocs.get(1).isAnonymousClass());
        // FUTURE 1.8 use Class.getTypeName() instead of toString
        assertTrue(allocs.get(1).getType().toString().endsWith("NestedAllocationExpressions$1"));
    }


    @Test
    public void testAnnotatedTypeParams() {
        parseAndTypeResolveForString("public class Foo { public static <T extends @NonNull Enum<?>> T getEnum() { return null; } }", "1.8");
    }


    @Test
    public void testMethodOverrides() throws Exception {
        parseAndTypeResolveForClass(SubTypeUsage.class, "1.8");
    }


    @Test
    public void testMethodWildcardParam() throws Exception {
        parseAndTypeResolveForClass(MethodGenericParam.class, "1.8");
    }


    @Test
    public void testAbstractMethodReturnType() throws Exception {
        parseAndTypeResolveForClass(AbstractReturnTypeUseCase.class, "1.8");
    }


    @Test
    public void testMethodOverloaded() throws Exception {
        parseAndTypeResolveForClass(OverloadedMethodsUsage.class, "1.8");
    }


    @Test
    public void testVarArgsMethodUseCase() throws Exception {
        parseAndTypeResolveForClass(VarArgsMethodUseCase.class, "1.8");
    }


    @Test
    public void testLocalGenericClass() throws Exception {
        parseAndTypeResolveForClass(LocalGenericClass.class, "9");
    }

<<<<<<< HEAD
=======
    @Test
    public void testMethodCallExpressionTypes() throws Exception {
        ASTCompilationUnit cu = parseAndTypeResolveForClass(MethodCallExpressionTypes.class, "11");
        ASTPrimaryExpression expr = cu.getFirstDescendantOfType(ASTPrimaryExpression.class);
        assertEquals(forClass(String.class), expr.getTypeDefinition());
        assertEquals(forClass(Objects.class), expr.getFirstChildOfType(ASTPrimaryPrefix.class).getTypeDefinition());
    }
>>>>>>> e87ab21b

    private JavaTypeDefinition getChildTypeDef(Node node, int childIndex) {
        return ((TypeNode) node.jjtGetChild(childIndex)).getTypeDefinition();
    }


    private Class<?> getChildType(Node node, int childIndex) {
        return ((TypeNode) node.jjtGetChild(childIndex)).getType();
    }


    private ASTCompilationUnit parseAndTypeResolveForClass15(Class<?> clazz) {
        return parseAndTypeResolveForClass(clazz, "1.5");
    }


    // Note: If you're using Eclipse or some other IDE to run this test, you
    // _must_ have the src/test/java folder in
    // the classpath. Normally the IDE doesn't put source directories themselves
    // directly in the classpath, only
    // the output directories are in the classpath.
    private ASTCompilationUnit parseAndTypeResolveForClass(Class<?> clazz, String version) {
        return parseAndTypeResolveForString(ParserTstUtil.getSourceFromClass(clazz), version);
    }


    private ASTCompilationUnit parseAndTypeResolveForString(String source, String version) {
        LanguageVersionHandler languageVersionHandler = LanguageRegistry.getLanguage(JavaLanguageModule.NAME)
                                                                        .getVersion(version).getLanguageVersionHandler();
        ASTCompilationUnit acu = (ASTCompilationUnit) languageVersionHandler
                .getParser(languageVersionHandler.getDefaultParserOptions()).parse(null, new StringReader(source));
        languageVersionHandler.getQualifiedNameResolutionFacade(ClassTypeResolverTest.class.getClassLoader()).start(acu);
        languageVersionHandler.getSymbolFacade().start(acu);
        languageVersionHandler.getTypeResolutionFacade(ClassTypeResolverTest.class.getClassLoader()).start(acu);
        return acu;
    }


    private void assertChildTypeArgsEqualTo(Node node, int childIndex, Class<?>... classes) {
        JavaTypeDefinition typeDef = ((TypeNode) node.jjtGetChild(childIndex)).getTypeDefinition();

        for (int index = 0; index < classes.length; ++index) {
            assertSame(classes[index], typeDef.getGenericType(index).getType());
        }
    }
}<|MERGE_RESOLUTION|>--- conflicted
+++ resolved
@@ -1847,8 +1847,6 @@
         parseAndTypeResolveForClass(LocalGenericClass.class, "9");
     }
 
-<<<<<<< HEAD
-=======
     @Test
     public void testMethodCallExpressionTypes() throws Exception {
         ASTCompilationUnit cu = parseAndTypeResolveForClass(MethodCallExpressionTypes.class, "11");
@@ -1856,7 +1854,6 @@
         assertEquals(forClass(String.class), expr.getTypeDefinition());
         assertEquals(forClass(Objects.class), expr.getFirstChildOfType(ASTPrimaryPrefix.class).getTypeDefinition());
     }
->>>>>>> e87ab21b
 
     private JavaTypeDefinition getChildTypeDef(Node node, int childIndex) {
         return ((TypeNode) node.jjtGetChild(childIndex)).getTypeDefinition();
