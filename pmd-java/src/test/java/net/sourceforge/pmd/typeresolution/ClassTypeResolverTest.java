--- conflicted
+++ resolved
@@ -8,28 +8,18 @@
 
 import java.io.IOException;
 import java.io.InputStream;
-<<<<<<< HEAD
 import java.io.StringReader;
 import java.util.ArrayList;
 import java.util.List;
 import java.util.StringTokenizer;
 
-=======
-import java.io.InputStreamReader;
-import java.io.StringReader;
-import java.util.ArrayList;
-import java.util.List;
+import org.apache.commons.io.IOUtils;
 import org.jaxen.JaxenException;
 import org.junit.Assert;
 import org.junit.Test;
->>>>>>> 04f16d76
+
 import net.sourceforge.pmd.lang.LanguageRegistry;
-import net.sourceforge.pmd.lang.LanguageVersion;
 import net.sourceforge.pmd.lang.LanguageVersionHandler;
-<<<<<<< HEAD
-=======
-import net.sourceforge.pmd.lang.Parser;
->>>>>>> 04f16d76
 import net.sourceforge.pmd.lang.ast.Node;
 import net.sourceforge.pmd.lang.java.JavaLanguageModule;
 import net.sourceforge.pmd.lang.java.ast.ASTAllocationExpression;
@@ -63,11 +53,6 @@
 import net.sourceforge.pmd.typeresolution.testdata.Operators;
 import net.sourceforge.pmd.typeresolution.testdata.Promotion;
 
-import org.apache.commons.io.IOUtils;
-import org.jaxen.JaxenException;
-import org.junit.Assert;
-import org.junit.Test;
-
 
 public class ClassTypeResolverTest {
 
@@ -151,16 +136,13 @@
      */
     @Test
     public void testInnerClassNotCompiled() throws Exception {
-        LanguageVersion language = LanguageRegistry.getLanguage(JavaLanguageModule.NAME).getDefaultVersion();
-        LanguageVersionHandler languageHandler = language.getLanguageVersionHandler();
-        Parser parser = languageHandler.getParser(languageHandler.getDefaultParserOptions());
-        Node acu = parser.parse("test", new StringReader("public class TestInnerClass {\n" + 
+        Node acu =  parseAndTypeResolveForString("public class TestInnerClass {\n" + 
                 "    public void foo() {\n" + 
                 "        Statement statement = new Statement();\n" + 
                 "    }\n" + 
                 "    static class Statement {\n" + 
                 "    }\n" + 
-                "}"));
+                "}", "1.8");
         ASTClassOrInterfaceType statement = acu.getFirstDescendantOfType(ASTClassOrInterfaceType.class);
         Assert.assertTrue(statement.isReferenceToClassSameCompilationUnit());
     }
