--- conflicted
+++ resolved
@@ -189,14 +189,8 @@
     </test-code>
 
     <test-code>
-<<<<<<< HEAD
         <description>Ok, field has no read access</description>
         <expected-problems>0</expected-problems>
-=======
-        <description>Reuse variable name as params in method calls</description>
-        <expected-problems>1</expected-problems>
-        <expected-linenumbers>2</expected-linenumbers>
->>>>>>> a4ded8da
         <code><![CDATA[
 public class Foo {
     private Integer x = new Integer(1);
@@ -249,14 +243,8 @@
     </test-code>
 
     <test-code>
-<<<<<<< HEAD
         <description>ok, static is ignored</description>
         <expected-problems>0</expected-problems>
-=======
-        <description>failure, static</description>
-        <expected-problems>1</expected-problems>
-        <expected-linenumbers>2</expected-linenumbers>
->>>>>>> a4ded8da
         <code><![CDATA[
 public class Foo {
     private static int x;
@@ -268,14 +256,8 @@
     </test-code>
 
     <test-code>
-<<<<<<< HEAD
         <description>Ok, field has no read access (shadowing)</description>
         <expected-problems>0</expected-problems>
-=======
-        <description>failure, second method re-uses class level name</description>
-        <expected-problems>1</expected-problems>
-        <expected-linenumbers>2</expected-linenumbers>
->>>>>>> a4ded8da
         <code><![CDATA[
 public class Foo {
     private int x;
@@ -382,15 +364,8 @@
     </test-code>
 
     <test-code>
-<<<<<<< HEAD
         <description>Ok, field is used by outer class</description>
         <expected-problems>0</expected-problems>
-=======
-        <description>Not ok, since inner classes are checked</description>
-        <rule-property name="checkInnerClasses">true</rule-property>
-        <expected-problems>1</expected-problems>
-        <expected-linenumbers>3</expected-linenumbers>
->>>>>>> a4ded8da
         <code><![CDATA[
 public class Foo {
     private class Bar {
@@ -410,15 +385,8 @@
     </test-code>
 
     <test-code>
-<<<<<<< HEAD
         <description>Ok, violation with first usage != non-assignment</description>
         <expected-problems>0</expected-problems>
-=======
-        <description>Not ok, violation with first usage = non-assignment</description>
-        <rule-property name="disallowNotAssignment">true</rule-property>
-        <expected-problems>1</expected-problems>
-        <expected-linenumbers>2</expected-linenumbers>
->>>>>>> a4ded8da
         <code><![CDATA[
 public class Foo {
     private int x;
