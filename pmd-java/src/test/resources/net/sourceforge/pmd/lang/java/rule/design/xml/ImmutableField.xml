--- conflicted
+++ resolved
@@ -317,10 +317,7 @@
     <test-code>
         <description>Bug 1740480, assignment in single constructor based on constructor argument check</description>
         <expected-problems>1</expected-problems>
-<<<<<<< HEAD
-=======
         <expected-linenumbers>2</expected-linenumbers>
->>>>>>> 55c089da
         <code><![CDATA[
 public class MyClass {
     private int positive; // can be final
@@ -582,7 +579,6 @@
 }
         ]]></code>
     </test-code>
-<<<<<<< HEAD
     <test-code>
         <description>Blank field should not be considered final, it's most probably not used that way.</description>
         <expected-problems>0</expected-problems>
@@ -641,8 +637,7 @@
             }
             ]]></code>
     </test-code>
-=======
-    
+
     <test-code>
         <description>[java] ImmutableField - false negative when field assigned in constructor conditionally #3850</description>
         <expected-problems>1</expected-problems>
@@ -662,5 +657,4 @@
 }
         ]]></code>
     </test-code>
->>>>>>> 55c089da
 </test-data>