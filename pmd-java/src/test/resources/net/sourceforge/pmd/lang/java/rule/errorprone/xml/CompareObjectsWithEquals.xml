--- conflicted
+++ resolved
@@ -239,7 +239,6 @@
 }
         ]]></code>
     </test-code>
-<<<<<<< HEAD
     <test-code>
         <description>comparing in equals method should be ok</description>
         <expected-problems>0</expected-problems>
@@ -256,7 +255,49 @@
         }
         final Obj that = (Obj) other;
         return that.i == this.i;
-=======
+    }
+}
+        ]]></code>
+    </test-code>
+    <test-code>
+        <description>[java] CompareObjectsWithEqualsRule: False positive with Enums #2716</description>
+        <expected-problems>0</expected-problems>
+        <code><![CDATA[
+public class EnumTest {
+    enum Type {
+        A, B;
+    }
+
+    private final Type type = Type.A;
+
+    public String isTypeA(Type param) {
+        return param == type ? "Yes" : "No";
+    }
+}
+        ]]></code>
+    </test-code>
+    <test-code>
+        <description> [java] CompareObjectsWithEquals - false negative with type res #2880</description>
+        <expected-problems>2</expected-problems>
+        <code><![CDATA[
+            import java.math.BigInteger;
+
+            public class Foo {
+                private BigInteger field = new BigInteger("10");
+                private BigInteger field2 = new BigInteger("20");
+
+                public boolean check(final BigInteger param) {
+                    final BigInteger other = new BigInteger("20");
+
+                    return (field == null
+                            || param != field   // warning expected: Use equals() to compare object references.
+                            && other != field)  // warning expected: Use equals() to compare object references.
+                            && param.testBit(field2.intValue())
+                            && other.testBit(field2.intValue());
+                }
+            }
+        ]]></code>
+    </test-code>
 
     <test-code>
         <description>#2934 False negative - class with fields</description>
@@ -276,26 +317,10 @@
              && this.a == this.b // violation
              && a.equals(b) // ok
              && this.a.equals(this.b); // ok
->>>>>>> 13009e78
-    }
-}
-        ]]></code>
-    </test-code>
-<<<<<<< HEAD
-    <test-code>
-        <description>[java] CompareObjectsWithEqualsRule: False positive with Enums #2716</description>
-        <expected-problems>0</expected-problems>
-        <code><![CDATA[
-public class EnumTest {
-    enum Type {
-        A, B;
-    }
-
-    private final Type type = Type.A;
-
-    public String isTypeA(Type param) {
-        return param == type ? "Yes" : "No";
-=======
+    }
+}
+        ]]></code>
+    </test-code>
 
     <test-code>
         <description>#2934 comparison with null is valid and with primitive literals</description>
@@ -321,33 +346,10 @@
         if (x == 1) { } // ok
         if (x == y) { } // not ok! only works -128<x<127 dependent on Integer caching
         if (x == "String") { } // not ok
->>>>>>> 13009e78
-    }
-}
-        ]]></code>
-    </test-code>
-<<<<<<< HEAD
-    <test-code>
-        <description> [java] CompareObjectsWithEquals - false negative with type res #2880</description>
-        <expected-problems>2</expected-problems>
-        <code><![CDATA[
-            import java.math.BigInteger;
-
-            public class Foo {
-                private BigInteger field = new BigInteger("10");
-                private BigInteger field2 = new BigInteger("20");
-
-                public boolean check(final BigInteger param) {
-                    final BigInteger other = new BigInteger("20");
-
-                    return (field == null
-                            || param != field   // warning expected: Use equals() to compare object references.
-                            && other != field)  // warning expected: Use equals() to compare object references.
-                            && param.testBit(field2.intValue())
-                            && other.testBit(field2.intValue());
-                }
-            }
-=======
+    }
+}
+        ]]></code>
+    </test-code>
 
     <test-code>
         <description>#2934 this and class should be ignored</description>
@@ -367,7 +369,6 @@
         if (Object.class == a.getClass()) { }
     }
 }
->>>>>>> 13009e78
         ]]></code>
     </test-code>
 </test-data>