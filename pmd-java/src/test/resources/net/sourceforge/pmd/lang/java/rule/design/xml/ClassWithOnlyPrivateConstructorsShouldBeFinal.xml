--- conflicted
+++ resolved
@@ -135,7 +135,6 @@
 }
         ]]></code>
     </test-code>
-<<<<<<< HEAD
     <test-code>
         <description>#2536 [java] ClassWithOnlyPrivateConstructorsShouldBeFinal can't detect inner class with only private constructor</description>
         <expected-problems>1</expected-problems>
@@ -159,7 +158,7 @@
                 }
             }
             ]]></code>
-=======
+    </test-code>
 
     <test-code>
         <description>Private abstract classes with abstract methods should be ignored #3668</description>
@@ -197,6 +196,5 @@
     }
 }
         ]]></code>
->>>>>>> 8f68e3e1
     </test-code>
 </test-data>