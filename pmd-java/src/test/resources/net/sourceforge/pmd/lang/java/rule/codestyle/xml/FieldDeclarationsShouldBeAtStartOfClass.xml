<?xml version="1.0" encoding="UTF-8"?>
<test-data
    xmlns="http://pmd.sourceforge.net/rule-tests"
    xmlns:xsi="http://www.w3.org/2001/XMLSchema-instance"
    xsi:schemaLocation="http://pmd.sourceforge.net/rule-tests http://pmd.sourceforge.net/rule-tests_1_0_0.xsd">

    <test-code>
        <description>basic test</description>
        <expected-problems>0</expected-problems>
        <code><![CDATA[
public class HelloWorldBean {
    private String _thing;

    public String getMessage() {
        return "Hello World!";
    }
}
        ]]></code>
    </test-code>

    <test-code>
        <description>basic test, not OK</description>
        <expected-problems>1</expected-problems>
        <code><![CDATA[
public class HelloWorldBean {

    public String getMessage() {
        return "Hello World!";
    }
    private String _fieldInWrongLocation;
}
        ]]></code>
    </test-code>

    <test-code>
        <description>inner class, OK</description>
        <expected-problems>0</expected-problems>
        <code><![CDATA[
public class HelloWorldBean {

    public String getMessage() {
        return "Hello World!";
    }

    public class Foo {
        private String _fieldInWrongLocation;
    }
}
        ]]></code>
    </test-code>

    <test-code>
        <description>Initial report where rule was introduced, [ 2487971 ] False positive with field-level annotations</description>
        <expected-problems>0</expected-problems>
        <code><![CDATA[
import org.springframework.beans.factory.annotation.Autowired;
public class MyTest {
    @Autowired
    protected String _first;
    @Autowired
    protected String _second;
}
        ]]></code>
    </test-code>

    <test-code>
        <description>Empty declaration is allowed</description>
        <expected-problems>0</expected-problems>
        <code><![CDATA[
import java.util.logging.Logger;
public class Foo {
    private static final Logger LOGGER = Logger.getLogger(Foo.class);

    ;

    private int id;
    private MyType myType;
    private String name;

    // OK, now constructors, getters, setters, etc.
}
        ]]></code>
    </test-code>

    <test-code>
        <description>#1126 False positive with FieldDeclarationsShouldBeAtStartOfClass for static enums</description>
        <expected-problems>0</expected-problems>
        <code><![CDATA[
import java.util.logging.Logger;
public class Foo {
    private static final Logger LOGGER = Logger.getLogger(Foo.class);

    public static enum MyType {
        ABC, DEF, GHI, JHK
    }

    private int id;
    private MyType myType;
    private String name;

    // OK, now constructors, getters, setters, etc.
}
        ]]></code>
    </test-code>

    <test-code>
        <description>#1126 Do not ignore enums</description>
        <rule-property name="ignoreEnumDeclarations">false</rule-property>
        <expected-problems>3</expected-problems>
        <code><![CDATA[
import java.util.logging.Logger;
public class Foo {
    private static final Logger LOGGER = Logger.getLogger(Foo.class);

    public static enum MyType {
        ABC, DEF, GHI, JHK
    }

    private int id;
    private MyType myType;
    private String name;

    // OK, now constructors, getters, setters, etc.
}
        ]]></code>
    </test-code>

    <test-code>
        <description>#1244 FieldDeclarationsShouldBeAtStartOfClass and anonymous classes, ok</description>
        <expected-problems>0</expected-problems>
        <code><![CDATA[
public class MyClass {
    private final String name;
    public MyClass() {
        this.name = "whatever";
    }
    public void onCreate() {
        // someView.setListener(onSomeViewClick);
    }
    private final OnClickListener onSomeViewClick = new OnClickListener() {
        @Override
        public void onClick(Object view) {
            // something
        }
    };
}
interface OnClickListener { void onClick(Object view); }
        ]]></code>
    </test-code>

    <test-code>
        <description>#1244 FieldDeclarationsShouldBeAtStartOfClass and anonymous classes, fail</description>
        <rule-property name="ignoreAnonymousClassDeclarations">false</rule-property>
        <expected-problems>1</expected-problems>
        <expected-linenumbers>9</expected-linenumbers>
        <code><![CDATA[
public class MyClass {
    private final String name;
    public MyClass() {
        this.name = "whatever";
    }
    public void onCreate() {
        // someView.setListener(onSomeViewClick);
    }
    private final OnClickListener onSomeViewClick = new OnClickListener() {
        @Override
        public void onClick(Object v) {
            // something
        }
    };
}
interface OnClickListener { void onClick(Object view); }
        ]]></code>
    </test-code>

    <test-code>
        <description>#1354 Complex FieldDeclarationsShouldBeAtStartOfClass false positive with Spring annotations</description>
        <expected-problems>0</expected-problems>
        <code><![CDATA[
import org.springframework.beans.factory.annotation.Autowired;
import org.springframework.beans.factory.annotation.Bean;
public class MyClass {
    private static final String MY_STRING = "STRING";

    @Autowired
    private MyPrivate myPrivate;

    @Bean
    public void myPublicBean() {}

    private static void myPrivateStatic() {}
    static class MyPrivate {}
}
        ]]></code>
    </test-code>

    <test-code>
        <description>#1364 FieldDeclarationsShouldBeAtStartOfClass false positive using multiple annotations</description>
        <expected-problems>0</expected-problems>
        <code><![CDATA[
import javax.persistence.ManyToOne;
import javax.persistence.Id;
import javax.persistence.Column;
import javax.persistence.JoinColumn;
public class MyEntity {

    private static final String MY_STRING = "STRING";

    @Id
    @Column
    private Long id;

    @ManyToOne
    @JoinColumn("")
    private MyEntity relation;

    public MyEntity() {
    }
}
        ]]></code>
    </test-code>

    <test-code>
        <description>#345 [java] FieldDeclarationsShouldBeAtStartOfClass: Add ability to ignore interfaces - default case</description>
        <expected-problems>1</expected-problems>
        <expected-linenumbers>6</expected-linenumbers>
        <code><![CDATA[
public class TestFieldDeclarations {
    public interface StartCaptureListener {
        void onStartCapture(boolean shouldUploadMediaToTba);
    }

    private static final int TAKE_PHOTO_RC = 334; // line 6
}
        ]]></code>
    </test-code>

    <test-code>
        <description>#345 [java] FieldDeclarationsShouldBeAtStartOfClass: Add ability to ignore interfaces - ignore interfaces</description>
        <rule-property name="ignoreInterfaceDeclarations">true</rule-property>
        <expected-problems>0</expected-problems>
        <code><![CDATA[
public class TestFieldDeclarations {
    public interface StartCaptureListener {
        void onStartCapture(boolean shouldUploadMediaToTba);
    }

    private static final int TAKE_PHOTO_RC = 334; // line 6
}
        ]]></code>
    </test-code>

<<<<<<< HEAD

    <test-code>
        <description>Initializers don't count</description>
        <expected-problems>0</expected-problems>
        <code><![CDATA[
            public class MyClass {
                private static final String NAME;
                static {
                    NAME = "";
                }

                private final String name;
                {
                    name = "";
                }
                private String name2;

                public MyClass() {
                    this.name = "whatever";
                }
            }
            ]]></code>
    </test-code>

    <test-code>
        <description>Check inside enums</description>
        <expected-problems>0</expected-problems>
        <code><![CDATA[
            public enum MyClass {
                A,
                B;

                private final String name;

                public MyClass() {
                    this.name = "whatever";
                }
            }
            ]]></code>
    </test-code>


=======
    <test-code>
        <description>False negative with anon classes (1)</description>
        <rule-property name="ignoreAnonymousClassDeclarations">false</rule-property>
        <expected-problems>3</expected-problems>
        <expected-linenumbers>4,5,7</expected-linenumbers>
        <code><![CDATA[
public class TestFieldDeclarations {
    class Inner {
        void method1() { }
        private int field1; // violation 1
        private Inner anon = new Inner() { // violation 2 - field "anon"
            void method2() { }
            private int field2; // violation 3
        };
    }
}
        ]]></code>
    </test-code>

    <test-code>
        <description>False negative with anon classes (2)</description>
        <rule-property name="ignoreAnonymousClassDeclarations">true</rule-property>
        <expected-problems>2</expected-problems>
        <expected-linenumbers>4,7</expected-linenumbers>
        <code><![CDATA[
public class TestFieldDeclarations {
    class Inner {
        void method1() { }
        private int field1; // violation 1
        private Inner anon = new Inner() { // ignored due to ignoreAnonymousClassDeclarations
            void method2() { }
            private int field2; // violation 2
        };
    }
}
        ]]></code>
    </test-code>
>>>>>>> bf10745a
</test-data><|MERGE_RESOLUTION|>--- conflicted
+++ resolved
@@ -250,50 +250,6 @@
         ]]></code>
     </test-code>
 
-<<<<<<< HEAD
-
-    <test-code>
-        <description>Initializers don't count</description>
-        <expected-problems>0</expected-problems>
-        <code><![CDATA[
-            public class MyClass {
-                private static final String NAME;
-                static {
-                    NAME = "";
-                }
-
-                private final String name;
-                {
-                    name = "";
-                }
-                private String name2;
-
-                public MyClass() {
-                    this.name = "whatever";
-                }
-            }
-            ]]></code>
-    </test-code>
-
-    <test-code>
-        <description>Check inside enums</description>
-        <expected-problems>0</expected-problems>
-        <code><![CDATA[
-            public enum MyClass {
-                A,
-                B;
-
-                private final String name;
-
-                public MyClass() {
-                    this.name = "whatever";
-                }
-            }
-            ]]></code>
-    </test-code>
-
-
-=======
     <test-code>
         <description>False negative with anon classes (1)</description>
         <rule-property name="ignoreAnonymousClassDeclarations">false</rule-property>
@@ -331,5 +287,45 @@
 }
         ]]></code>
     </test-code>
->>>>>>> bf10745a
+
+
+    <test-code>
+        <description>Initializers don't count</description>
+        <expected-problems>0</expected-problems>
+        <code><![CDATA[
+            public class MyClass {
+                private static final String NAME;
+                static {
+                    NAME = "";
+                }
+
+                private final String name;
+                {
+                    name = "";
+                }
+                private String name2;
+
+                public MyClass() {
+                    this.name = "whatever";
+                }
+            }
+            ]]></code>
+    </test-code>
+
+    <test-code>
+        <description>Check inside enums</description>
+        <expected-problems>0</expected-problems>
+        <code><![CDATA[
+            public enum MyClass {
+                A,
+                B;
+
+                private final String name;
+
+                public MyClass() {
+                    this.name = "whatever";
+                }
+            }
+            ]]></code>
+    </test-code>
 </test-data>