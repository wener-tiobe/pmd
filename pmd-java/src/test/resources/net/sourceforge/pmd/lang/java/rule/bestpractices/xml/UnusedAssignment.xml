<?xml version="1.0" encoding="UTF-8"?>
<test-data
    xmlns="http://pmd.sourceforge.net/rule-tests"
    xmlns:xsi="http://www.w3.org/2001/XMLSchema-instance"
    xsi:schemaLocation="http://pmd.sourceforge.net/rule-tests http://pmd.sourceforge.net/rule-tests_1_0_0.xsd">

    <test-code>
        <description>ok</description>
        <expected-problems>0</expected-problems>
        <code><![CDATA[
public class Foo {
    void bar(int b) {
        for (int i = 0; i < 10; i++) {
            throw new Exception();
        }
    }
}
        ]]></code>
    </test-code>

    <test-code>
        <description>DD anomaly</description>
        <expected-problems>1</expected-problems>
        <expected-linenumbers>3</expected-linenumbers>
        <expected-messages>
            <message>The initializer for variable 'i' is never used (overwritten on line 4)</message>
        </expected-messages>
        <code><![CDATA[
public class Foo {
    void bar() {
        int i=0;
        i=1;
        if (i==2) {}
    }
}
        ]]></code>
    </test-code>

    <test-code>
        <description>DU anomaly</description>
        <expected-problems>0</expected-problems>
        <code><![CDATA[
public class Foo {
    void bar() {
        int i=0;
    }
}
        ]]></code>
    </test-code>
    <test-code>
        <description>DU anomaly (reportUnusedVariables)</description>
        <rule-property name="reportUnusedVariables">true</rule-property>
        <expected-problems>1</expected-problems>
        <code><![CDATA[
public class Foo {
    void bar() {
        int i=0;
    }
}
        ]]></code>
    </test-code>

    <test-code>
        <description>UR anomaly</description>
        <expected-problems>0</expected-problems>
        <code><![CDATA[
public class Foo {
    void bar() {
        int i;
        if (i == 0) {}
    }
}
        ]]></code>
    </test-code>

    <test-code>
        <description>Conditional flow 0</description>
        <rule-property name="reportUnusedVariables">true</rule-property>
        <expected-problems>2</expected-problems>
        <expected-linenumbers>3,4</expected-linenumbers>
        <expected-messages>
            <message>The initializer for variable 'j' is never used (overwritten on line 6)</message>
            <message>The initializer for variable 'z' is never used</message>
        </expected-messages>
        <code><![CDATA[
public class Foo {
    void bar(int i) {
        int j = 0;
        int z = 0; // unused
        if (i < 10) {
            j = i;
            print(j);
        }
    }
}
        ]]></code>
    </test-code>

    <test-code>
        <description>Conditional flow 1</description>
        <rule-property name="reportUnusedVariables">true</rule-property>
        <expected-problems>1</expected-problems>
        <expected-linenumbers>4</expected-linenumbers>
        <expected-messages>
            <message>The initializer for variable 'z' is never used</message>
        </expected-messages>
        <code><![CDATA[
public class Foo {
    void bar(int i) {
        int j = 0;
        int z = 0; // unused
        if (i < 10) {
            j = i;
        }
        System.out.println(j);
    }
}
        ]]></code>
    </test-code>

    <test-code>
        <description>Conditional flow 2</description>
        <expected-problems>1</expected-problems>
        <expected-linenumbers>3</expected-linenumbers>
        <expected-messages>
            <message>The initializer for variable 'j' is never used (overwritten on lines 6 and 8)</message>
        </expected-messages>
        <code><![CDATA[
public class Foo {
    void bar(int i) {
        int j = 0; // unused
        int z = 0;
        if (i < 10) {
            j = i;
        } else {
            j = z;
        }
        System.out.println(j);
    }
}
        ]]></code>
    </test-code>

    <test-code>
        <description>Conditional flow with abrupt throw</description>
        <expected-problems>2</expected-problems>
        <expected-linenumbers>3,6</expected-linenumbers>
        <expected-messages>
            <message>The initializer for variable 'j' is never used (overwritten on lines 6 and 9)</message>
            <message>The value assigned to variable 'j' is never used</message>
        </expected-messages>
        <code><![CDATA[
public class Foo {
    void bar(int i) {
        int j = 0; // unused
        int z = 0;
        if (i < 10) {
            j = i; // unused
            throw new Exception();
        } else {
            j = z;
        }
        System.out.println(j);
    }
}
        ]]></code>
    </test-code>

    <test-code>
        <description>Conditional flow with abrupt return</description>
        <expected-problems>2</expected-problems>
        <expected-linenumbers>3,6</expected-linenumbers>
        <expected-messages>
            <message>The initializer for variable 'j' is never used (overwritten on lines 6 and 9)</message>
            <message>The value assigned to variable 'j' is never used</message>
        </expected-messages>
        <code><![CDATA[
public class Foo {
    void bar(int i) {
        int j = 0;  // unused
        int z = 0;
        if (i < 10) {
            j = i;  // unused
            return;
        } else {
            j = z;
        }
        System.out.println(j);
    }
}
        ]]></code>
    </test-code>

    <test-code>
        <description>Local variable in loop</description>
        <rule-property name="reportUnusedVariables">true</rule-property>
        <expected-problems>4</expected-problems>
        <expected-linenumbers>2,10,11,19</expected-linenumbers>
        <expected-messages>
            <message>Parameter 'args' is never used</message>
            <message>The initializer for variable 'fail' is never used (overwritten on line 19)</message>
            <message>Loop variable 'j' is never used</message>
            <message>The value assigned to variable 'fail' is never used (reassigned every iteration)</message>
        </expected-messages>
        <code><![CDATA[
public class LoopTest {
    public static void main(String[] args) {
        int[] a = {1,2,3};
        int[] b = {4,5,6};
        int[] c = {7,8,9};
        for (int i : a) {
            if (i == 0) {
                break;
            } else {
                boolean fail = false;
                for (int j : b) {
                    boolean match = false;
                    for (int k : c) {
                        if (k == 42) {
                            match = true;
                        }
                    }
                    if (!match) {
                        fail = true;
                    }
                }
            }
        }
    }
}
        ]]></code>
    </test-code>

    <test-code>
        <description>#408 Assert statements causing </description>
        <expected-problems>0</expected-problems>
        <code><![CDATA[
public class AssertTest {
    public void test() {
        final String s = "";
        assert(s != null);

        System.out.println(s);

        final Double d = 9;
        assert(d != null);

        System.out.println(d);

        final String k = "k";
        assert(k != null);

        System.out.println(k);
    }
}
        ]]></code>
    </test-code>

    <test-code>
        <description>#1905 [java] DataflowAnomalyAnalysis Rule in right order : Case 1. DU-Anomaly(b)</description>
        <expected-problems>1</expected-problems>
        <expected-linenumbers>6</expected-linenumbers>
        <expected-messages>
            <message>The value assigned to variable 'b' is never used</message>
        </expected-messages>
        <code><![CDATA[
class Test{
    public static void main(String[] args){
        int a = 0 ;
        int b = 0 ;
        a = a + b ;
        b = a + b ;
    }
}
        ]]></code>
    </test-code>

    <test-code>
        <description>For loop</description>
        <expected-problems>0</expected-problems>
        <code><![CDATA[
class Test{
    public static void main(String[] args){
        int a = 0 ;
        for(int i = 0 ; i <= 10; i ++){
            a = a+3;
        }
    }
}
        ]]></code>
    </test-code>

    <test-code>
        <description>For loop 2</description>
        <expected-problems>2</expected-problems>
        <expected-linenumbers>3,5</expected-linenumbers>
        <expected-messages>
            <message>The initializer for variable 'a' is never used (overwritten on line 5)</message>
            <message>The value assigned to variable 'a' is never used (reassigned every iteration)</message>
        </expected-messages>
        <code><![CDATA[
class Test{
    public static void main(String[] args){
        int a = 0 ;
        for(int i = 0 ; i <= 10; i ++){
            a = i * 3;
        }
    }
}
        ]]></code>
    </test-code>

    <test-code>
        <description>For loop 3</description>
        <expected-problems>0</expected-problems>
        <code><![CDATA[
class Test{
    public static void main(String[] args){
        int a = 0 ;
        for(int i = 0 ; i <= 10; i ++){
            a = i * 3;
        }
        System.out.println(a);
    }
}
        ]]></code>
    </test-code>

    <test-code>
        <description>For loop 4</description>
        <expected-problems>0</expected-problems>
        <code><![CDATA[
class Test{
    public static void main(String[] args){
        int a = 0 ;
        for(int i = 0 ; (i + a) <= 10; i ++){
            a = i * 3;
        }
    }
}
        ]]></code>
    </test-code>

    <test-code>
        <description>Foreach</description>
        <expected-problems>1</expected-problems>
        <expected-linenumbers>5</expected-linenumbers>
        <expected-messages>
            <message>The value assigned to variable 'a' is never used (overwritten on line 4)</message>
        </expected-messages>
        <code><![CDATA[
class Test{
    public static void main(String[] args){
        int[] b = new int[10];
        for(int a : b){
            a = a+3;
        }
    }
}
        ]]></code>
    </test-code>

    <test-code>
        <description>Foreach unused</description>
        <rule-property name="reportUnusedVariables">true</rule-property>
        <expected-problems>2</expected-problems>
        <expected-linenumbers>2,4</expected-linenumbers>
        <expected-messages>
            <message>Parameter 'args' is never used</message>
            <message>Loop variable 'a' is never used</message>
        </expected-messages>
        <code><![CDATA[
class Test{
    public static void main(String[] args){
        int[] b = new int[10];
        for(int a : b){
        }
    }
}
        ]]></code>
    </test-code>

    <test-code>
        <description>While loop 1</description>
        <expected-problems>0</expected-problems>
        <code><![CDATA[
class Test{
    public static void main(String[] args){
        int a = 0;
        int i = 0;
        while (i < 30) {
            a = a + 3;
            i += 3;
        }
    }
}
        ]]></code>
    </test-code>

    <test-code>
        <description>While loop 2</description>
        <expected-problems>2</expected-problems>
        <expected-linenumbers>4,7</expected-linenumbers>
        <expected-messages>
            <message>The initializer for variable 'i' is never used (overwritten on line 7)</message>
            <message>The value assigned to variable 'i' is never used (reassigned every iteration)</message>
        </expected-messages>
        <code><![CDATA[
class Test{
    public static void main(String[] args){
        int a = 0;
        int i = 0; // unused
        while (a < 30) {
            a = a + 3;
            i = 5; // unused (kills itself)
        }
    }
}
        ]]></code>
    </test-code>
    <test-code>
        <description>While loop with break</description>
        <expected-problems>1</expected-problems>
        <expected-linenumbers>7</expected-linenumbers>
        <expected-messages>
            <message>The value assigned to variable 'i' is never used</message>
        </expected-messages>
        <code><![CDATA[
class Test{
    public static void main(String[] args){
        int a = 0;
        int i = 0;
        while (true) {
            if (a >= 30) {
                i = a + 1; // unused
                break;
            }
            a = a + 3;
            i = i + 1; // used by itself
        }
    }
}
        ]]></code>
    </test-code>

    <test-code>
        <description>While loop without break (control case)</description>
        <expected-problems>1</expected-problems>
        <code><![CDATA[
class Test{
    public static void main(String[] args){
        int a = 0; // used by compound below
        int i = 0;
        while (true) {
            if (a >= 30) {
                i += a + 1; // unused by below
                // break;  // no break here
            }
            a = a + 3;
            i = a + 2; // used by above
        }
    }
}
        ]]></code>
    </test-code>

    <test-code>
        <description>While loop without break 2 (control case)</description>
        <expected-problems>1</expected-problems>
        <expected-linenumbers>12</expected-linenumbers>
        <expected-messages>
            <message>The value assigned to variable 'i' is never used (overwritten on line 16)</message>
        </expected-messages>
        <code><![CDATA[
class Test{
    public static void main(String[] args){
        int a = 0;
        int i = 0; // unused now

        outer:
        while (true) {
            a += 2;

            while (true) {
                if (a >= 30) {
                    i += a + 1; // unused because of i = a + 2
                    // break outer;
                }
                a = a + 3;
                i = a + 2;  // killed by below
            }

            i = 2; // used by print
        }

        System.out.println(i); // uses i = i + 1
    }
}
        ]]></code>
    </test-code>

    <test-code>
        <description>While loop without break 2 (control case)</description>
        <expected-problems>1</expected-problems>
        <expected-linenumbers>12</expected-linenumbers>
        <expected-messages>
            <message>The value assigned to variable 'i' is never used (overwritten on line 19)</message>
        </expected-messages>
        <code><![CDATA[
class Test{
    public static void main(String[] args){
        int a = 0;
        int i = 0; // unused now

        outer:
        while (true) {
            a += 2;

            while (true) {
                if (a >= 30) {
                    i += a + 1; // unused because of i = 2
                    break;
                }
                a = a + 3;
                i = a + 2;  // used by i += a + 1
            }

            i = 2; // used by print
        }

        System.out.println(i); // uses i = i + 1
    }
}
        ]]></code>
    </test-code>

    <test-code>
        <description>While loop with named break 2</description>
        <expected-problems>0</expected-problems>
        <code><![CDATA[
class Test{
    public static void main(String[] args){
        int a = 0;
        int i = 0; // unused now

        outer:
        while (true) {
            a += 2;

            while (true) {
                if (a >= 30) {
                    i += a + 1; // used by print
                    break outer;
                }
                a = a + 3;
                i = a + 2;  // used by i += a + 1
            }

            i = 2; // used by print
        }

        System.out.println(i); // uses i = i + 1
    }
}
        ]]></code>
    </test-code>


    <test-code>
        <description>While loop with continue</description>
        <expected-problems>0</expected-problems>
        <code><![CDATA[
class Test{
    public static void main(String[] args){
        int a = 0;
        int i = 0;
        while (true) {
            if (a >= 30) {
                i = a + 1; // used by below
                continue;
            }
            a = a + 3;
            i = i + 1; // used by itself
        }
    }
}
        ]]></code>
    </test-code>

    <test-code>
        <description>While loop with continue 2</description>
        <expected-problems>0</expected-problems>
        <code><![CDATA[
class Test{
    public static void main(String[] args){
        int a = 0;
        int i = 0;
        while (a < 50) {
            if (i >= 30) {
                a = i + 1; // used by loop condition
                continue;
            }
            i++; // used by itself
        }
    }
}
        ]]></code>
    </test-code>

    <test-code>
        <description>While loop with break (control for continue test above)</description>
        <expected-problems>1</expected-problems>
        <expected-linenumbers>7</expected-linenumbers>
        <expected-messages>
            <message>The value assigned to variable 'a' is never used</message>
        </expected-messages>
        <code><![CDATA[
class Test{
    public static void main(String[] args){
        int a = 0;
        int i = 0;
        while (a < 50) {
            if (i >= 30) {
                a = i + 1; // unused
                break;
            }
            i++; // used by itself
        }
    }
}
        ]]></code>
    </test-code>

    <test-code>
        <description>Do while 0</description>
        <expected-problems>0</expected-problems>
        <code><![CDATA[
class Test{
    public static void main(String[] args){
        int a = 0 ;
        int i = 0 ;
        do {
            a = a+3;
            i += 3;
        } while (i < 30);
   }
}
        ]]></code>
    </test-code>

    <test-code>
        <description>Do while 1</description>
        <expected-problems>1</expected-problems>
        <expected-linenumbers>3</expected-linenumbers>
        <expected-messages>
            <message>The initializer for variable 'a' is never used (overwritten on line 6)</message>
        </expected-messages>
        <code><![CDATA[
class Test{
    public static void main(String[] args){
        int a = 0;
        int i = 0;
        do {
            a = i+3;
            i += 3;
        } while ((a+i) < 30);
   }
}
        ]]></code>
    </test-code>

    <test-code>
        <description>Do while with break</description>
        <expected-problems>2</expected-problems>
        <expected-linenumbers>7,8</expected-linenumbers>
        <expected-messages>
            <message>The value assigned to variable 'i' is never used</message>
            <message>The value assigned to variable 'a' is never used</message>
        </expected-messages>
        <code><![CDATA[
class Test{
    public static void main(String[] args){
        int a = 0;
        int i = 0;
        do {
            if (a >= 20) {
                i = 4;
                a *= 5;
                break;
            }

            a = i + 3;
            i += 3;
        } while (i < 30);
   }
}
        ]]></code>
    </test-code>

    <test-code>
        <description>Do while with continue</description>
        <expected-problems>0</expected-problems>
        <code><![CDATA[
class Test{
    public static void main(String[] args){
        int a = 0;
        int i = 0;
        do {
            if (a >= 20) {
                i = 4;  // used by condition
                a *= 5;
                continue;
            }

            a = i + 3;
            i += 3;
        } while (i < 30);
   }
}
        ]]></code>
    </test-code>

    <test-code>
        <description>Switch statement 0</description>
        <expected-problems>4</expected-problems>
        <expected-linenumbers>6,8,10,12</expected-linenumbers>
        <expected-messages>
            <message>The value assigned to variable 'a' is never used</message>
            <message>The value assigned to variable 'a' is never used</message>
            <message>The value assigned to variable 'a' is never used</message>
            <message>The value assigned to variable 'a' is never used</message>
        </expected-messages>
        <code><![CDATA[
class Test{
    public static void main(String[] args){
        int a = 0 ;
        int i = 0 ;
        switch(i){
            case 1 : a = a+1;
            break;
            case 2 : a = a+2;
            break;
            case 3 : a = a+3;
            break;
            default : a = a + 1;
        }
    }
}
        ]]></code>
    </test-code>

    <test-code>
        <description>Switch statement 1</description>
        <expected-problems>0</expected-problems>
        <code><![CDATA[
class Test{
    public static void main(String[] args){
        int a = 0 ;
        int i = 0 ;
        switch(i){
            case 1 : a = 1;
            break;
            case 2 : a = 2;
            break;
            case 3 : a = 3;
            break;
            default : a = a + 1;
        }

        System.out.println(a);
    }
}
        ]]></code>
    </test-code>

    <test-code>
        <description>Switch statement 2</description>
        <expected-problems>0</expected-problems>
        <code><![CDATA[
class Test{
    public static void main(String[] args){
        int a = 0 ;
        int i = 0 ;
        switch(i){
            case 1 : a = 1;
                     if (args.length > 0) break; // else fallthrough
            case 2 : a = 2; break;
            case 3 : a = 3; break;
            default : a = a + 1;
        }

        System.out.println(a);
    }
}
        ]]></code>
    </test-code>

    <test-code>
        <description>Switch fallthrough</description>
        <expected-problems>1</expected-problems>
        <expected-linenumbers>6</expected-linenumbers>
        <expected-messages>
            <message>The value assigned to variable 'a' is never used (overwritten on line 8)</message>
        </expected-messages>
        <code><![CDATA[
class Test{
    public static void main(String[] args){
        int a = 0 ;
        int i = 0 ;
        switch(i){
            case 1 : a = 1; // unused
            // break; // no break
            case 2 : a = 2;
            break;
            case 3 : a = 3;
            break;
            default : a = a + 1;
        }

        System.out.println(a);
    }
}
        ]]></code>
    </test-code>

    <test-code>
        <description>Switch fallthrough 2</description>
        <expected-problems>1</expected-problems>
        <expected-linenumbers>9</expected-linenumbers>
        <expected-messages>
            <message>The value assigned to variable 'a' is never used</message>
        </expected-messages>
        <code><![CDATA[
class Test{
    public static void main(String[] args){
        int a = 0 ;
        int i = 0 ;
        switch(i){
            case 1 : a = a+1;
            case 2 : a = a+2;
            case 3 : a = a+3;
            default : a = a + 0; // this one
        }
    }
}
        ]]></code>
    </test-code>

    <test-code>
        <description>Switch non-fallthrough</description>
        <expected-problems>0</expected-problems>
        <code><![CDATA[
class Test{
    public static void main(String[] args){
        int a = 0 ;
        int i = 0 ;
        switch(i) {
            case 1 -> a = 1;
            case 2 -> a = 2;
            case 3 -> a = 3;
            default -> a = a + 1;
        }
        System.out.println(a);
    }
}
        ]]></code>
    </test-code>

    <test-code>
        <description>Switch non-fallthrough blocks</description>
        <expected-problems>1</expected-problems>
        <expected-linenumbers>9</expected-linenumbers>
        <expected-messages>
            <message>The value assigned to variable 'i' is never used</message>
        </expected-messages>
        <code><![CDATA[
class Test{
    public static void main(String[] args){
        int a = 0 ;
        int i = 0 ;
        switch(i) {
            case 1 -> a = 1;
            case 2 -> {
                if (args.length > 0) {
                    i = 4;
                    break;
                }
                a = 2;
            }
            case 3 -> a = 3;
            default -> a = a + 1;
        }
        System.out.println(a);
    }
}
        ]]></code>
    </test-code>

    <test-code>
        <description>Switch expr non-fallthrough</description>
        <expected-problems>4</expected-problems>
        <expected-linenumbers>6,7,8,9</expected-linenumbers>
        <expected-messages>
            <message>The value assigned to variable 'a' is never used (overwritten on line 4)</message>
            <message>The value assigned to variable 'a' is never used (overwritten on line 4)</message>
            <message>The value assigned to variable 'a' is never used (overwritten on line 4)</message>
            <message>The value assigned to variable 'a' is never used (overwritten on line 4)</message>
        </expected-messages>
        <code><![CDATA[
class Test{
    public static void main(String[] args){
        int a = 0 ;
        a = switch(i) { // this is used
            // all those are unused
            case 1 -> a = 1;
            case 2 -> a = 2;
            case 3 -> a = 3;
            default -> a = a + 1;
        };

        System.out.println(a);
    }
}
        ]]></code>
    </test-code>

    <test-code>
        <description>Switch expr with yield</description>
        <expected-problems>4</expected-problems>
        <expected-linenumbers>6,9,13,14</expected-linenumbers>
        <expected-messages>
            <message>The value assigned to variable 'a' is never used (overwritten on line 4)</message>
            <message>The updated value of variable 'a' is never used (overwritten on line 4)</message>
            <message>The value assigned to variable 'a' is never used (overwritten on line 4)</message>
            <message>The value assigned to variable 'a' is never used (overwritten on line 4)</message>
        </expected-messages>
        <code><![CDATA[
class Test{
    public static void main(String[] args){
        int a = 0 ;
        a = switch(i) { // this is used
            // all those are unused
            case 1 -> a = 1;
            case 2 -> {
                if (a > 0) {
                    yield a++;
                }
                yield 4;
            }
            case 3 -> a = 3;
            default -> a = a + 1;
        };

        System.out.println(a);
    }
}
        ]]></code>
    </test-code>

    <test-code>
        <description>Usage as LHS of method</description>
        <expected-problems>1</expected-problems>
        <expected-linenumbers>5</expected-linenumbers>
        <expected-messages>
            <message>The value assigned to variable 't1' is never used</message>
        </expected-messages>
        <code><![CDATA[
class Test{
    public static void main(String[] args){
        int t1 = 0 ;
        Test2 test = new Test2() ;
        t1 = test.simpleTest(t1) ;
    }
}
        ]]></code>
    </test-code>

    <test-code>
        <description>Assignment in operand</description>
        <expected-problems>1</expected-problems>
        <expected-linenumbers>6</expected-linenumbers>
        <expected-messages>
            <message>The value assigned to variable 't1' is never used</message>
        </expected-messages>
        <code><![CDATA[
class Test{
    public static void main(String[] args){
        int t1 = 0 ;
        int t2 = 0 ;
        Test2 test = new Test2();
        if((t1 = test.simpleTest(t1)) == t2);
    }
}
        ]]></code>
    </test-code>

    <test-code>
        <description>Assignment in operand 2</description>
        <expected-problems>1</expected-problems>
        <expected-linenumbers>7</expected-linenumbers>
        <expected-messages>
            <message>The value assigned to variable 't1' is never used</message>
        </expected-messages>
        <code><![CDATA[
class Test{
    public static void main(String[] args){
        int t1 = 0 ;
        int t2 = 0 ;
        // the left assignment reaches the right of the ==
        if (   (t1 = t1 + t2)
            == (t1 = t2 * t1) ); // only this assignment is unused
    }
}
        ]]></code>
    </test-code>

    <test-code>
        <description>Assignment in operand 3</description>
        <expected-problems>0</expected-problems>
        <code><![CDATA[
class Test{
    public static void main(String[] args){
        int t1 = 0 ;

        Test2 test = new Test2();
        if( (t1 = test.simpleTest(t1)) == t1);
   }
}
        ]]></code>
    </test-code>

    <test-code>
        <description>Assignment in operand 4</description>
        <rule-property name="reportUnusedVariables">true</rule-property>
        <expected-problems>3</expected-problems>
        <expected-linenumbers>2,4,6</expected-linenumbers>
        <expected-messages>
            <message>Parameter 'args' is never used</message>
            <message>The initializer for variable 't2' is never used</message>
            <message>The value assigned to variable 't1' is never used</message>
        </expected-messages>
        <code><![CDATA[
class Test{
    public static void main(String[] args){
        int t1 = 0;
        int t2 = 0;
        Test2 test = new Test2() ;
        if( t1 == (t1 = test.simpleTest(t1))) ;
   }
}
        ]]></code>
    </test-code>

    <test-code>
        <description>#1749 DD False Positive in DataflowAnomalyAnalysis</description>
        <expected-problems>1</expected-problems>
        <expected-linenumbers>4</expected-linenumbers>
        <expected-messages>
            <message>The value assigned to variable 'a' is never used</message>
        </expected-messages>
        <code><![CDATA[
public class Test {
    public void test(){
        int a = 0;
        a = a + 3;
    }
}
        ]]></code>
    </test-code>
    <test-code>
        <description>Compound assignment</description>
        <expected-problems>1</expected-problems>
        <expected-linenumbers>4</expected-linenumbers>
        <expected-messages>
            <message>The value assigned to variable 'a' is never used</message>
        </expected-messages>
        <code><![CDATA[
public class Test {
    public void test(){
        int a = 0;
        a += 3; // same with compound
    }
}
        ]]></code>
    </test-code>
    <test-code>
        <description>Another case</description>
        <expected-problems>2</expected-problems>
        <expected-linenumbers>3,5</expected-linenumbers>
        <expected-messages>
            <message>The initializer for variable 'iter' is never used (overwritten on line 4)</message>
            <message>The value assigned to variable 'iter' is never used</message>
        </expected-messages>
        <code><![CDATA[
public class Test {
    public void test(){
       ScopeData iter = acceptOpt(node.getBody(), before.fork()); // this assignment is unused
       iter = acceptOpt(node.getCondition(), before.fork());
       iter = acceptOpt(node.getBody(), iter);
    }
}
        ]]></code>
    </test-code>

    <test-code>
        <description>Var usage in lambda (#1304)</description>
        <expected-problems>0</expected-problems>
        <code><![CDATA[
public class Foo {

    public boolean dummyMethod(final String captured, final Set<String> dummySet) {
        captured = captured.trim();
        return dummySet.stream().noneMatch(value -> value.equalsIgnoreCase(captured));
    }

}        ]]></code>
    </test-code>

    <test-code>
        <description>Try/catch</description>
        <expected-problems>1</expected-problems>
        <expected-linenumbers>4</expected-linenumbers>
        <expected-messages>
            <message>The initializer for variable 'a' is never used (overwritten on lines 6 and 8)</message>
        </expected-messages>
        <code><![CDATA[
public class Foo {

    public int foo() {
        int a = 0;
        try (Reader r = new StringReader("")) {
            a = r.read();
        } catch (IOException e) {
            a = -1;
        }
        return a;
    }

}        ]]></code>
    </test-code>

    <test-code>
        <description>Try with several catches</description>
        <expected-problems>0</expected-problems>
        <code><![CDATA[
public class Foo {

    public int foo() {
        int a;
        try (Reader r = new StringReader("")) {
            a = r.read();
        } catch (IOException e) {
            a = -1;
        } catch (IllegalArgumentException e) {
            a = 2;
        }
        return a;
    }

}        ]]></code>
    </test-code>

    <test-code>
        <description>Try with resources: resources should be used</description>
        <expected-problems>0</expected-problems>
        <code><![CDATA[
public class Foo {

    public void foo() {
        try (Reader r = new StringReader("")) {

        }
    }

}        ]]></code>
    </test-code>

    <test-code>
        <description>Definitions in try block reach catch blocks through method calls</description>
        <expected-problems>2</expected-problems>
        <expected-linenumbers>4,7</expected-linenumbers>
        <expected-messages>
            <message>The initializer for variable 'halfway' is never used (overwritten on line 7)</message>
            <message>The value assigned to variable 'halfway' is never used</message>
        </expected-messages>
        <code><![CDATA[
public class Foo {

    void method() {
        boolean halfway = false;

        try {
            halfway = true; // this may not fail so the catch block is unreachable
        } catch(Exception e) {
            System.out.println(halfway);
        }
    }
}


]]></code>
    </test-code>

    <test-code>
        <description>Definitions in try block reach catch blocks through method calls 2</description>
        <expected-problems>1</expected-problems>
        <expected-linenumbers>4</expected-linenumbers>
        <expected-messages>
            <message>The initializer for variable 'halfway' is never used (overwritten on line 7)</message>
        </expected-messages>
        <code><![CDATA[
public class Foo {

    void method() {
        boolean halfway = false;

        try {
            halfway = true;
            trySomethingWhichFails(); // catch may be reached if this throws
        } catch(Exception e) {
            System.out.println(halfway);
        }
    }
}


]]></code>
    </test-code>
    <test-code>
        <description>Definitions in try block reach catch blocks through method calls 3</description>
        <expected-problems>1</expected-problems>
        <expected-linenumbers>8</expected-linenumbers>
        <expected-messages>
            <message>The value assigned to variable 'halfway' is never used</message>
        </expected-messages>
        <code><![CDATA[
public class Foo {

    void method() {
        boolean halfway = false;

        try {
            trySomethingWhichFails(); // catch may be reached if this throws (initializer would be used)
            halfway = true;
        } catch(Exception e) {
            System.out.println(halfway);
        }
    }
}


]]></code>
    </test-code>

    <test-code>
        <description>Try/catch finally</description>
        <expected-problems>0</expected-problems>
        <code><![CDATA[
public class Foo {

    public int foo() {
        int a = 0; // used in catch
        try (Reader r = new StringReader("")) {
            a = r.read();  // used in finally
        } catch (IOException e) {
            a = -1; // used in finally
        } finally {
            print(a);
        }
        return 0;
    }

}        ]]></code>
    </test-code>
    <test-code>
        <description>Try/catch finally 3</description>
        <expected-problems>1</expected-problems>
        <expected-linenumbers>4</expected-linenumbers>
        <expected-messages>
            <message>The initializer for variable 'a' is never used (overwritten on lines 6 and 8)</message>
        </expected-messages>
        <code><![CDATA[
public class Foo {

    public int foo() {
        int a = 0;
        try (Reader r = new StringReader("")) {
            a = r.read();  // used in return
        } catch (IOException e) {
            a = -1; // used in return
        } finally {
            // don't use a
        }
        return a;
    }

}        ]]></code>
    </test-code>
    <test-code>
        <description>Try/catch finally 4</description>
        <expected-problems>3</expected-problems>
        <expected-linenumbers>4,6,8</expected-linenumbers>
        <expected-messages>
            <message>The initializer for variable 'a' is never used (overwritten on lines 6, 8 and 10)</message>
            <message>The value assigned to variable 'a' is never used (overwritten on line 10)</message>
            <message>The value assigned to variable 'a' is never used (overwritten on line 10)</message>
        </expected-messages>
        <code><![CDATA[
public class Foo {

    public int foo() {
        int a = 0; // overwritten in try body & catch
        try (Reader r = new StringReader("")) {
            a = r.read();  // overwritten in finally
        } catch (IOException e) {
            a = -1; // overwritten in finally
        } finally {
            a = 0;
        }
        return a;
    }

}        ]]></code>
    </test-code>
    <test-code>
        <description>Nested finally</description>
        <expected-problems>4</expected-problems>
        <expected-linenumbers>8,11,13,16</expected-linenumbers>
        <expected-messages>
            <message>The initializer for variable 'a' is never used (overwritten on lines 11, 13, 16 and 18)</message>
            <message>The value assigned to variable 'a' is never used (overwritten on line 13)</message>
            <message>The value assigned to variable 'a' is never used (overwritten on lines 16 and 18)</message>
            <message>The value assigned to variable 'a' is never used (overwritten on line 18)</message>
        </expected-messages>
        <code><![CDATA[
            import java.io.IOException;
            import java.io.Reader;
            import java.io.StringReader;

            public class Foo {

                public int foo() {
                    int a = 0;
                    try (Reader r = new StringReader("")) {
                        try (Reader r = new StringReader("")) {
                            a = r.read();       // overwritten in finally
                        } finally {
                            a = 0; // overwritten in enclosing catch, if `read()` threw, otherwise in enclosing finally
                        }
                    } catch (IOException e) {
                        a = -1; // overwritten in finally
                    } finally {
                        a = 1;
                    }
                    return a;
                }

            }
        ]]></code>
    </test-code>
    <test-code>
        <description>Try/catch finally in loop</description>
        <expected-problems>0</expected-problems>
        <code><![CDATA[
import java.io.IOException;
import java.io.Reader;
import java.io.StringReader;

class Foo {

    public int foo() {
        int a = 0;
        while (a > 10) {
            try (Reader r = new StringReader("")) {
                r.read();
            } catch (IOException e) {
                a = -1; // used in finally even if break
                break;
            } finally {
                a++;
            }
        }
        return a;
    }

}
        ]]></code>
    </test-code>
    <test-code>
        <description>Abstract method NPE</description>
        <expected-problems>0</expected-problems>
        <code><![CDATA[

abstract class Foo {

    public abstract int foo();

    interface Bar {
        int bar();
    }

}
        ]]></code>
    </test-code>
    <test-code>
        <description>FP in finally</description>
        <expected-problems>0</expected-problems>
        <code><![CDATA[

class Foo {
    public Object intercept(Object proxy) throws Throwable {
        Object oldProxy = null; // FP here
        try {
            oldProxy = new Object[] { proxy };
            return null;
        }
        finally {
            System.out.println(oldProxy);
        }
    }
}
        ]]></code>
    </test-code>

    <test-code>
        <description>Lambda captured var use</description>
        <expected-problems>0</expected-problems>
        <code><![CDATA[
class Foo {

  public Flux<Object> decode() {
    Flux<List<XMLEvent>> splitEvents = splitEvts();

    return map(events -> {
      return unmarshal(events.append(splitEvents));
    });
  }

}
        ]]></code>
    </test-code>
    <test-code>
        <description>Lambda assignment</description>
        <expected-problems>2</expected-problems>
        <expected-linenumbers>5,6</expected-linenumbers>
        <expected-messages>
            <message>The initializer for variable 'k' is never used (overwritten on line 6)</message>
            <message>The value assigned to variable 'k' is never used</message>
        </expected-messages>
        <code><![CDATA[
class Foo {

  public void decode() {
    doSomething(events -> {
      int k = 0;
      return k = 2;
    });
  }

}
        ]]></code>
    </test-code>
    <test-code>
        <description>Lambda returns 2</description>
        <rule-property name="reportUnusedVariables">true</rule-property>
        <expected-problems>2</expected-problems>
        <expected-linenumbers>4,7</expected-linenumbers>
        <expected-messages>
            <message>The initializer for variable 'splitEvents' is never used</message>
            <message>The value assigned to variable 'events' is never used</message>
        </expected-messages>
        <code><![CDATA[
class Foo {

  public Flux<Object> decode() {
    Flux<List<XMLEvent>> splitEvents = splitEvts();

    return map(events -> {
      events = events.normalize();
      return dontUseEvents();
    });
  }

}
        ]]></code>
    </test-code>
    <test-code>
        <description>FP in try</description>
        <expected-problems>0</expected-problems>
        <code><![CDATA[
package foo;
class Foo {

    public Object getSubject() {
      try {
        Object subject = Other.currentUserMethod.invoke();
        if (subject == null) {
          subject = Other.anonymousSubjectMethod.invoke(0);
        }
        return subject;
      } catch (Exception ex) {
        throw new RuntimeException("Failed to obtain SubjectHandle", ex);
      }
    }

}
        ]]></code>
    </test-code>

    <test-code>
        <description>Field initializers 0</description>
        <expected-problems>0</expected-problems>
        <code><![CDATA[
class Foo {

    int f1 = 0;
    int f2 = f1++;

}
        ]]></code>
    </test-code>

    <test-code>
        <description>Field initializers 1</description>
        <expected-problems>1</expected-problems>
        <expected-linenumbers>3</expected-linenumbers>
        <expected-messages>
            <message>The field initializer for 'f1' is never used (overwritten on line 4)</message>
        </expected-messages>
        <code><![CDATA[
class Foo {

    int f1 = 0;
    int f2 = f1 = 1, f3 = f2;

}
        ]]></code>
    </test-code>

    <test-code>
        <description>Field initializers 1</description>
        <expected-problems>1</expected-problems>
        <expected-linenumbers>3</expected-linenumbers>
        <expected-messages>
            <message>The field initializer for 'f1' is never used (overwritten on line 4)</message>
        </expected-messages>
        <code><![CDATA[
class Foo {

    int f1 = 0;
    int f2 = this.f1 = 1, f3 = f2;

}
        ]]></code>
    </test-code>

    <test-code>
        <description>Field initializers and ctor</description>
        <expected-problems>1</expected-problems>
        <expected-linenumbers>3</expected-linenumbers>
        <expected-messages>
            <message>The field initializer for 'f1' is never used (overwritten on lines 7 and 11)</message>
        </expected-messages>
        <code><![CDATA[
class Foo {

    int f1 = 0;
    int f2 = 0;

    Foo(int f) {
        f1 = f;
    }

    Foo(int f, int g) {
        f1 = f;
        f2 = f + g;
    }

}
        ]]></code>
    </test-code>

    <test-code>
        <description>Field initializers and ctor with this</description>
        <expected-problems>1</expected-problems>
        <expected-linenumbers>3</expected-linenumbers>
        <expected-messages>
            <message>The field initializer for 'f1' is never used (overwritten on lines 7 and 11)</message>
        </expected-messages>
        <code><![CDATA[
class Foo {

    int f1 = 0;
    int f2 = 0;

    Foo(int f) {
        this.f1 = f;
    }

    Foo(int f, int g) {
        this.f1 = f;
        this.f2 = f + g;
    }

}
        ]]></code>
    </test-code>

    <test-code>
        <description>Field initializers and ctor with this, shadowing</description>
        <expected-problems>1</expected-problems>
        <expected-linenumbers>3</expected-linenumbers>
        <expected-messages>
            <message>The field initializer for 'f1' is never used (overwritten on lines 7 and 11)</message>
        </expected-messages>
        <code><![CDATA[
class Foo {

    int f1 = 0;
    int f2 = 0;

    Foo(int f1) {
        this.f1 = f1;
    }

    Foo(int f1, int g) {
        this.f1 = f1;
        this.f2 = f1 + g;
    }

}
        ]]></code>
    </test-code>

    <test-code>
        <description>Field initializers and ctor with this, field access</description>
        <expected-problems>0</expected-problems>
        <code><![CDATA[
class Foo {

    Bar f1 = 0;
    Bar f2 = 0;

    Foo(Bar f1) {
        this.f1.field = f1;
    }

    Foo(Bar f1, Bar g) {
        this.f1 = f1;
        this.f2 = f1 + g;
    }

}
        ]]></code>
    </test-code>

    <test-code>
        <description>Field initializers and ctor</description>
        <expected-problems>2</expected-problems>
        <expected-linenumbers>3,11</expected-linenumbers>
        <expected-messages>
            <message>The field initializer for 'f1' is never used (overwritten on line 11)</message>
            <message>The value assigned to field 'f1' is never used (overwritten on lines 7 and 15)</message>
        </expected-messages>
        <code><![CDATA[
class Foo {

    int f1 = 0;
    int f3 = 0;

    Foo(int f) {
        f1 = f;
    }

    {
        f1 = 1;
    }

    Foo(int f, int g) {
        f1 = f;
        f2 = f + g;
    }

}
        ]]></code>
    </test-code>

    <test-code>
        <description>Static initializer</description>
        <expected-problems>0</expected-problems>
        <code><![CDATA[
class Foo {
	private static Class<? extends Annotation> ejbRefClass;

	private static Class<? extends Annotation> webServiceRefClass;

	static {
		try {
			Class<? extends Annotation> clazz = (Class<? extends Annotation>)					Class.forName("javax.xml.ws.WebServiceRef");
			webServiceRefClass = clazz;
		} catch (ClassNotFoundException ex) {
			webServiceRefClass = null;
		}

		try {
			Class<? extends Annotation> clazz = Class.forName("javax.ejb.EJB");
			ejbRefClass = clazz;
		} catch (ClassNotFoundException ex) {
			ejbRefClass = null;
		}
	}


	private static Class<? extends Annotation> other = webServiceRefClass;

}
        ]]></code>
    </test-code>


    <test-code>
        <description>FP with anonymous classes on the way</description>
        <expected-problems>0</expected-problems>
        <code><![CDATA[
class Foo {
    private static final Method privateLookupInMethod;

    private static final Method lookupDefineClassMethod;

    private static final Method classLoaderDefineClassMethod;

    private static final ProtectionDomain PROTECTION_DOMAIN;

    private static final Throwable THROWABLE;

    private static final List<Method> OBJECT_METHODS = new ArrayList<Method>();

    static {
        Method privateLookupIn;
        Method lookupDefineClass;
        Method classLoaderDefineClass;
        ProtectionDomain protectionDomain;
        Throwable throwable = null;
        try {
            privateLookupIn = (Method) AccessController.doPrivileged(new PrivilegedExceptionAction() {
                public Object run() throws Exception {
                    try {
                        return MethodHandles.class.getMethod("privateLookupIn", Class.class, MethodHandles.Lookup.class);
                    }
                    catch (NoSuchMethodException ex) {
                        return null;
                    }
                }
            });
            lookupDefineClass = (Method) AccessController.doPrivileged(new PrivilegedExceptionAction() {
                public Object run() throws Exception {
                    try {
                        return MethodHandles.Lookup.class.getMethod("defineClass", byte[].class);
                    }
                    catch (NoSuchMethodException ex) {
                        return null;
                    }
                }
            });
            classLoaderDefineClass = (Method) AccessController.doPrivileged(new PrivilegedExceptionAction() {
                public Object run() throws Exception {
                    return ClassLoader.class.getDeclaredMethod("defineClass",
                                                               String.class, byte[].class, Integer.TYPE, Integer.TYPE, ProtectionDomain.class);
                }
            });
            protectionDomain = getProtectionDomain(ReflectUtils.class);
            AccessController.doPrivileged(new PrivilegedExceptionAction() {
                public Object run() throws Exception {
                    Method[] methods = Object.class.getDeclaredMethods();
                    for (Method method : methods) {
                        if ("finalize".equals(method.getName())
                            || (method.getModifiers() & (Modifier.FINAL | Modifier.STATIC)) > 0) {
                            continue;
                        }
                        OBJECT_METHODS.add(method);
                    }
                    return null;
                }
            });
        }
        catch (Throwable t) {
            privateLookupIn = null;
            lookupDefineClass = null;
            classLoaderDefineClass = null;
            protectionDomain = null;
            throwable = t;
        }
        privateLookupInMethod = privateLookupIn;
        lookupDefineClassMethod = lookupDefineClass;
        classLoaderDefineClassMethod = classLoaderDefineClass;
        PROTECTION_DOMAIN = protectionDomain;
        THROWABLE = throwable;
    }

}
        ]]></code>
    </test-code>

    <test-code>
        <description>FP with array access 0</description>
        <expected-problems>0</expected-problems>
        <code><![CDATA[
import java.util.Map;

class Foo {
    void foo(Map<String, String> map, String name, int[] arr) {
        Integer index = map.get(name);
        arr[index] = 4;
    }

}
        ]]></code>
    </test-code>

    <test-code>
        <description>FP with array access 1</description>
        <expected-problems>1</expected-problems>
        <expected-linenumbers>2</expected-linenumbers>
        <expected-messages>
            <message>The initial value of parameter 'arr' is never used (overwritten on line 3)</message>
        </expected-messages>
        <code><![CDATA[

class Foo {
    int foo(int index, int[] arr) {
        arr = new int[4];
        index = arr[index];
        return index;
    }

}
        ]]></code>
    </test-code>

    <test-code>
        <description>FP with long field access</description>
        <expected-problems>0</expected-problems>
        <code><![CDATA[

class Foo {
    int foo(int index, int[] arr) {
        index.method().field = 4; // not an assignment to index
    }

}
        ]]></code>
    </test-code>

    <test-code>
        <description>FP with long access 2</description>
        <expected-problems>1</expected-problems>
        <expected-linenumbers>2</expected-linenumbers>
        <expected-messages>
            <message>The initial value of parameter 'arr' is never used (overwritten on line 3)</message>
        </expected-messages>
        <code><![CDATA[

class Foo {
    int foo(int index, String[] arr) {
        arr = new String[] { "1" };
        arr[0].trim(); // this is a usage of arr
    }

}
        ]]></code>
    </test-code>
    <test-code>
        <description>FP with long access 3</description>
        <expected-problems>1</expected-problems>
        <expected-linenumbers>2</expected-linenumbers>
        <expected-messages>
            <message>The initial value of parameter 'arr' is never used (overwritten on line 3)</message>
        </expected-messages>
        <code><![CDATA[

class Foo {
    int foo(int index, String[] arr) {
        arr = new String[] { "1" };
        arr.clone().clone(); // this is a usage of arr
    }

}
        ]]></code>
    </test-code>

    <test-code>
        <description>FN with casts</description>
        <expected-problems>1</expected-problems>
        <code><![CDATA[

class Foo {

	public void test() {
		// Two calls
		OptionalCollectionResourceInjectionBean bean = (OptionalCollectionResourceInjectionBean) bf.getBean("annotatedBean");
		bean = (OptionalCollectionResourceInjectionBean) bf.getBean("annotatedBean");
		assertSame(tb, bean.getTestBean());
		assertSame(tb, bean.getTestBean2());
	}
}
        ]]></code>
    </test-code>


    <test-code>
        <description>SuppressWarnings test (local)</description>
        <expected-problems>0</expected-problems>
        <code><![CDATA[
public class Foo {
    void bar(int i) {
        int j = 0;
        @SuppressWarnings("unused")
        int z = 0; // unused
        if (i < 10) {
            j = i;
        }
        System.out.println(j);
    }
}
        ]]></code>
    </test-code>

    <test-code>
        <description>SuppressWarnings test (method)</description>
        <expected-problems>0</expected-problems>
        <code><![CDATA[
public class Foo {
    @SuppressWarnings("unused")
    void bar(int i) {
        int j = 0;
        int z = 0; // unused
        if (i < 10) {
            j = i;
        }
        System.out.println(j);
    }
}
        ]]></code>
    </test-code>


    <test-code>
        <description>SuppressWarnings test (class)</description>
        <expected-problems>0</expected-problems>
        <code><![CDATA[
@SuppressWarnings("unused")
public class Foo {
    void bar(int i) {
        int j = 0;
        int z = 0; // unused
        if (i < 10) {
            j = i;
        }
        System.out.println(j);
    }
}
        ]]></code>
    </test-code>


    <test-code>
        <description>Post-increment behavior</description>
        <expected-problems>1</expected-problems>
        <expected-linenumbers>5</expected-linenumbers>
        <expected-messages>
            <message>The updated value of variable 'i' is never used</message>
        </expected-messages>
        <code><![CDATA[
public class Foo {
    void bar() {
        int i=0;
        i++;
        i++;
    }
}
        ]]></code>
    </test-code>


    <test-code>
        <description>Post-increment behavior 2</description>
        <expected-problems>1</expected-problems>
        <expected-linenumbers>6</expected-linenumbers>
        <expected-messages>
            <message>The updated value of variable 'i' is never used</message>
        </expected-messages>
        <code><![CDATA[
public class Foo {
    void bar() {
        int i=0;
        i++;
        i++;
        foo(i++);
    }
}
        ]]></code>
    </test-code>



    <test-code>
        <description>Pre-increment behavior</description>
        <expected-problems>1</expected-problems>
        <expected-linenumbers>5</expected-linenumbers>
        <expected-messages>
            <message>The updated value of variable 'i' is never used</message>
        </expected-messages>
        <code><![CDATA[
public class Foo {
    void bar() {
        int i=0;
        ++i;
        ++i;
    }
}
        ]]></code>
    </test-code>

    <test-code>
        <description>Pre-increment behavior</description>
        <rule-property name="checkUnusedPrefixIncrement">true</rule-property>
        <expected-problems>1</expected-problems>
        <expected-linenumbers>5</expected-linenumbers>
        <expected-messages>
            <message>The updated value of variable 'i' is never used</message>
        </expected-messages>
        <code><![CDATA[
public class Foo {
    void bar() {
        int i=0;
        ++i;
        ++i;
    }
}
        ]]></code>
    </test-code>


    <test-code>
        <description>Pre-increment behavior 2</description>
        <expected-problems>0</expected-problems>
        <code><![CDATA[
public class Foo {
    void bar() {
        int i=0;
        ++i;
        ++i;
        foo(++i);
    }
}
        ]]></code>
    </test-code>


    <test-code>
        <description>Pre-increment behavior 2</description>
        <rule-property name="checkUnusedPrefixIncrement">true</rule-property>
        <expected-problems>1</expected-problems>
        <expected-linenumbers>6</expected-linenumbers>
        <expected-messages>
            <message>The updated value of variable 'i' is never used</message>
        </expected-messages>
        <code><![CDATA[
public class Foo {
    void bar() {
        int i=0;
        ++i;
        ++i;
        foo(++i);
    }
}
        ]]></code>
    </test-code>

    <test-code>
        <description>Pre-increment behavior 2</description>
        <rule-property name="checkUnusedPrefixIncrement">true</rule-property>
        <expected-problems>1</expected-problems>
        <expected-linenumbers>6</expected-linenumbers>
        <expected-messages>
            <message>The updated value of variable 'i' is never used</message>
        </expected-messages>
        <code><![CDATA[
public class Foo {
    void bar() {
        int i=0;
        --i;
        --i;
        foo(--i);
    }
}
        ]]></code>
    </test-code>


    <test-code>
        <description>Test local class</description>
        <rule-property name="reportUnusedVariables">true</rule-property>
        <expected-problems>2</expected-problems>
        <expected-linenumbers>4,6</expected-linenumbers>
        <expected-messages>
            <message>The initializer for variable 'shadowed' is never used</message>
            <message>The field initializer for 'f' is never used (overwritten on line 8)</message>
        </expected-messages>
        <code><![CDATA[
public class Foo {
    void bar() {
        int captured = 0;
        int shadowed = 2;
        class Local {
            int f = captured;
            Local(int shadowed) {
                f = shadowed;
            }
        }
    }
}
        ]]></code>
    </test-code>

    <test-code>
        <description>Test anonymous class</description>
        <expected-problems>3</expected-problems>
        <expected-linenumbers>4,5,6</expected-linenumbers>
        <expected-messages>
            <message>The initializer for variable 'shadowed' is never used (overwritten on line 5)</message>
            <message>The value assigned to variable 'shadowed' is never used</message>
            <message>The field initializer for 'f' is never used (overwritten on line 8)</message>
        </expected-messages>
        <code><![CDATA[
public class Foo {
    void bar() {
        int captured = 0;
        int shadowed = 2;
        new Foo(shadowed = 4) {
            int f = captured;
            {
                f = 2;
            }
        };
    }
}
        ]]></code>
    </test-code>

    <test-code>
        <description>Test shortcut AND</description>
        <expected-problems>1</expected-problems>
        <expected-linenumbers>5</expected-linenumbers>
        <expected-messages>
            <message>The initializer for variable 'k' is never used (overwritten on line 9)</message>
        </expected-messages>
        <code><![CDATA[
class Foo {

  void main(int[] bufline, int start, int bufsize) {

    int i = 0, j, k = 0;

    while (i < bufline.length
        // this is AND
        && bufline[j = start % bufsize] == bufline[k = ++start % bufsize]) {

      bufline[j] = bufline[k];
      i++;
    }
  }
}

        ]]></code>
    </test-code>

    <test-code>
        <description>Test shortcut OR</description>
        <rule-property name="reportUnusedVariables">true</rule-property>
        <expected-problems>0</expected-problems>
        <code><![CDATA[
class Foo {

  void main(int[] bufline, int start, int bufsize) {

    int i = 0, j, k = 0;

    while (i < bufline.length
        // this is OR
        || bufline[j = start % bufsize] == bufline[k = ++start % bufsize]) {

      // here j, k might be their initializers
      bufline[j] = bufline[k];
      i++;
    }
  }
}

        ]]></code>
    </test-code>

    <test-code>
        <description>Test shortcut OR</description>
        <expected-problems>3</expected-problems>
        <expected-linenumbers>5,7,8</expected-linenumbers>
        <expected-messages>
            <message>The initializer for variable 'i' is never used (overwritten on line 7)</message>
            <message>The value assigned to variable 'j' is never used (overwritten on line 8)</message>
            <message>The value assigned to variable 'j' is never used</message>
        </expected-messages>
        <code><![CDATA[
class Foo {

  void main(int[] bufline, int start, int bufsize) {

    int i = 0, j, k = 0;

    if (  (i = 2) < (j = i)
     ||   (j = k) == i       ) {

        // reaching: i = 2, j = i, j = k

    } else {
        // reaching: i = 2, j = k  (not j = i)
    }
  }
}

        ]]></code>
    </test-code>


    <test-code>
        <description>Test shortcut OR 2</description>
        <expected-problems>1</expected-problems>
        <expected-messages>
            <message>The initializer for variable 'i' is never used (overwritten on line 7)</message>
        </expected-messages>
        <code><![CDATA[
class Foo {

  void main(int[] bufline, int start, int bufsize) {

    int i = 0, j, k = 0;

    if (  (i = 2) < (j = i)
     ||   (j = k) == i       ) {

        // reaching: i = 2, j = i, j = k
        log(j);
    } else {
        // reaching: i = 2, j = k  (not j = i)
    }
  }
}

        ]]></code>
    </test-code>


    <test-code>
        <description>Test shortcut AND</description>
        <expected-problems>2</expected-problems>
        <expected-linenumbers>5,7</expected-linenumbers>
        <expected-messages>
            <message>The initializer for variable 'i' is never used (overwritten on line 7)</message>
            <message>The value assigned to variable 'j' is never used (overwritten on line 8)</message>
        </expected-messages>
        <code><![CDATA[
class Foo {

  void main(int[] bufline, int start, int bufsize) {

    int i = 0, j, k = 0;

    if (  (i = 2) < (j = i)
       && (j = k) == i       ) {

        // reaching: i = 2, j = k  (not j = i)
        log(j);
    } else {
        // reaching: i = 2, j = k, j = i
    }
  }
}

        ]]></code>
    </test-code>

    <test-code>
        <description>Test shortcut AND 2</description>
        <expected-problems>1</expected-problems>
        <expected-messages>
            <message>The initializer for variable 'i' is never used (overwritten on line 7)</message>
        </expected-messages>
        <code><![CDATA[
            class Foo {

              void main(int[] bufline, int start, int bufsize) {

                int i = 0, j, k = 0;

                if (  (i = 2) < (j = i)
                   && (j = k) == i       ) {

                    // reaching: i = 2, j = k  (not j = i)
                } else {
                    // reaching: i = 2, j = k, j = i
                    log(j);
                }
              }
            }

        ]]></code>
    </test-code>

    <test-code>
        <description>Nested boolean logic 1</description>
        <expected-problems>1</expected-problems>
        <expected-messages>
            <message>The value assigned to variable 'i' is never used (overwritten on line 7)</message>
        </expected-messages>
        <code><![CDATA[
            class Foo {

              void main(int[] bufline, int start, int bufsize) {

                int i = 0, j, k = 0;

                if ( (i = 1) > 0 || ((i = 2) < (j = i) && (j = k) == i) ) {
                    // reaching: i = 1, i = 2, j = k  (not j = i)
                } else {
                    // reaching: i = 2, j = k, j = i  (not i = 1)
                    log(j);
                    log(i);
                }
              }
            }

        ]]></code>
    </test-code>
    <test-code>
        <description>Nested boolean logic 2</description>
        <expected-problems>1</expected-problems>
        <expected-messages>
            <message>The value assigned to variable 'i' is never used (overwritten on line 7)</message>
        </expected-messages>
        <code><![CDATA[
            class Foo {

              void main(int[] bufline, int start, int bufsize) {

                int i = 0, j, k = 0;

                if ( (i = 1) > 0 && ((i = 2) < (j = i) || (j = k) == i) ) {
                    // reaching: i = 2, j = i, j = k  (not i = 1)
                    log(i);
                } else {
                    // reaching: i = 1, i = 2, j = k, j = i
                    log(j);
                }
              }
            }

        ]]></code>
    </test-code>

    <test-code>
        <description>FP with argument</description>
        <expected-problems>1</expected-problems>
        <expected-messages>
            <message>The initializer for variable 'i' is never used (overwritten on line 7)</message>
        </expected-messages>
        <code><![CDATA[
            class Foo {

                static String replaceBackslash(String str) {
                    int i = 0, len = str.length();
                    char c;
                    StringBuffer b = new StringBuffer();
                    for (i = 0; i < len; i++)
                        if ((c = str.charAt(i)) == '\\')
                            b.append("\\\\");
                        else
                            b.append(c);

                    return b.toString();
                }
            }
        ]]></code>
    </test-code>

    <test-code>
        <description>DU anomaly false positive? #1304</description>
        <expected-problems>0</expected-problems>
        <code><![CDATA[
            import static org.apache.commons.lang3.StringUtils.trimToNull;

            public class DummyService {

                public boolean dummyMethod(final String stringValue, final Set<String> dummySet) {
                    final String trimmedValue = trimToNull(stringValue);
                    return dummySet.stream()
                                   .noneMatch(value -> value.equalsIgnoreCase(trimmedValue));
                }

            }
        ]]></code>
    </test-code>

    <test-code>
        <description>DataflowAnomalyAnalysis DU false positive #399</description>
        <expected-problems>0</expected-problems>
        <code><![CDATA[
            public class Test {
                public int indexOf(Object obj) {
                    // throws ClassCastException
                    Integer dig = (Integer)obj;
                    if (dig != 0 && dig != 1) {
                        return -1;
                    }
                    // throws IllegalArgumentException and NullPointerException
                    boolean cand = int2bool(dig);//<cand
                    for(int i = 0; i < this.size; i++) {
                        if (cand == this.digits[i]) {
                            return i;
                        }
                    }
                    return -1;
                }
            }
        ]]></code>
    </test-code>

    <test-code>
        <description>DataflowAnomalyAnalysis: DD false positive #400</description>
        <expected-problems>0</expected-problems>
        <code><![CDATA[
            public class Test {
                public T addS(List<T> args) {
                    T res = zeroS();//<res
                    for (T arg : args) {
                        res = res.add(arg);
                    }

                    return res;
                }
            }
        ]]></code>
    </test-code>

    <test-code>
        <description>DU Anomaly #1107</description>
        <expected-problems>0</expected-problems>
        <code><![CDATA[
            public class Sample {

                private static final LocalTime ONE_PAST_MIDNIGHT = MIDNIGHT.plusMinutes(1);

                public ZonedDateTime sample(final String date, final ZonedDateTime paymentTimeStamp) {
                    final ZonedDateTime startOfDayOnInceptionDate = zonedDateTimeAtOnePastMidnight(date, paymentTimeStamp.getZone());
                    final ZonedDateTime startOfDayOnPaymentDate = zonedDateTimeAtOnePastMidnight(paymentTimeStamp.toLocalDate(), paymentTimeStamp.getZone());
                    if (startOfDayOnInceptionDate.isAfter(paymentTimeStamp)) {
                        return startOfDayOnInceptionDate;
                    } else if (paymentTimeStamp.isAfter(startOfDayOnPaymentDate)) {
                        return paymentTimeStamp;
                    } else {
                        return startOfDayOnPaymentDate;
                    }
                }

                public ZonedDateTime zonedDateTimeAtOnePastMidnight(final String date, final ZoneId zoneId) {
                    return zonedDateTimeAtOnePastMidnight(parseStringWithIsoDateFormat(date), zoneId);
                }

                private ZonedDateTime zonedDateTimeAtOnePastMidnight(final LocalDate localDate, final ZoneId zoneId) {
                    return ZonedDateTime.of(localDate, ONE_PAST_MIDNIGHT, zoneId);
                }
            }

        ]]></code>
    </test-code>


    <test-code>
        <description>DataflowAnomalyAnalysis: DD false positive for arrays #1251</description>
        <expected-problems>0</expected-problems>
        <code><![CDATA[
            public class Test {
                public void test() {
                    final BigInteger[] msg2 = new BigInteger[11];
                    msg2[0] = G1.modPow(x2, OtrCryptoEngine.MODULUS);
                    BigInteger[] res = proofKnowLog(x2, 3);
                    msg2[1] = res[0];
                    msg2[2] = res[1];
                    // etc.
                }
            }
        ]]></code>
    </test-code>

    <test-code>
        <description>DU false positive in DataflowAnomalyAnalysis #1606</description>
        <expected-problems>0</expected-problems>
        <code><![CDATA[
            public final class Fib {
                /** utility class */
                private Fib() {}

                public static int fib(final int n) {
                    Preconditions.checkArgument(n >= 0);

                    if (n < 2) {
                        return n;
                    } else {
                        int a = 0;
                        int b = 1;
                        final int m = n - 1;

                        for (int i = 0; i < m; i++) {
                            final int c = a;
                            a = b;
                            b = c + b;
                        }

                        return b;
                    }
                }
            }
        ]]></code>
    </test-code>

    <test-code>
        <description>false-positive in DD-part of DataflowAnomalyAnalysis #1675</description>
        <expected-problems>0</expected-problems>
        <code><![CDATA[
            public class Test {
                public void test() {
                    Formatter formatter = null;
                    if (formatterClassName != null) {
                        try {
                            Class<? extends Formatter> formatterClass = findClass(formatterClassName);
                            formatter = formatterClass.getDeclaredConstructor().newInstance();
                        } catch (ClassNotFoundException | NoSuchMethodException | IllegalAccessException | InstantiationException | InvocationTargetException ignored) {
                        }
                    }
                    setFormatter((formatter == null) ? new SimpleFormatter() : formatter);
                }
            }
        ]]></code>
    </test-code>

    <test-code>
        <description>DU false positive in DataflowAnomalyAnalysis #1682</description>
        <expected-problems>0</expected-problems>
        <code><![CDATA[
            public class Test {
                public void append(LogEvent event) {
                    String logMessage = wrapIn.wrap(new String(getLayout().toByteArray(event), getLayout().getCharset()));
                    DiscordManager discordManager = findDiscordManager();
                    if (discordManager == null) {
                        bufferMessage(logMessage, event.getTimeMillis());
                    } else {
                        bufferedMessagesByAppenderName.computeIfPresent(getName(), (name, bufferedMessages) -> {
                            bufferedMessages.forEach(bufferedMessage -> sendMessage(discordManager, bufferedMessage));
                            return null;
                        });
                        sendMessage(discordManager, logMessage);
                    }
                }
            }
        ]]></code>
    </test-code>


    <test-code>
        <description>DataflowAnomalyAnalysis has false positive for object initialised outside loop. #2131</description>
        <expected-problems>0</expected-problems>
        <code><![CDATA[
            package pmdtests;

            import java.util.ArrayList;
            import java.util.List;
            import java.util.stream.Collectors;
            import java.util.stream.IntStream;

            public class TestDu {

                private List<String> list = new ArrayList<>();

                public void run() {
                    String str = Thread.currentThread().getName() + " Element : %d";
                    for (int i = 0; i < 10_000; i++) {
                        list.add(String.format(str, i));
                    }
                }

                public void runAgain() {
                    String str = Thread.currentThread().getName() + " Element : %d";
                    for (int i = 0; i < 10_000; i++)
                        list.add(String.format(str, i));
                }

                public void runOnceMore() {
                    String str = Thread.currentThread().getName() + " Element : %d";
                    list =  IntStream.range(0, 10_000)
                                     .mapToObj(i -> String.format(str, i))
                                     .collect(Collectors.toList());
                }
            }
        ]]></code>
    </test-code>


    <test-code>
        <description>ClassCastException with annotated foreach var</description>
        <rule-property name="reportUnusedVariables">true</rule-property>
        <expected-problems>4</expected-problems>
        <code><![CDATA[

            import static unknown.K.*;

            class Foo {
                {
                    for (String s : someExpression()) {

                    }

                    for (final String s : someExpression()) {

                    }

                    for (@Annot final String s : someExpression()) {

                    }

                    for (final @Annot String s : someExpression()) {

                    }
                }
            }

        ]]></code>
    </test-code>


    <test-code>
        <description>Catch in loop</description>
        <expected-problems>0</expected-problems>
        <code><![CDATA[

            import static unknown.K.*;

            class Foo {
                {
                    for (String s : someExpression()) {
                        try {
                            foo(s);
                        } catch (Exception e) {
                            print("failure");
                        }

                    }
                }
            }

        ]]></code>
    </test-code>

    <test-code>
        <description>Catch in loop (reportUnusedVariables)</description>
        <rule-property name="reportUnusedVariables">true</rule-property>
        <expected-problems>1</expected-problems>
        <expected-linenumbers>8</expected-linenumbers>
        <expected-messages>
            <message>Exception parameter 'e' is never used</message>
        </expected-messages>
        <code><![CDATA[

            import static unknown.K.*;

            class Foo {
                {
                    for (String s : someExpression()) {
                        try {
                            foo(s);
                        } catch (Exception e) {
                            print("failure");
                        }

                    }
                }
            }

        ]]></code>
    </test-code>


    <test-code>
        <description>Catch in loop (reportUnusedVariables)</description>
        <rule-property name="reportUnusedVariables">true</rule-property>
        <expected-problems>6</expected-problems>
        <code><![CDATA[

            import static unknown.K.*;

            class Foo {
                void method(int i) {
                    while (true) {
                        switch (i) {
                        case 19:
                            try {
                                i++;
                                break;
                            } catch (RuntimeException e) { // warn
                                break;
                            } catch (Error e) { // warn
                                return;
                            }
                        case 20:
                            try {
                                i++;
                                break;
                            } catch (RuntimeException e) { // warn
                            } catch (Error e) { // warn
                                return;
                            }
                        case 21:  //fallthrough
                            try {
                                i++;
                            } catch (RuntimeException e) { // warn
                                i--;
                            } finally {
                                break;
                            }
                        case 22:
                            try {
                                i++;
                                break;
                            } catch (RuntimeException e) { // warn
                                i--;
                                break;
                            } finally {
                                i++;
                            }
                        default:  //warn
                            // this is the last label
                            i++;
                        }
                    }
                }
            }

        ]]></code>
    </test-code>



    <test-code>
        <description>Unused formal value</description>
        <rule-property name="reportUnusedVariables">true</rule-property>
        <expected-problems>1</expected-problems>
        <expected-linenumbers>2</expected-linenumbers>
        <expected-messages>
            <message>The initial value of parameter 'i' is never used (overwritten on line 3)</message>
        </expected-messages>
        <code><![CDATA[
            class Foo {
                int method(int i) {
                    i = 2;
                    return i;
                }
            }

        ]]></code>
    </test-code>

    <test-code>
        <description>Unused formal value</description>
        <rule-property name="reportUnusedVariables">false</rule-property>
        <expected-problems>1</expected-problems>
        <expected-messages>
            <message>The initial value of parameter 'i' is never used (overwritten on line 3)</message>
        </expected-messages>
        <code><![CDATA[
            class Foo {
                int method(int i) {
                    i = 2;
                    return i;
                }
            }

        ]]></code>
    </test-code>

    <test-code>
        <description>Test ignored name 0</description>
        <rule-property name="reportUnusedVariables">true</rule-property>
        <expected-problems>1</expected-problems>
        <code><![CDATA[
            class Foo {
                int method(int param) {
                    return 2;
                }
            }

        ]]></code>
    </test-code>

    <test-code>
        <description>Test ignored name 1</description>
        <rule-property name="reportUnusedVariables">true</rule-property>
        <expected-problems>0</expected-problems>
        <code><![CDATA[
            class Foo {
                int method(int ignored) {
                    return 2;
                }
            }

        ]]></code>
    </test-code>

    <test-code>
        <description>Test ignored name 2</description>
        <rule-property name="reportUnusedVariables">true</rule-property>
        <expected-problems>0</expected-problems>
        <code><![CDATA[
            class Foo {
                int method(int[] arr) {
                    for (int _ : arr) {
                        print("iter");
                    }
                    return 2;
                }
            }

        ]]></code>
        <source-type>java 7</source-type>
    </test-code>

    <test-code>
        <description>Test ignored name 2</description>
        <rule-property name="reportUnusedVariables">true</rule-property>
        <expected-problems>1</expected-problems>
        <code><![CDATA[
            import Something;

            class Foo {
                int method() {
                    try (Something ignored = Something.create()) {
                        // even if ignored is unused, it won't be flagged
                        // its purpose might be to side-effect in the create/close routines

                    } catch (Exception e) { // this is unused and will cause a warning if `reportUnusedVariables` is true
                        // you should choose a name that starts with "ignored"
                        return;
                    }
                }
            }

        ]]></code>
    </test-code>

    <test-code>
        <description>Test ignored name 2</description>
        <rule-property name="reportUnusedVariables">false</rule-property>
        <expected-problems>0</expected-problems>
        <code><![CDATA[
            import Something;

            class Foo {
                int method() {
                    try (Something ignored = Something.create()) {
                        // even if ignored is unused, it won't be flagged
                        // its purpose might be to side-effect in the create/close routines

                    } catch (Exception e) { // this is unused and will cause a warning if `reportUnusedVariables` is true
                        // you should choose a name that starts with "ignored"
                        return;
                    }
                }
            }

        ]]></code>
    </test-code>

    <test-code>
        <description>Test annot suppression</description>
        <rule-property name="reportUnusedVariables">true</rule-property>
        <expected-problems>0</expected-problems>
        <code><![CDATA[
            class Foo {
                int method(@SuppressWarnings("unused") int param) {
                    return 2;
                }
            }

        ]]></code>
    </test-code>

    <test-code>
        <description>This reference leak #2668</description>
        <expected-problems>2</expected-problems>
        <expected-linenumbers>19,26</expected-linenumbers>
        <expected-messages>
            <message>The value assigned to field 'ignore' is never used (overwritten on line 20)</message>
            <message>The value assigned to field 'ignore' is never used (overwritten on line 28)</message>
        </expected-messages>
        <code><![CDATA[

            class Worker {
                private final Worker.Listener listener;

                Worker(Listener listener) {
                    this.listener = listener;
                    work();
                }

                void work() {listener.onWork();}

                interface Listener { void onWork(); }
            }

            class A implements Worker.Listener {
                private boolean ignore;
                private Worker worker;

                A() {
                    ignore = false; // actually unused
                    ignore = true;  // may be observed by the leak
                    worker = new Worker(this); // leak

                    // This could technically be observed by another thread (not sure, maybe the field needs to be volatile too)
                    // This looks like a very rare circumstance though.
                    // So we say it's unused
                    ignore = false;

                    ignore = false; // this exits the ctor so may be used later
                }

                void doWork() { worker.work(); }

                public void onWork() {
                    if (ignore) {
                        return;
                    }
                    System.out.println("onWork");
                }
            }

            ]]></code>
    </test-code>

    <test-code>
        <description>This reference leak in field initializers #2668</description>
        <expected-problems>0</expected-problems>
        <code><![CDATA[
            import somewhere.Worker;

            class A {
                private boolean ignore = true;  // used

                A() {
                    ignore = false; // used
                }

                private Worker worker = new Worker(this.foo()); // there is a leak here

                A foo() { return null; } // is virtual
            }
            ]]></code>
    </test-code>

    <test-code>
        <description>This reference leak in conditional #2668</description>
        <expected-problems>2</expected-problems>
        <expected-linenumbers>4,13</expected-linenumbers>
        <expected-messages>
            <message>The field initializer for 'ignore' is never used (overwritten on line 7)</message>
            <message>The value assigned to field 'ignore' is never used (overwritten on line 15)</message>
        </expected-messages>
        <code><![CDATA[
            import somewhere.Worker;

            class A {
                private boolean ignore = true;  // unused

                A() {
                    ignore = false; // may be used by leak

                    if (Worker.something()) {
                        worker = new Worker(this.foo()); // marks the reaching defs as used bc of leak
                    } else {
                        worker = null;
                        ignore = true; // there is no leak in this branch
                    }
                    ignore = true;
                }
            }
            ]]></code>
    </test-code>

    <test-code>
        <description>This reference leak with super call #2668</description>
        <expected-problems>1</expected-problems>
        <expected-linenumbers>4</expected-linenumbers>
        <expected-messages>
            <message>The field initializer for 'ignore' is never used (overwritten on line 8)</message>
        </expected-messages>
        <code><![CDATA[
            import somewhere.Worker;

            class A extends Worker { // extends some unknown class
                private boolean ignore = true;  // unused

                A() {
                    // implicit super call, which may observe the default value of ignore
                    ignore = false; // may be used by leak
                }
            }
            ]]></code>
    </test-code>

    <test-code>
        <description>This reference leak with explicit this ctor #2668</description>
        <expected-problems>0</expected-problems>
        <code><![CDATA[
            import somewhere.Worker;

            class A {
                private boolean ignore = true;

                A() {
                    this(2); // this may observe `ignore = true`
                    ignore = false; // may be used by leak
                }

                A(int k) {
                    Worker.show(this); // observes `ignore = true`
                }
            }
            ]]></code>
    </test-code>

    <test-code>
<<<<<<< HEAD
        <description>Don't report params of abstract methods #2686</description>
        <expected-problems>0</expected-problems>
        <code><![CDATA[
            import somewhere.Worker;

            abstract class A {

                abstract void foo(int p, String d);

            }

            interface A {

                void foo(int p, String d);
=======
        <description>Try stmt FP in try when method can throw #2684</description>
        <expected-problems>0</expected-problems>
        <code><![CDATA[
            import java.io.Reader;
            import java.io.StringReader;
            import java.io.IOException;

            public class Foo {

                public int foo() {
                    int a = 0;
                    try (Reader r = new StringReader("")) {
                        a = r.read(); // might assign or fail
                        a = r.read(); // might assign or fail
                    } catch (IOException e) {
                    }
                    return a;
                }
>>>>>>> 5564d89e

            }
            ]]></code>
    </test-code>

    <test-code>
<<<<<<< HEAD
        <description>Don't report params of abstract methods (reportUnusedVariables) #2686</description>
        <rule-property name="reportUnusedVariables">true</rule-property>
        <expected-problems>0</expected-problems>
        <code><![CDATA[
            import somewhere.Worker;

            abstract class A {

                abstract void foo(int p, String d);

            }

            interface A {

                void foo(int p, String d);
=======
        <description>Try stmt FP in try when method can throw (2) #2684</description>
        <expected-problems>1</expected-problems>
        <expected-linenumbers>10</expected-linenumbers>
        <expected-messages>
            <message>The value assigned to variable 'a' is never used (overwritten on lines 11 and 13)</message>
        </expected-messages>
        <code><![CDATA[
            import java.io.IOException;
            import java.io.Reader;
            import java.io.StringReader;

            class Foo {

                public int foo() {
                    int a;
                    try (Reader r = new StringReader("")) {
                        a = r.read(); // really unused: overwritten with r.read() and 0;
                        a = r.read(); // might assign or fail
                    } catch (IOException e) {
                        a = 0;
                    }
                    return a;
                }
>>>>>>> 5564d89e

            }
            ]]></code>
    </test-code>

<<<<<<< HEAD
    <test-code>
        <description>Don't report params of native methods</description>
        <expected-problems>0</expected-problems>
        <code><![CDATA[
public class UnusedAssignmentNative {
    public final native void call(int p);
}
        ]]></code>
    </test-code>

    <test-code>
        <description>Don't report params of native methods (reportUnusedVariables)</description>
        <rule-property name="reportUnusedVariables">true</rule-property>
        <expected-problems>0</expected-problems>
        <code><![CDATA[
public class UnusedAssignmentNative {
    public final native void call(int p);
}
        ]]></code>
    </test-code>
=======
>>>>>>> 5564d89e
</test-data><|MERGE_RESOLUTION|>--- conflicted
+++ resolved
@@ -3045,7 +3045,6 @@
     </test-code>
 
     <test-code>
-<<<<<<< HEAD
         <description>Don't report params of abstract methods #2686</description>
         <expected-problems>0</expected-problems>
         <code><![CDATA[
@@ -3060,7 +3059,54 @@
             interface A {
 
                 void foo(int p, String d);
-=======
+
+            }
+            ]]></code>
+    </test-code>
+
+    <test-code>
+        <description>Don't report params of abstract methods (reportUnusedVariables) #2686</description>
+        <rule-property name="reportUnusedVariables">true</rule-property>
+        <expected-problems>0</expected-problems>
+        <code><![CDATA[
+            import somewhere.Worker;
+
+            abstract class A {
+
+                abstract void foo(int p, String d);
+
+            }
+
+            interface A {
+
+                void foo(int p, String d);
+
+            }
+            ]]></code>
+    </test-code>
+
+    <test-code>
+        <description>Don't report params of native methods</description>
+        <expected-problems>0</expected-problems>
+        <code><![CDATA[
+public class UnusedAssignmentNative {
+    public final native void call(int p);
+}
+        ]]></code>
+    </test-code>
+
+    <test-code>
+        <description>Don't report params of native methods (reportUnusedVariables)</description>
+        <rule-property name="reportUnusedVariables">true</rule-property>
+        <expected-problems>0</expected-problems>
+        <code><![CDATA[
+public class UnusedAssignmentNative {
+    public final native void call(int p);
+}
+        ]]></code>
+    </test-code>
+
+    <test-code>
         <description>Try stmt FP in try when method can throw #2684</description>
         <expected-problems>0</expected-problems>
         <code><![CDATA[
@@ -3079,30 +3125,12 @@
                     }
                     return a;
                 }
->>>>>>> 5564d89e
 
             }
             ]]></code>
     </test-code>
 
     <test-code>
-<<<<<<< HEAD
-        <description>Don't report params of abstract methods (reportUnusedVariables) #2686</description>
-        <rule-property name="reportUnusedVariables">true</rule-property>
-        <expected-problems>0</expected-problems>
-        <code><![CDATA[
-            import somewhere.Worker;
-
-            abstract class A {
-
-                abstract void foo(int p, String d);
-
-            }
-
-            interface A {
-
-                void foo(int p, String d);
-=======
         <description>Try stmt FP in try when method can throw (2) #2684</description>
         <expected-problems>1</expected-problems>
         <expected-linenumbers>10</expected-linenumbers>
@@ -3126,33 +3154,9 @@
                     }
                     return a;
                 }
->>>>>>> 5564d89e
 
             }
             ]]></code>
     </test-code>
 
-<<<<<<< HEAD
-    <test-code>
-        <description>Don't report params of native methods</description>
-        <expected-problems>0</expected-problems>
-        <code><![CDATA[
-public class UnusedAssignmentNative {
-    public final native void call(int p);
-}
-        ]]></code>
-    </test-code>
-
-    <test-code>
-        <description>Don't report params of native methods (reportUnusedVariables)</description>
-        <rule-property name="reportUnusedVariables">true</rule-property>
-        <expected-problems>0</expected-problems>
-        <code><![CDATA[
-public class UnusedAssignmentNative {
-    public final native void call(int p);
-}
-        ]]></code>
-    </test-code>
-=======
->>>>>>> 5564d89e
 </test-data>