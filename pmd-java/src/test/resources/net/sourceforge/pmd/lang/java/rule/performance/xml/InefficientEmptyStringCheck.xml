<?xml version="1.0" encoding="UTF-8"?>
<test-data
    xmlns="http://pmd.sourceforge.net/rule-tests"
    xmlns:xsi="http://www.w3.org/2001/XMLSchema-instance"
    xsi:schemaLocation="http://pmd.sourceforge.net/rule-tests http://pmd.sourceforge.net/rule-tests_1_0_0.xsd">

    <test-code>
        <description>test is ok, ok</description>
        <expected-problems>0</expected-problems>
        <code><![CDATA[
public class Foo {
    void bar() {
        String foo = "foo";
        if (foo.length() == 0) {
            // this is bad
        }
    }
}
        ]]></code>
    </test-code>

    <test-code>
        <description>String.trim.length is called, should have failed</description>
        <expected-problems>1</expected-problems>
        <code><![CDATA[
public class Foo {
    void bar() {
        String foo = "foo";
        if (foo.trim().length() == 0) {
            // this is bad
        }
    }
}
        ]]></code>
    </test-code>

    <test-code>
        <description>String.trim.length not is called, ok</description>
        <expected-problems>0</expected-problems>
        <code><![CDATA[
public class Foo {
    void bar() {
        String foo = "foo";
        if (foo.trim().equals("")) {
        }
    }
}
        ]]></code>
    </test-code>

    <test-code>
        <description>String.trim.length is called, should have failed</description>
        <expected-problems>1</expected-problems>
        <code><![CDATA[
public class Foo {
    void bar() {
        String foo = "foo";
        while (foo.trim().length() == 0) {
        }
    }
}
        ]]></code>
    </test-code>

    <test-code>
        <description>String.trim.length is called, assigned to int, ok</description>
        <expected-problems>0</expected-problems>
        <code><![CDATA[
public class Foo {
    void bar() {
        String foo = "foo";
        int i = foo.trim().length();
    }
}
        ]]></code>
    </test-code>

    <test-code>
        <description>String.trim.length is called, assigned to boolean, should have failed</description>
        <expected-problems>1</expected-problems>
        <code><![CDATA[
public class Foo {
    void bar() {
        String foo = "foo";
        boolean b = foo.trim().length() == 0;
    }
}
        ]]></code>
    </test-code>

    <test-code>
        <description>Using trim.length to find the length and compare to 1, OK</description>
        <expected-problems>0</expected-problems>
        <code><![CDATA[
public class Foo {
    void bar() {
        String foo = "foo";
        boolean b = foo.trim().length() == 1;
    }
}
        ]]></code>
    </test-code>

    <test-code>
        <description>Passes trim().length() and 0 to another method</description>
        <expected-problems>0</expected-problems>
        <code><![CDATA[
public class Foo {
    void bar() {
        String foo = "foo";
        boolean b = foo(foo.trim().length(), 0);
    }
}
        ]]></code>
    </test-code>

    <test-code>
        <description>Compares the length against a mathematical function</description>
        <expected-problems>0</expected-problems>
        <code><![CDATA[
public class Foo {
    void bar() {
        String foo = "foo";
        boolean b = foo(foo.trim().length() == (2 - 1));
    }
}
        ]]></code>
    </test-code>

    <test-code>
        <description>String.trim().isEmpty() is called, should have failed</description>
        <expected-problems>1</expected-problems>
        <code><![CDATA[
public class Foo {
    void bar() {
        String foo = "foo";
        boolean b = foo.trim().isEmpty();
    }
}
        ]]></code>
    </test-code>

    <test-code>
        <description>String.trim().isEmpty() is called after a chain call, should have failed</description>
        <expected-problems>2</expected-problems>
        <expected-linenumbers>5,7</expected-linenumbers>
        <code><![CDATA[
import java.util.Arrays;
<<<<<<< HEAD

=======
>>>>>>> 5dd45d09
public class Foo {
    void bar() {
        String foo = "foo";
        boolean b =  Arrays.toString(foo.toCharArray()).trim().isEmpty();
        int i = 2;
        b =  String.valueOf(i).trim().isEmpty();
    }
}
        ]]></code>
    </test-code>

    <test-code>
        <description>String.trim().isEmpty() is called after a chain call, should have failed twice</description>
        <expected-problems>2</expected-problems>
        <expected-linenumbers>5,6</expected-linenumbers>
        <code><![CDATA[
import java.util.Arrays;
public class Foo {
    void bar() {
        String foo = "foo";
        boolean b =  Arrays.toString(foo.toCharArray()).trim().isEmpty();
        b =  String.valueOf(2).trim().isEmpty();
    }
}
        ]]></code>
    </test-code>

    <test-code>
        <description>Verify no NPE is thrown</description>
        <expected-problems>0</expected-problems>
        <code><![CDATA[
public class Foo extends SomeUnresolvedClass {
    void bar(String[] logLevels, String[] guardMethods) {
        if (super.guardStmtByLogLevel.isEmpty() && logLevels.length > 0 && guardMethods.length > 0) {
            configureGuards(logLevels, guardMethods);
        }
    }
}
        ]]></code>
    </test-code>

    <test-code>
        <description>Avoid NPE for pattern matching instanceof</description>
        <expected-problems>0</expected-problems>
        <code><![CDATA[
public class PatternMatchingInstanceof {
    private String s = "other string";

    public void test() {
        Object obj = "abc";
        if (obj instanceof String s) {
            System.out.println("a) obj == s: " + (obj == s)); // true
        }
    }
}
        ]]></code>
        <source-type>java 16</source-type>
    </test-code>
<<<<<<< HEAD
    <test-code>
        <description>[java] InefficientEmptyStringCheck false negative in anonymous class #1224</description>
        <expected-problems>1</expected-problems>
        <code><![CDATA[
            import javax.swing.*;
            import java.awt.event.KeyEvent;
            import java.awt.event.KeyListener;

            public class Main {
                public static void main(String[] args) {
                    final JPanel jPanel = new JPanel();
                    jPanel.addKeyListener(new KeyListener() {
                        @Override
                        public void keyTyped(KeyEvent e) {
                            final String val = "";
                            if (val.trim().length() > 0) {
                                System.out.println("Non-empty string.");
                            }
                        }

                        @Override
                        public void keyPressed(KeyEvent e) {
                        }

                        @Override
                        public void keyReleased(KeyEvent e) {
                        }
                    });
                }
            }
=======

    <test-code>
        <description>String.trim.isEmpty is called on method result, should have failed</description>
        <expected-problems>4</expected-problems>
        <expected-linenumbers>7,10,15,18</expected-linenumbers>
        <code><![CDATA[
package net.sourceforge.pmd.lang.java.rule.performance.inefficientemptystringcheck;
public class StringTrimIsEmpty {
    String get() {
        return "foo";
    }
    void bar() {
        if (get().trim().isEmpty()) {
            // violation
        }
        if (this.get().trim().isEmpty()) {
            // violation
        }

        String bar = get();
        if (bar.trim().isEmpty()) {
            // violation
        }
        if (bar.toString().trim().isEmpty()) {
            // violation
        }
    }
}
        ]]></code>
    </test-code>

    <test-code>
        <description>String.trim.length is called on method result, should have failed</description>
        <expected-problems>4</expected-problems>
        <expected-linenumbers>7,10,15,18</expected-linenumbers>
        <code><![CDATA[
package net.sourceforge.pmd.lang.java.rule.performance.inefficientemptystringcheck;
public class StringTrimLength {
    String get() {
        return "foo";
    }
    void bar() {
        if (get().trim().length() == 0) {
            // violation missing
        }
        if (this.get().trim().length() == 0) {
            // violation missing
        }

        String bar = get();
        if (bar.trim().length() == 0) {
            // violation already detected
        }
        if (bar.toString().trim().length() == 0) {
            // violation missing
        }
    }
}
        ]]></code>
    </test-code>

    <test-code>
        <description>String.trim.isEmpty and length called in method argument</description>
        <expected-problems>6</expected-problems>
        <expected-linenumbers>8,9,10,11,12,13</expected-linenumbers>
        <code><![CDATA[
package net.sourceforge.pmd.lang.java.rule.performance.inefficientemptystringcheck;
public class StringTrimMethodArgument {
    public String get() {
        return "foo";
    }
    public void bar() {
        String bar = "foo";
        System.out.println(bar.trim().isEmpty()); // violation missing
        System.out.println(bar.trim().length() == 0);
        System.out.println(get().trim().isEmpty()); // violation missing
        System.out.println(get().trim().length() == 0); // violation missing
        System.out.println(this.get().trim().isEmpty()); // violation missing
        System.out.println(this.get().trim().length() == 0); // violating missing
    }
}
>>>>>>> 5dd45d09
        ]]></code>
    </test-code>
</test-data><|MERGE_RESOLUTION|>--- conflicted
+++ resolved
@@ -146,10 +146,6 @@
         <expected-linenumbers>5,7</expected-linenumbers>
         <code><![CDATA[
 import java.util.Arrays;
-<<<<<<< HEAD
-
-=======
->>>>>>> 5dd45d09
 public class Foo {
     void bar() {
         String foo = "foo";
@@ -208,7 +204,7 @@
         ]]></code>
         <source-type>java 16</source-type>
     </test-code>
-<<<<<<< HEAD
+
     <test-code>
         <description>[java] InefficientEmptyStringCheck false negative in anonymous class #1224</description>
         <expected-problems>1</expected-problems>
@@ -239,7 +235,8 @@
                     });
                 }
             }
-=======
+        ]]></code>
+    </test-code>
 
     <test-code>
         <description>String.trim.isEmpty is called on method result, should have failed</description>
@@ -321,7 +318,6 @@
         System.out.println(this.get().trim().length() == 0); // violating missing
     }
 }
->>>>>>> 5dd45d09
         ]]></code>
     </test-code>
 </test-data>