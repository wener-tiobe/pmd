--- conflicted
+++ resolved
@@ -172,7 +172,7 @@
 }
         ]]></code>
     </test-code>
-<<<<<<< HEAD
+
     <test-code>
         <description>If within initializer - no violation</description>
         <expected-problems>0</expected-problems>
@@ -192,6 +192,7 @@
 }
             ]]></code>
     </test-code>
+
     <test-code>
         <description>Return in fallthrough switch</description>
         <expected-problems>1</expected-problems>
@@ -213,6 +214,7 @@
             }
             ]]></code>
     </test-code>
+
     <test-code>
         <description>Return in fallthrough switch (with blocks)</description>
         <expected-problems>1</expected-problems>
@@ -239,6 +241,7 @@
             }
             ]]></code>
     </test-code>
+
     <test-code>
         <description>Return in switch arrow: violation</description>
         <expected-problems>2</expected-problems>
@@ -264,6 +267,7 @@
             }
             ]]></code>
     </test-code>
+
     <test-code>
         <description>Return in switch arrow: no violation</description>
         <expected-problems>0</expected-problems>
@@ -290,6 +294,7 @@
             }
             ]]></code>
     </test-code>
+
     <test-code>
         <description>Return in switch expression: no violation</description>
         <expected-problems>0</expected-problems>
@@ -314,6 +319,7 @@
             }
             ]]></code>
     </test-code>
+
     <test-code>
         <description>Return in lambda x ctor</description>
         <expected-problems>2</expected-problems>
@@ -337,6 +343,7 @@
             }
             ]]></code>
     </test-code>
+
     <test-code>
         <description>Return in loop (like break)</description>
         <expected-problems>0</expected-problems>
@@ -357,6 +364,7 @@
             }
             ]]></code>
     </test-code>
+
     <test-code regressionTest="false">
         <description>Ignore local class statements</description>
         <expected-problems>1</expected-problems>
@@ -370,7 +378,7 @@
                 }
             }
             ]]></code>
-=======
+    </test-code>
 
     <test-code>
         <description>nested classes</description>
@@ -406,6 +414,5 @@
     }
 }
         ]]></code>
->>>>>>> a4ded8da
     </test-code>
 </test-data>