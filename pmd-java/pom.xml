<?xml version="1.0" encoding="UTF-8"?>
<project xmlns="http://maven.apache.org/POM/4.0.0" xmlns:xsi="http://www.w3.org/2001/XMLSchema-instance" xsi:schemaLocation="http://maven.apache.org/POM/4.0.0 http://maven.apache.org/xsd/maven-4.0.0.xsd">
    <modelVersion>4.0.0</modelVersion>
    <artifactId>pmd-java</artifactId>
    <name>PMD Java</name>

    <parent>
        <groupId>net.sourceforge.pmd</groupId>
        <artifactId>pmd</artifactId>
<<<<<<< HEAD
        <version>7.0.0-SNAPSHOT</version>
=======
        <version>6.10.0-SNAPSHOT</version>
>>>>>>> e31919fc
    </parent>

    <build>
        <testResources>
            <testResource>
                <directory>${basedir}/src/test/resources</directory>
            </testResource>
            <testResource>
                <directory>${basedir}/src/test/java</directory>
                <includes>
                    <include>**/testdata/*.java</include>
                </includes>
            </testResource>
        </testResources>
        <resources>
            <resource>
                <directory>${basedir}/src/main/resources</directory>
                <filtering>true</filtering>
            </resource>
        </resources>
        <plugins>
            <plugin>
                <artifactId>maven-resources-plugin</artifactId>
                <configuration>
                    <useDefaultDelimiters>false</useDefaultDelimiters>
                    <delimiters>
                        <delimiter>${*}</delimiter>
                    </delimiters>
                </configuration>
            </plugin>

            <plugin>
                <groupId>org.apache.maven.plugins</groupId>
                <artifactId>maven-antrun-plugin</artifactId>
                <inherited>true</inherited>
                <executions>
                    <execution>
                        <id>generate-sources</id>
                        <phase>generate-sources</phase>
                        <configuration>
                            <target>
                                <ant antfile="src/main/ant/alljavacc.xml">
                                    <property name="target" value="${project.build.directory}/generated-sources/javacc" />
                                    <property name="javacc.jar" value="${settings.localRepository}/net/java/dev/javacc/javacc/${javacc.version}/javacc-${javacc.version}.jar" />
                                </ant>
                            </target>
                        </configuration>
                        <goals>
                            <goal>run</goal>
                        </goals>
                    </execution>
                    <execution>
                        <id>pmd-clean</id>
                        <phase>clean</phase>
                        <configuration>
                            <target>
                                <echo>PMD specific tasks: cleaning generated markdown</echo>
                                <delete quiet="true">
                                    <fileset dir="${basedir}/src/site/markdown/rules/" includes="**/*.md" />
                                    <fileset dir="${basedir}/src/site/markdown/" includes="mergedruleset.xml" />
                                    <fileset dir="${basedir}/src/site/" includes="site.xml" />
                                </delete>
                            </target>
                        </configuration>
                        <goals>
                            <goal>run</goal>
                        </goals>
                    </execution>
                </executions>
            </plugin>

            <plugin>
                <groupId>org.codehaus.mojo</groupId>
                <artifactId>build-helper-maven-plugin</artifactId>
                <executions>
                    <execution>
                        <id>add-javacc-generated-sources</id>
                        <goals>
                            <goal>add-source</goal>
                        </goals>
                        <configuration>
                            <sources>
                                <source>${project.build.directory}/generated-sources/javacc</source>
                            </sources>
                        </configuration>
                    </execution>
                </executions>
            </plugin>

            <plugin>
                <groupId>org.apache.maven.plugins</groupId>
                <artifactId>maven-checkstyle-plugin</artifactId>
                <configuration>
                    <suppressionsLocation>pmd-java-checkstyle-suppressions.xml</suppressionsLocation>
                </configuration>
            </plugin>
        </plugins>
    </build>
    <dependencies>
        <dependency>
            <groupId>net.java.dev.javacc</groupId>
            <artifactId>javacc</artifactId>
        </dependency>
        <dependency>
            <groupId>net.sourceforge.pmd</groupId>
            <artifactId>pmd-core</artifactId>
        </dependency>
        <dependency>
            <groupId>net.sourceforge.saxon</groupId>
            <artifactId>saxon</artifactId>
        </dependency>
        <dependency>
            <groupId>org.ow2.asm</groupId>
            <artifactId>asm</artifactId>
        </dependency>
        <dependency>
            <groupId>commons-io</groupId>
            <artifactId>commons-io</artifactId>
        </dependency>
        <dependency>
            <groupId>org.apache.commons</groupId>
            <artifactId>commons-lang3</artifactId>
        </dependency>

        <dependency>
            <groupId>net.sourceforge.saxon</groupId>
            <artifactId>saxon</artifactId>
            <classifier>dom</classifier>
            <scope>runtime</scope>
        </dependency>

        <dependency>
            <groupId>net.sourceforge.pmd</groupId>
            <artifactId>pmd-test</artifactId>
            <scope>test</scope>
        </dependency>
        <dependency>
            <groupId>org.slf4j</groupId>
            <artifactId>slf4j-api</artifactId>
            <scope>test</scope>
        </dependency>
        <dependency>
            <groupId>junit</groupId>
            <artifactId>junit</artifactId>
            <scope>test</scope>
        </dependency>
        <dependency>
            <groupId>com.github.stefanbirkner</groupId>
            <artifactId>system-rules</artifactId>
            <scope>test</scope>
        </dependency>
        <dependency>
            <groupId>org.apache.ant</groupId>
            <artifactId>ant-testutil</artifactId>
            <scope>test</scope>
        </dependency>
    </dependencies>
</project><|MERGE_RESOLUTION|>--- conflicted
+++ resolved
@@ -7,11 +7,7 @@
     <parent>
         <groupId>net.sourceforge.pmd</groupId>
         <artifactId>pmd</artifactId>
-<<<<<<< HEAD
         <version>7.0.0-SNAPSHOT</version>
-=======
-        <version>6.10.0-SNAPSHOT</version>
->>>>>>> e31919fc
     </parent>
 
     <build>
