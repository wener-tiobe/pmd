--- conflicted
+++ resolved
@@ -483,7 +483,6 @@
     token_source.setSuppressMarker(marker);
   }
 
-<<<<<<< HEAD
   private void setLastTokenImage(AbstractJavaNode node) {
     node.setImage(getToken(0).getImage());
   }
@@ -563,8 +562,6 @@
        prev.setLastToken(top.getLastToken());
   }
 
-=======
->>>>>>> 36d18aef
   /**
      * Keeps track during tree construction, whether we are currently building an
      * explicit constructor invocation. Then the PrimaryExpression that may prefix
@@ -1163,14 +1160,8 @@
 void RecordComponent():
 {}
 {
-<<<<<<< HEAD
   ModAnnotationList()
   FormalParamType()
-=======
-  (RecordComponentModifier())*
-  Type()
-  [ (TypeAnnotation())* "..." {jjtThis.setVarargs();} ]
->>>>>>> 36d18aef
   VariableDeclaratorId()
 }
 
@@ -1225,7 +1216,6 @@
 void ClassOrInterfaceBodyDeclaration() #void:
 {}
 { LOOKAHEAD(["static"] "{" ) Initializer()
-<<<<<<< HEAD
 |  ModifierList()
   ( LOOKAHEAD(3) ClassOrInterfaceDeclaration()
     | LOOKAHEAD({isKeyword("enum")}) EnumDeclaration()
@@ -1234,16 +1224,6 @@
     | LOOKAHEAD( Type() <IDENTIFIER> (AnnotationList() "[" "]")* ( "," | "=" | ";" ) )  FieldDeclaration()
     | LOOKAHEAD(2) MethodDeclaration()
     | LOOKAHEAD(2) AnnotationTypeDeclaration()
-=======
-|  modifiers = Modifiers()
-  ( LOOKAHEAD(3) ClassOrInterfaceDeclaration(modifiers)
-    | LOOKAHEAD({isKeyword("enum")}) EnumDeclaration(modifiers)
-    | LOOKAHEAD({isKeyword("record")}) RecordDeclaration(modifiers)
-    | LOOKAHEAD( [ TypeParameters() ] <IDENTIFIER> "(" ) ConstructorDeclaration(modifiers)
-    | LOOKAHEAD( Type() <IDENTIFIER> ( (Annotation())* "[" "]" )* ( "," | "=" | ";" ) )  FieldDeclaration(modifiers)
-    | LOOKAHEAD(2) MethodDeclaration(modifiers)
-    | LOOKAHEAD(2) AnnotationTypeDeclaration(modifiers)
->>>>>>> 36d18aef
   )
 |
   ";" #EmptyDeclaration
@@ -1271,21 +1251,8 @@
 void VariableIdWithDims() #VariableDeclaratorId :
 {}
 {
-<<<<<<< HEAD
   <IDENTIFIER> { setLastTokenImage(jjtThis); }
   [ Dims() ]
-=======
-  (LOOKAHEAD(2) t=<IDENTIFIER> "." <THIS> { checkforBadExplicitReceiverParameter(); jjtThis.setExplicitReceiverParameter(); image=t.image + ".this"; }
-   | t=<THIS> { checkforBadExplicitReceiverParameter(); jjtThis.setExplicitReceiverParameter(); image = t.image;}
-   | t=<IDENTIFIER> { image = t.image; } ( (TypeAnnotation())* "[" "]"  { jjtThis.bumpArrayDepth(); })*
-  )
-  {
-    checkForBadAssertUsage(image, "a variable name");
-    checkForBadEnumUsage(image, "a variable name");
-    checkForBadIdentifier(image);
-    jjtThis.setImage( image );
-  }
->>>>>>> 36d18aef
 }
 
 void ReceiverParameter():
@@ -1319,22 +1286,6 @@
   ( Block() | ";" )
 }
 
-<<<<<<< HEAD
-=======
-void MethodDeclarator() :
-{Token t;}
-{
-  t=<IDENTIFIER>
-  {
-    checkForBadAssertUsage(t.image, "a method name");
-    checkForBadEnumUsage(t.image, "a method name");
-    jjtThis.setImage( t.image );
-  }
-  FormalParameters() ( (TypeAnnotation())* "[" "]" )*
-}
-
->>>>>>> 36d18aef
-
 void FormalParameters() :
 {}
 {
@@ -1352,15 +1303,8 @@
 void FormalParamType() #void:
 {}
 {
-<<<<<<< HEAD
    PrimitiveType()        [ LOOKAHEAD(2) VarargsDimensions() #ArrayType(2) ]
  | ClassOrInterfaceType() [ LOOKAHEAD(2) VarargsDimensions() #ArrayType(2) ]
-=======
-   ( "final" {jjtThis.setFinal(true);} | Annotation() )*
-   Type() ("|" {checkForBadMultipleExceptionsCatching();} (TypeAnnotation())* Type())*
-   [ (TypeAnnotation())* "..." {checkForBadVariableArgumentsUsage();} {jjtThis.setVarargs();} ]
-   VariableDeclaratorId()
->>>>>>> 36d18aef
 }
 
 void VarargsDimensions() #ArrayDimensions:
@@ -1371,22 +1315,10 @@
   | VarargsDim()
 }
 
-<<<<<<< HEAD
 void VarargsDim() #ArrayTypeDim:
 {}
 {
     TypeAnnotListNoInject() "..." {jjtThis.setVarargs();}
-=======
-void ExplicitConstructorInvocation() :
-{boolean prev = inExplicitConstructorInvoc; inExplicitConstructorInvoc = true;}
-{ (
-  LOOKAHEAD([TypeArguments()] "this" Arguments() ";") [TypeArguments()] "this" {jjtThis.setIsThis();}
-|
-  [ LOOKAHEAD(PrimaryExpression() "." [TypeArguments()] "super" ) PrimaryExpression() "." ] [ TypeArguments() ] "super" {jjtThis.setIsSuper();}
-  )
-  {inExplicitConstructorInvoc = prev;}
-   Arguments() ";"
->>>>>>> 36d18aef
 }
 
 
@@ -1527,27 +1459,16 @@
 void Type() #void:
 {}
 {
-<<<<<<< HEAD
    PrimitiveType()        [ LOOKAHEAD(2) Dims() #ArrayType(2) ]
  | ClassOrInterfaceType() [ LOOKAHEAD(2) Dims() #ArrayType(2) ]
-=======
- LOOKAHEAD(<IDENTIFIER> | PrimitiveType() (TypeAnnotation())* "[" "]" ) ReferenceType()
- | PrimitiveType()
->>>>>>> 36d18aef
 }
 
 void Dims() #ArrayDimensions:
 {}
 {
-<<<<<<< HEAD
   // the list of dimensions is flat, but annotations are
   // preserved within each specific dim.
   (ArrayTypeDim())+
-=======
-   PrimitiveType() (LOOKAHEAD((TypeAnnotation())* "[" "]") (TypeAnnotation())* "[" "]" { jjtThis.bumpArrayDepth(); })+
-  |
-   ClassOrInterfaceType()  (LOOKAHEAD((TypeAnnotation())* "[" "]") (TypeAnnotation())* "[" "]" { jjtThis.bumpArrayDepth(); })*
->>>>>>> 36d18aef
 }
 
 void ArrayTypeDim():
@@ -1559,18 +1480,11 @@
 void ReferenceType() #void:
 {}
 {
-<<<<<<< HEAD
     // We parse it that way because the right injection considers node openings,
     // which means if we want the annotations to belong to the element type, then
     // the ArrayType node needs to be opened after eg the PrimitiveType
     PrimitiveType()                       Dims() #ArrayType(2)
   | ClassOrInterfaceType() [ LOOKAHEAD(2) Dims() #ArrayType(2) ]
-=======
-  t=<IDENTIFIER> {s.append(t.image);}
-  [ LOOKAHEAD(2) TypeArguments() ]
-  ( LOOKAHEAD(2) "." (TypeAnnotation())* t=<IDENTIFIER> {s.append('.').append(t.image);} [ LOOKAHEAD(2) TypeArguments() ] )*
-  {jjtThis.setImage(s.toString());}
->>>>>>> 36d18aef
 }
 
 
@@ -1848,7 +1762,6 @@
 void InstanceOfExpression() #void:
 {}
 {
-<<<<<<< HEAD
   RelationalExpression() [
     LOOKAHEAD(1)
     ("instanceof"
@@ -1872,19 +1785,6 @@
         }
         {} // seems to be important?
     ) #InfixExpression(2)
-=======
-  RelationalExpression()
-  [ "instanceof"
-      (
-      // Note: this can be simplified when support for java 18 preview is removed.
-      // Here the production Pattern is inlined to avoid that a following conditional &&
-      // be parsed as a pattern guard.
-        LOOKAHEAD("final" | (Annotation())* Type() <IDENTIFIER>) {checkforBadInstanceOfPattern();} TypePattern()
-      | LOOKAHEAD((Annotation())* ReferenceType() "(")  {checkForRecordPatterns();} RecordPattern()
-      | LOOKAHEAD("(") {checkForParenthesizedInstanceOfPattern();} ParenthesizedPattern()
-      | (Annotation())* Type()
-      )
->>>>>>> 36d18aef
   ]
 }
 
@@ -2038,7 +1938,6 @@
 void PrimaryExpression() #void :
 {}
 {
-<<<<<<< HEAD
   // the lookahead here stops iteration after the first method reference,
   // because nothing can be chained after a method reference.
   PrimaryPrefix() ( LOOKAHEAD(SuffixLAhead(), {!(jjtree.peekNode() instanceof ASTMethodReference)}) PrimarySuffix() )* {forceExprContext();}
@@ -2049,21 +1948,6 @@
  */
 void PrimaryPrefix() #void :
 {JavaccToken savedStart;}
-=======
-  PrimaryPrefix() ( LOOKAHEAD(SuffixLAhead()) PrimarySuffix() )*
-}
-
-private void SuffixLAhead() #void:
-{}
-{
-   "::" | "[" | "("
-   | LOOKAHEAD({!inExplicitConstructorInvoc}) "."
-   | LOOKAHEAD({inExplicitConstructorInvoc}) "." (<IDENTIFIER> | TypeArguments() <IDENTIFIER> | "new") // not super or this in this case
-}
-
-
-void MemberSelector():
->>>>>>> 36d18aef
 {
   Literal()
 | "this"                                  #ThisExpression
@@ -2131,7 +2015,6 @@
 void PrimaryStep2() #void:
 {}
 {
-<<<<<<< HEAD
       // If we find type parameters, then we can only expect a method reference
       // class literals or qualifiers to static member access/call may not be parameterised
       {forceTypeContext();} TypeArguments() {injectTop();} ( "." ClassTypeSegment() )* [ Dims() #ArrayType(2) ] MethodReference()
@@ -2151,20 +2034,6 @@
     | LOOKAHEAD("@" | "[" "]") {forceTypeContext();} Dims() #ArrayType(2)  (MethodReference() | "." "class" #ClassLiteral(1))
     // and here, the array expr in an array access
     | {forceExprContext();} "[" Expression() "]"            #ArrayAccess(2)
-=======
-  Literal()
-| LOOKAHEAD(2) "this" {jjtThis.setUsesThisModifier();}
-| "super" {jjtThis.setUsesSuperModifier();}
-| LOOKAHEAD( <IDENTIFIER> "->", {!inSwitchLabel} ) LambdaExpression()
-| LOOKAHEAD( "(" VariableDeclaratorId() ( "," VariableDeclaratorId() )* ")" "->", {!inSwitchLabel} ) LambdaExpression()
-| LOOKAHEAD( FormalParameters() "->", {!inSwitchLabel} ) LambdaExpression()
-| LOOKAHEAD(3) "(" Expression() ")"
-| AllocationExpression()
-| LOOKAHEAD( ResultType() "." "class" ) ResultType() "." "class"
-| LOOKAHEAD( Name() "::" ) Name() // followed by method reference in PrimarySuffix
-| LOOKAHEAD( "@" | Type() "::" ) (Annotation())* (LOOKAHEAD(2) ReferenceType()|PrimitiveType()) // followed by method reference in PrimarySuffix
-| Name()
->>>>>>> 36d18aef
 }
 
 /**
@@ -2213,7 +2082,6 @@
 private void LambdaLahead() #void :
 {}
 {
-<<<<<<< HEAD
   LOOKAHEAD({!inSwitchLabel}) LambdaParameterList() "->"
 }
 
@@ -2243,11 +2111,6 @@
 void SimpleLambdaParam() #LambdaParameter:
 {pushEmptyModifierList();}
 {
-=======
-    ( "final" {jjtThis.setFinal(true);} | Annotation() )*
-    LambdaParameterType()
-    [(TypeAnnotation())* "..." {checkForBadVariableArgumentsUsage();} {jjtThis.setVarargs();} ]
->>>>>>> 36d18aef
     VariableDeclaratorId()
 }
 
@@ -2316,7 +2179,6 @@
 void QualifiedAllocationExpr() #ConstructorCall(jjtree.nodeArity() + 1):
 {}
 {
-<<<<<<< HEAD
    "new"
    [ TypeArguments() ]
    AnnotatedClassOrInterfaceType()
@@ -2345,15 +2207,6 @@
 }
 {
    (
-=======
-  "new"
-  (LOOKAHEAD((TypeAnnotation())* PrimitiveType())
-    (TypeAnnotation())* PrimitiveType() ArrayDimsAndInits()
-  |
-    [TypeArguments()]
-    (TypeAnnotation())*
-    ClassOrInterfaceType()
->>>>>>> 36d18aef
      (
        "new" [ TypeArguments() ] TypeAnnotationList()
        (
@@ -2382,7 +2235,6 @@
 void ArrayDimsAndInits() #void:
 {}
 {
-<<<<<<< HEAD
    LOOKAHEAD(TypeAnnotationList() "[" "]" ) (((ArrayTypeDim())+) #ArrayDimensions) #ArrayType(2) [ ArrayInitializer() ]
      | ( (ArrayDimExpr())+ #ArrayDimensions ) #ArrayType(2)
 }
@@ -2392,12 +2244,6 @@
 {boolean hasExpr=false;}
 {
   ((TypeAnnotListNoInject() "[" [ Expression() {hasExpr=true;} ] "]") #ArrayDimExpr(hasExpr) ) #ArrayTypeDim(!hasExpr)
-=======
-  LOOKAHEAD((TypeAnnotation())* "[" "]")                     ((TypeAnnotation())* "[" "]" {jjtThis.bumpArrayDepth();})+ ArrayInitializer()
-| ( LOOKAHEAD((TypeAnnotation())* "[" UnaryExprNotPmStart() ) (TypeAnnotation())* "[" Expression() "]" {jjtThis.bumpArrayDepth();} )+
-  ( LOOKAHEAD((TypeAnnotation())* "[")                        (TypeAnnotation())* "[" "]"              {jjtThis.bumpArrayDepth();} )*
-
->>>>>>> 36d18aef
 }
 
 
