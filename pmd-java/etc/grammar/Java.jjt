--- conflicted
+++ resolved
@@ -1422,15 +1422,10 @@
 void SwitchExpression() :
 {boolean prevInSwitchBlock = inSwitchExprBlock;}
 {
-<<<<<<< HEAD
-    "switch" "(" Expression() ")" SwitchBlock()
-=======
-    {checkForSwitchExpression();}
     "switch" "(" Expression() ")"
     {inSwitchExprBlock = true;}
     SwitchBlock()
     {inSwitchExprBlock = prevInSwitchBlock;}
->>>>>>> 0356895c
 }
 
 void PrimaryExpression() :
