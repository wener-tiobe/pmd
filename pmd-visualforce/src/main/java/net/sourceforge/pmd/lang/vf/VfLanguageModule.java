--- conflicted
+++ resolved
@@ -4,20 +4,10 @@
 
 package net.sourceforge.pmd.lang.vf;
 
-<<<<<<< HEAD
 import net.sourceforge.pmd.cpd.CpdCapableLanguage;
 import net.sourceforge.pmd.cpd.Tokenizer;
-=======
-import static net.sourceforge.pmd.util.CollectionUtil.listOf;
-
-import java.util.List;
-
-import net.sourceforge.pmd.annotation.InternalApi;
->>>>>>> f2f83576
 import net.sourceforge.pmd.lang.Language;
 import net.sourceforge.pmd.lang.LanguagePropertyBundle;
-import net.sourceforge.pmd.lang.LanguageRegistry;
-import net.sourceforge.pmd.lang.LanguageVersion;
 import net.sourceforge.pmd.lang.apex.ApexLanguageModule;
 import net.sourceforge.pmd.lang.impl.SimpleLanguageModuleBase;
 import net.sourceforge.pmd.lang.vf.cpd.VfTokenizer;
@@ -27,32 +17,16 @@
  */
 public class VfLanguageModule extends SimpleLanguageModuleBase implements CpdCapableLanguage {
 
-    public static final String NAME = "Salesforce VisualForce";
-    public static final String TERSE_NAME = "vf";
-    @InternalApi
-    public static final List<String> EXTENSIONS = listOf("page", "component");
+    static final String NAME = "Salesforce VisualForce";
+    static final String TERSE_NAME = "vf";
+    private static final VfLanguageModule INSTANCE = new VfLanguageModule();
 
     public VfLanguageModule() {
-        super(createMetdata(),
+        super(LanguageMetadata.withId(TERSE_NAME).name(NAME)
+                              .extensions("page", "component")
+                              .dependsOnLanguage(ApexLanguageModule.getInstance().getId())
+                              .addAllVersionsOf(ApexLanguageModule.getInstance()),
               p -> new VfHandler((VfLanguageProperties) p));
-    }
-
-    private static LanguageMetadata createMetdata() {
-        LanguageMetadata languageMetadata =
-                LanguageMetadata.withId(TERSE_NAME).name(NAME)
-                                .extensions(EXTENSIONS)
-                                .dependsOnLanguage(ApexLanguageModule.TERSE_NAME);
-        // use the same versions as in Apex
-        // need to create a temporary apex module, since the global language registry is not initialized yet
-        ApexLanguageModule temporaryApexModule = new ApexLanguageModule();
-        LanguageVersion defaultApexVersion = temporaryApexModule.getDefaultVersion();
-        for (LanguageVersion languageVersion : temporaryApexModule.getVersions()) {
-            if (!defaultApexVersion.equals(languageVersion)) {
-                languageMetadata.addVersion(languageVersion.getVersion());
-            }
-        }
-        languageMetadata.addDefaultVersion(defaultApexVersion.getVersion());
-        return languageMetadata;
     }
 
     @Override
@@ -66,6 +40,6 @@
     }
 
     public static Language getInstance() {
-        return LanguageRegistry.PMD.getLanguageByFullName(NAME);
+        return INSTANCE;
     }
 }