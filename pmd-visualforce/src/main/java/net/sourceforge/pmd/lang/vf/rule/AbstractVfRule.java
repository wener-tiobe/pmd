--- conflicted
+++ resolved
@@ -19,113 +19,6 @@
         super.setLanguage(LanguageRegistry.getLanguage(VfLanguageModule.NAME));
     }
 
-<<<<<<< HEAD
-=======
-    @Override
-    public void apply(List<? extends Node> nodes, RuleContext ctx) {
-        visitAll(nodes, ctx);
-    }
-
-    protected void visitAll(List<? extends Node> nodes, RuleContext ctx) {
-        for (Object element : nodes) {
-            if (element instanceof VfNode) {
-                ((VfNode) element).jjtAccept(this, ctx);
-            }
-        }
-    }
-
-    @Override
-    public Object visit(VfNode node, Object data) {
-        node.childrenAccept(this, data);
-        return null;
-    }
-
-    @Override
-    public Object visit(ASTCompilationUnit node, Object data) {
-        return visit((VfNode) node, data);
-    }
-
-    @Override
-    public Object visit(ASTText node, Object data) {
-        return visit((VfNode) node, data);
-    }
-
-    @Override
-    public Object visit(ASTAttributeValue node, Object data) {
-        return visit((VfNode) node, data);
-    }
-
-    @Override
-    public Object visit(ASTElExpression node, Object data) {
-        return visit((VfNode) node, data);
-    }
-
-    @Override
-    public Object visit(ASTCData node, Object data) {
-        return visit((VfNode) node, data);
-    }
-
-    @Override
-    public Object visit(ASTElement node, Object data) {
-        return visit((VfNode) node, data);
-    }
-
-    @Override
-    public Object visit(ASTAttribute node, Object data) {
-        return visit((VfNode) node, data);
-    }
-
-    @Override
-    public Object visit(ASTDeclaration node, Object data) {
-        return visit((VfNode) node, data);
-    }
-
-    @Override
-    public Object visit(ASTDoctypeDeclaration node, Object data) {
-        return visit((VfNode) node, data);
-    }
-
-    @Override
-    public Object visit(ASTDoctypeExternalId node, Object data) {
-        return visit((VfNode) node, data);
-    }
-
-    @Override
-    public Object visit(ASTHtmlScript node, Object data) {
-        return visit((VfNode) node, data);
-    }
-
-    @Override
-    public Object visit(ASTLiteral node, Object data) {
-        return visit((VfNode) node, data);
-    }
-
-    @Override
-    public Object visit(ASTIdentifier node, Object data) {
-        return visit((VfNode) node, data);
-    }
-
-    @Override
-    public Object visit(ASTExpression node, Object data) {
-        return visit((VfNode) node, data);
-    }
-
-    @Override
-    public Object visit(ASTArguments node, Object data) {
-        return visit((VfNode) node, data);
-    }
-
-    @Override
-    public Object visit(ASTDotExpression node, Object data) {
-        return visit((VfNode) node, data);
-    }
-
-    @Override
-    public Object visit(ASTContent node, Object data) {
-        return visit((VfNode) node, data);
-    }
->>>>>>> 044d7aea
-
     @Override
     public void apply(Node target, RuleContext ctx) {
         ((VfNode) target).jjtAccept(this, ctx);
