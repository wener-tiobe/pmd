--- conflicted
+++ resolved
@@ -4,45 +4,26 @@
 
 package net.sourceforge.pmd.lang.vf.ast;
 
-<<<<<<< HEAD
-import org.checkerframework.checker.nullness.qual.NonNull;
-
-import net.sourceforge.pmd.lang.Parser.ParserTask;
-=======
 import net.sourceforge.pmd.lang.ast.AstInfo;
 import net.sourceforge.pmd.lang.ast.Parser.ParserTask;
->>>>>>> dfffaf77
 import net.sourceforge.pmd.lang.ast.RootNode;
 import net.sourceforge.pmd.util.document.TextDocument;
 
 public final class ASTCompilationUnit extends AbstractVfNode implements RootNode {
     private AstInfo<ASTCompilationUnit> astInfo;
 
-<<<<<<< HEAD
-    private TextDocument textDocument;
-=======
->>>>>>> dfffaf77
 
     ASTCompilationUnit(int id) {
         super(id);
     }
 
     @Override
-<<<<<<< HEAD
-    public @NonNull TextDocument getTextDocument() {
-        return textDocument;
-    }
-
-    ASTCompilationUnit addTaskInfo(ParserTask languageVersion) {
-        textDocument = languageVersion.getTextDocument();
-=======
     public AstInfo<ASTCompilationUnit> getAstInfo() {
         return astInfo;
     }
 
     ASTCompilationUnit makeTaskInfo(ParserTask task) {
         this.astInfo = new AstInfo<>(task, this);
->>>>>>> dfffaf77
         return this;
     }
 
