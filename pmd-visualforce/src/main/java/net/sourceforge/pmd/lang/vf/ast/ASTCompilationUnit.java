--- conflicted
+++ resolved
@@ -7,30 +7,11 @@
 import net.sourceforge.pmd.annotation.InternalApi;
 import net.sourceforge.pmd.lang.ast.RootNode;
 
-<<<<<<< HEAD
 public class ASTCompilationUnit extends AbstractVfNode implements RootNode {
     ASTCompilationUnit(int id) {
         super(id);
     }
 
-    /**
-     * Accept the visitor. *
-     */
-=======
-public class ASTCompilationUnit extends AbstractVFNode implements RootNode {
-    @Deprecated
-    @InternalApi
-    public ASTCompilationUnit(int id) {
-        super(id);
-    }
-
-    @Deprecated
-    @InternalApi
-    public ASTCompilationUnit(VfParser p, int id) {
-        super(p, id);
-    }
-
->>>>>>> 84ca3c63
     @Override
     public Object jjtAccept(VfParserVisitor visitor, Object data) {
         return visitor.visit(this, data);
