--- conflicted
+++ resolved
@@ -4,32 +4,11 @@
 
 package net.sourceforge.pmd.lang.vf.ast;
 
-<<<<<<< HEAD
 public class ASTDotExpression extends AbstractVfNode {
     ASTDotExpression(int id) {
         super(id);
     }
 
-    /**
-     * Accept the visitor. *
-     */
-=======
-import net.sourceforge.pmd.annotation.InternalApi;
-
-public class ASTDotExpression extends AbstractVFNode {
-    @Deprecated
-    @InternalApi
-    public ASTDotExpression(int id) {
-        super(id);
-    }
-
-    @Deprecated
-    @InternalApi
-    public ASTDotExpression(VfParser p, int id) {
-        super(p, id);
-    }
-
->>>>>>> 84ca3c63
     @Override
     public Object jjtAccept(VfParserVisitor visitor, Object data) {
         return visitor.visit(this, data);
