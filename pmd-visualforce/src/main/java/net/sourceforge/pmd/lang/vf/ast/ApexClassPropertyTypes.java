/*
 * BSD-style license; for more info see http://pmd.sourceforge.net/license.html
 */

package net.sourceforge.pmd.lang.vf.ast;

import java.io.IOException;
import java.nio.charset.StandardCharsets;
import java.nio.file.Files;
import java.nio.file.Path;
import java.util.List;
import java.util.logging.Logger;

import org.apache.commons.lang3.exception.ContextedRuntimeException;
import org.apache.commons.lang3.tuple.Pair;

import net.sourceforge.pmd.lang.LanguageRegistry;
import net.sourceforge.pmd.lang.LanguageVersion;
import net.sourceforge.pmd.lang.apex.ApexLanguageModule;
import net.sourceforge.pmd.lang.ast.Node;
import net.sourceforge.pmd.lang.ast.Parser;
import net.sourceforge.pmd.lang.ast.Parser.ParserTask;
import net.sourceforge.pmd.lang.ast.SemanticErrorReporter;
import net.sourceforge.pmd.lang.vf.DataType;
import net.sourceforge.pmd.util.document.TextDocument;
import net.sourceforge.pmd.util.document.TextFile;

import apex.jorje.semantic.symbol.type.BasicType;

/**
 * Responsible for storing a mapping of Apex Class properties that can be referenced from Visualforce to the type of the
 * property.
 */
class ApexClassPropertyTypes extends SalesforceFieldTypes {
    private static final Logger LOGGER = Logger.getLogger(ApexClassPropertyTypes.class.getName());
    private static final String APEX_CLASS_FILE_SUFFIX = ".cls";

    /**
     * Looks in {@code apexDirectories} for an Apex property identified by {@code expression}.
     */
    @Override
    public void findDataType(String expression, List<Path> apexDirectories) {
        String[] parts = expression.split("\\.");
        if (parts.length >= 2) {
            // Load the class and parse it
            String className = parts[0];

            for (Path apexDirectory : apexDirectories) {
                Path apexFilePath = apexDirectory.resolve(className + APEX_CLASS_FILE_SUFFIX);
                if (Files.exists(apexFilePath) && Files.isRegularFile(apexFilePath)) {
<<<<<<< HEAD
                    LanguageVersion languageVersion = LanguageRegistry.getLanguage(ApexLanguageModule.NAME).getDefaultVersion();
                    Parser parser = languageVersion.getLanguageVersionHandler().getParser();

                    try (TextDocument textDocument = TextDocument.create(TextFile.forPath(apexFilePath, StandardCharsets.UTF_8, languageVersion))) {
                        ParserTask task = new ParserTask(
                            textDocument,
                            SemanticErrorReporter.noop()
                        );

                        Node node = parser.parse(task);
                        ApexClassPropertyTypesVisitor visitor = new ApexClassPropertyTypesVisitor();
                        node.acceptVisitor(visitor, null);

                        for (Pair<String, BasicType> variable : visitor.getVariables()) {
                            putDataType(variable.getKey(), DataType.fromBasicType(variable.getValue()));
                        }

                        if (containsExpression(expression)) {
                            // Break out of the loop if a variable was found
                            break;
                        }
                    } catch (IOException e) {
                        throw new ContextedRuntimeException(e)
                            .addContextValue("expression", expression)
                            .addContextValue("apexFilePath", apexFilePath);
                    }
                }
            }
        }
    }

=======
                    Node node = parseApex(expression, apexFilePath);
                    ApexClassPropertyTypesVisitor visitor = new ApexClassPropertyTypesVisitor();
                    node.acceptVisitor(visitor, null);

                    for (Pair<String, BasicType> variable : visitor.getVariables()) {
                        putDataType(variable.getKey(), DataType.fromBasicType(variable.getValue()));
                    }

                    if (containsExpression(expression)) {
                        // Break out of the loop if a variable was found
                        break;
                    }
                }
            }
        }
    }

    static Node parseApex(Path apexFilePath) {
        String fileText;
        try (BufferedReader reader = Files.newBufferedReader(apexFilePath, StandardCharsets.UTF_8)) {
            fileText = IOUtils.toString(reader);
        } catch (IOException e) {
            throw new ContextedRuntimeException(e).addContextValue("apexFilePath", apexFilePath);
        }

        LanguageVersion languageVersion = LanguageRegistry.getLanguage(ApexLanguageModule.NAME).getDefaultVersion();
        Parser parser = languageVersion.getLanguageVersionHandler().getParser();

        ParserTask task = new ParserTask(
            languageVersion,
            apexFilePath.toString(),
            fileText,
            SemanticErrorReporter.noop()
        );

        languageVersion.getLanguageVersionHandler().declareParserTaskProperties(task.getProperties());

        return parser.parse(task);
    }

    static Node parseApex(String contextExpr, Path apexFilePath) {
        try {
            return parseApex(apexFilePath);
        } catch (ContextedRuntimeException e) {
            throw e.addContextValue("expression", contextExpr);
        }
    }

>>>>>>> 50a09f97
    @Override
    protected DataType putDataType(String name, DataType dataType) {
        DataType previousType = super.putDataType(name, dataType);
        if (previousType != null && !previousType.equals(dataType)) {
            // It is possible to have a property and method with different types that appear the same to this code. An
            // example is an Apex class with a property "public String Foo {get; set;}" and a method of
            // "Integer getFoo() { return 1; }". In this case set the value as Unknown because we can't be sure which it
            // is. This code could be more complex in an attempt to determine if all the types are safe from escaping,
            // but we will allow a false positive in order to let the user know that the code could be refactored to be
            // more clear.
            super.putDataType(name, DataType.Unknown);
            LOGGER.warning("Conflicting types for "
                    + name
                    + ". CurrentType="
                    + dataType
                    + ", PreviousType="
                    + previousType);
        }
        return previousType;
    }

}<|MERGE_RESOLUTION|>--- conflicted
+++ resolved
@@ -48,39 +48,6 @@
             for (Path apexDirectory : apexDirectories) {
                 Path apexFilePath = apexDirectory.resolve(className + APEX_CLASS_FILE_SUFFIX);
                 if (Files.exists(apexFilePath) && Files.isRegularFile(apexFilePath)) {
-<<<<<<< HEAD
-                    LanguageVersion languageVersion = LanguageRegistry.getLanguage(ApexLanguageModule.NAME).getDefaultVersion();
-                    Parser parser = languageVersion.getLanguageVersionHandler().getParser();
-
-                    try (TextDocument textDocument = TextDocument.create(TextFile.forPath(apexFilePath, StandardCharsets.UTF_8, languageVersion))) {
-                        ParserTask task = new ParserTask(
-                            textDocument,
-                            SemanticErrorReporter.noop()
-                        );
-
-                        Node node = parser.parse(task);
-                        ApexClassPropertyTypesVisitor visitor = new ApexClassPropertyTypesVisitor();
-                        node.acceptVisitor(visitor, null);
-
-                        for (Pair<String, BasicType> variable : visitor.getVariables()) {
-                            putDataType(variable.getKey(), DataType.fromBasicType(variable.getValue()));
-                        }
-
-                        if (containsExpression(expression)) {
-                            // Break out of the loop if a variable was found
-                            break;
-                        }
-                    } catch (IOException e) {
-                        throw new ContextedRuntimeException(e)
-                            .addContextValue("expression", expression)
-                            .addContextValue("apexFilePath", apexFilePath);
-                    }
-                }
-            }
-        }
-    }
-
-=======
                     Node node = parseApex(expression, apexFilePath);
                     ApexClassPropertyTypesVisitor visitor = new ApexClassPropertyTypesVisitor();
                     node.acceptVisitor(visitor, null);
@@ -99,26 +66,18 @@
     }
 
     static Node parseApex(Path apexFilePath) {
-        String fileText;
-        try (BufferedReader reader = Files.newBufferedReader(apexFilePath, StandardCharsets.UTF_8)) {
-            fileText = IOUtils.toString(reader);
+        LanguageVersion languageVersion = LanguageRegistry.getLanguage(ApexLanguageModule.NAME).getDefaultVersion();
+        try (TextFile file = TextFile.forPath(apexFilePath, StandardCharsets.UTF_8, languageVersion);
+             TextDocument textDocument = TextDocument.create(file)) {
+
+            Parser parser = languageVersion.getLanguageVersionHandler().getParser();
+            ParserTask task = new ParserTask(textDocument, SemanticErrorReporter.noop());
+            languageVersion.getLanguageVersionHandler().declareParserTaskProperties(task.getProperties());
+
+            return parser.parse(task);
         } catch (IOException e) {
             throw new ContextedRuntimeException(e).addContextValue("apexFilePath", apexFilePath);
         }
-
-        LanguageVersion languageVersion = LanguageRegistry.getLanguage(ApexLanguageModule.NAME).getDefaultVersion();
-        Parser parser = languageVersion.getLanguageVersionHandler().getParser();
-
-        ParserTask task = new ParserTask(
-            languageVersion,
-            apexFilePath.toString(),
-            fileText,
-            SemanticErrorReporter.noop()
-        );
-
-        languageVersion.getLanguageVersionHandler().declareParserTaskProperties(task.getProperties());
-
-        return parser.parse(task);
     }
 
     static Node parseApex(String contextExpr, Path apexFilePath) {
@@ -129,7 +88,6 @@
         }
     }
 
->>>>>>> 50a09f97
     @Override
     protected DataType putDataType(String name, DataType dataType) {
         DataType previousType = super.putDataType(name, dataType);
