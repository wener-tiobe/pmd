/*
 * BSD-style license; for more info see http://pmd.sourceforge.net/license.html
 */

package net.sourceforge.pmd.lang.vf.ast;

<<<<<<< HEAD
public class ASTLiteral extends AbstractVfNode {
    ASTLiteral(int id) {
        super(id);
    }

    /** Accept the visitor. **/
=======
import net.sourceforge.pmd.annotation.InternalApi;

public class ASTLiteral extends AbstractVFNode {
    @Deprecated
    @InternalApi
    public ASTLiteral(int id) {
        super(id);
    }

    @Deprecated
    @InternalApi
    public ASTLiteral(VfParser p, int id) {
        super(p, id);
    }

>>>>>>> 84ca3c63
    @Override
    public Object jjtAccept(VfParserVisitor visitor, Object data) {
        return visitor.visit(this, data);
    }
}<|MERGE_RESOLUTION|>--- conflicted
+++ resolved
@@ -4,30 +4,12 @@
 
 package net.sourceforge.pmd.lang.vf.ast;
 
-<<<<<<< HEAD
 public class ASTLiteral extends AbstractVfNode {
+
     ASTLiteral(int id) {
         super(id);
     }
 
-    /** Accept the visitor. **/
-=======
-import net.sourceforge.pmd.annotation.InternalApi;
-
-public class ASTLiteral extends AbstractVFNode {
-    @Deprecated
-    @InternalApi
-    public ASTLiteral(int id) {
-        super(id);
-    }
-
-    @Deprecated
-    @InternalApi
-    public ASTLiteral(VfParser p, int id) {
-        super(p, id);
-    }
-
->>>>>>> 84ca3c63
     @Override
     public Object jjtAccept(VfParserVisitor visitor, Object data) {
         return visitor.visit(this, data);
