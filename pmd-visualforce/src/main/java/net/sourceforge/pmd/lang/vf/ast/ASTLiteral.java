/*
 * BSD-style license; for more info see http://pmd.sourceforge.net/license.html
 */

package net.sourceforge.pmd.lang.vf.ast;

public final class ASTLiteral extends AbstractVfNode {

<<<<<<< HEAD
    ASTLiteral(int id) {
=======
public class ASTLiteral extends AbstractVFDataNode {
    @Deprecated
    @InternalApi
    public ASTLiteral(int id) {
>>>>>>> f775d790
        super(id);
    }

    @Override
    protected <P, R> R acceptVfVisitor(VfVisitor<? super P, ? extends R> visitor, P data) {
        return visitor.visit(this, data);
    }
}<|MERGE_RESOLUTION|>--- conflicted
+++ resolved
@@ -4,16 +4,9 @@
 
 package net.sourceforge.pmd.lang.vf.ast;
 
-public final class ASTLiteral extends AbstractVfNode {
+public final class ASTLiteral extends AbstractVFDataNode {
 
-<<<<<<< HEAD
     ASTLiteral(int id) {
-=======
-public class ASTLiteral extends AbstractVFDataNode {
-    @Deprecated
-    @InternalApi
-    public ASTLiteral(int id) {
->>>>>>> f775d790
         super(id);
     }
 
