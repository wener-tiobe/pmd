--- conflicted
+++ resolved
@@ -23,31 +23,12 @@
 
 	<test-code>
 		<description><![CDATA[
-<<<<<<< HEAD
-Controller without actions is perfectly safe
-     ]]></description>
-		<expected-problems>0</expected-problems>
-		<code><![CDATA[
-<apex:page controller="AcRestActionsController"  >
-]]></code>
-		<source-type>vf</source-type>
-	</test-code>
-
-	<test-code>
-		<description><![CDATA[
-JS action on load is perfectly safe     ]]></description>
-=======
 JS action on load is perfectly safe     
 	]]></description>
->>>>>>> 3b873cee
 		<expected-problems>0</expected-problems>
 		<code><![CDATA[
 <apex:page controller="AcRestActionsController" action="init()" >
 ]]></code>
 		<source-type>vf</source-type>
 	</test-code>
-<<<<<<< HEAD
-
-=======
->>>>>>> 3b873cee
 </test-data>