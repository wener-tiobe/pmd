/*
 * BSD-style license; for more info see http://pmd.sourceforge.net/license.html
 */

package net.sourceforge.pmd.lang.vf.ast;

import static org.junit.jupiter.api.Assertions.assertEquals;
import static org.junit.jupiter.api.Assertions.assertNull;

import java.nio.file.Path;
import java.nio.file.Paths;
import java.util.Arrays;
import java.util.Collections;
import java.util.HashMap;
import java.util.List;
import java.util.Map;

import org.junit.jupiter.api.Test;

import net.sourceforge.pmd.lang.document.FileId;
import net.sourceforge.pmd.lang.vf.DataType;
import net.sourceforge.pmd.lang.vf.VFTestUtils;
import net.sourceforge.pmd.lang.vf.VfLanguageProperties;

class ObjectFieldTypesTest {
    private static final Map<String, DataType> EXPECTED_SFDX_DATA_TYPES;
    private static final Map<String, DataType> EXPECTED_MDAPI_DATA_TYPES;

    static {
        EXPECTED_SFDX_DATA_TYPES = new HashMap<>();
        EXPECTED_SFDX_DATA_TYPES.put("Account.Checkbox__c", DataType.Checkbox);
        EXPECTED_SFDX_DATA_TYPES.put("Account.DateTime__c", DataType.DateTime);
        EXPECTED_SFDX_DATA_TYPES.put("Account.LongTextArea__c", DataType.LongTextArea);
        EXPECTED_SFDX_DATA_TYPES.put("Account.Picklist__c", DataType.Picklist);
        EXPECTED_SFDX_DATA_TYPES.put("Account.Text__c", DataType.Text);
        EXPECTED_SFDX_DATA_TYPES.put("Account.TextArea__c", DataType.TextArea);
        // Edge Cases
        // Invalid property should return null
        EXPECTED_SFDX_DATA_TYPES.put("Account.DoesNotExist__c", null);

        EXPECTED_MDAPI_DATA_TYPES = new HashMap<>();
        EXPECTED_MDAPI_DATA_TYPES.put("Account.MDCheckbox__c", DataType.Checkbox);
        EXPECTED_MDAPI_DATA_TYPES.put("Account.MDDateTime__c", DataType.DateTime);
        EXPECTED_MDAPI_DATA_TYPES.put("Account.MDLongTextArea__c", DataType.LongTextArea);
        EXPECTED_MDAPI_DATA_TYPES.put("Account.MDPicklist__c", DataType.Picklist);
        EXPECTED_MDAPI_DATA_TYPES.put("Account.MDText__c", DataType.Text);
        EXPECTED_MDAPI_DATA_TYPES.put("Account.MDTextArea__c", DataType.TextArea);
        // Edge Cases
        // Invalid property should return null
        EXPECTED_MDAPI_DATA_TYPES.put("Account.DoesNotExist__c", null);
    }

    /**
     * Verify that CustomFields stored in sfdx project format are correctly parsed
     */
    @Test
    void testSfdxAccountIsProperlyParsed() {
        Path vfPagePath = VFTestUtils.getMetadataPath(this, VFTestUtils.MetadataFormat.SFDX, VFTestUtils.MetadataType.Vf).resolve("SomePage.page");

        ObjectFieldTypes objectFieldTypes = new ObjectFieldTypes();
        validateSfdxAccount(objectFieldTypes, vfPagePath, VfLanguageProperties.OBJECTS_DIRECTORIES_DESCRIPTOR.defaultValue());
    }

    /**
     * Verify that CustomFields stored in mdapi format are correctly parsed
     */
    @Test
    void testMdapiAccountIsProperlyParsed() {
        Path vfPagePath = VFTestUtils.getMetadataPath(this, VFTestUtils.MetadataFormat.MDAPI, VFTestUtils.MetadataType.Vf).resolve("SomePage.page");

        ObjectFieldTypes objectFieldTypes = new ObjectFieldTypes();
        validateMDAPIAccount(objectFieldTypes, vfPagePath, VfLanguageProperties.OBJECTS_DIRECTORIES_DESCRIPTOR.defaultValue());
    }

    /**
     * Verify that fields are found across multiple directories
     */
    @Test
    void testFieldsAreFoundInMultipleDirectories() {
        ObjectFieldTypes objectFieldTypes;
        Path vfPagePath = VFTestUtils.getMetadataPath(this, VFTestUtils.MetadataFormat.SFDX, VFTestUtils.MetadataType.Vf)
            .resolve("SomePage.page");

        List<String> paths = Arrays.asList(VfLanguageProperties.OBJECTS_DIRECTORIES_DESCRIPTOR.defaultValue().get(0),
                                           VFTestUtils.getMetadataPath(this, VFTestUtils.MetadataFormat.MDAPI, VFTestUtils.MetadataType.Objects).toString());
        objectFieldTypes = new ObjectFieldTypes();
        validateSfdxAccount(objectFieldTypes, vfPagePath, paths);
        validateMDAPIAccount(objectFieldTypes, vfPagePath, paths);

        Collections.reverse(paths);
        objectFieldTypes = new ObjectFieldTypes();
        validateSfdxAccount(objectFieldTypes, vfPagePath, paths);
        validateMDAPIAccount(objectFieldTypes, vfPagePath, paths);
    }

    @Test
    void testInvalidDirectoryDoesNotCauseAnException() {
        Path vfPagePath = VFTestUtils.getMetadataPath(this, VFTestUtils.MetadataFormat.SFDX, VFTestUtils.MetadataType.Vf).resolve("SomePage.page");
<<<<<<< HEAD
        FileId vfFileName = FileId.forPath(vfPagePath);
=======
        FileId vfFileName = FileId.fromPath(vfPagePath);
>>>>>>> 090ffa1a

        List<String> paths = Arrays.asList(Paths.get("..", "objects-does-not-exist").toString());
        ObjectFieldTypes objectFieldTypes = new ObjectFieldTypes();
        assertNull(objectFieldTypes.getDataType("Account.DoesNotExist__c", vfFileName, paths));
    }

    /**
     * Validate the expected results when the Account Fields are stored in decomposed sfdx format
     */
    private void validateSfdxAccount(ObjectFieldTypes objectFieldTypes, Path vfPagePath, List<String> paths) {
        validateDataTypes(EXPECTED_SFDX_DATA_TYPES, objectFieldTypes, vfPagePath, paths);
    }

    /**
     * Validate the expected results when the Account Fields are stored in a single file MDAPI format
     */
    private void validateMDAPIAccount(ObjectFieldTypes objectFieldTypes, Path vfPagePath, List<String> paths) {
        validateDataTypes(EXPECTED_MDAPI_DATA_TYPES, objectFieldTypes, vfPagePath, paths);
    }

    /**
     * Verify that return values of {@link SalesforceFieldTypes#getDataType(String, FileId, List)} using the keys of
     * {@code expectedDataTypes} matches the values of {@code expectedDataTypes}
     */
    static void validateDataTypes(Map<String, DataType> expectedDataTypes, SalesforceFieldTypes fieldTypes,
                                         Path vfPagePath, List<String> paths) {
<<<<<<< HEAD
        FileId vfFileName = FileId.forPath(vfPagePath);
=======
        FileId vfFileName = FileId.fromPath(vfPagePath);
>>>>>>> 090ffa1a

        for (Map.Entry<String, DataType> entry : expectedDataTypes.entrySet()) {
            assertEquals(entry.getValue(), fieldTypes.getDataType(entry.getKey(), vfFileName, paths), entry.getKey());
        }
    }
}<|MERGE_RESOLUTION|>--- conflicted
+++ resolved
@@ -96,11 +96,7 @@
     @Test
     void testInvalidDirectoryDoesNotCauseAnException() {
         Path vfPagePath = VFTestUtils.getMetadataPath(this, VFTestUtils.MetadataFormat.SFDX, VFTestUtils.MetadataType.Vf).resolve("SomePage.page");
-<<<<<<< HEAD
-        FileId vfFileName = FileId.forPath(vfPagePath);
-=======
         FileId vfFileName = FileId.fromPath(vfPagePath);
->>>>>>> 090ffa1a
 
         List<String> paths = Arrays.asList(Paths.get("..", "objects-does-not-exist").toString());
         ObjectFieldTypes objectFieldTypes = new ObjectFieldTypes();
@@ -127,11 +123,7 @@
      */
     static void validateDataTypes(Map<String, DataType> expectedDataTypes, SalesforceFieldTypes fieldTypes,
                                          Path vfPagePath, List<String> paths) {
-<<<<<<< HEAD
-        FileId vfFileName = FileId.forPath(vfPagePath);
-=======
         FileId vfFileName = FileId.fromPath(vfPagePath);
->>>>>>> 090ffa1a
 
         for (Map.Entry<String, DataType> entry : expectedDataTypes.entrySet()) {
             assertEquals(entry.getValue(), fieldTypes.getDataType(entry.getKey(), vfFileName, paths), entry.getKey());
