--- conflicted
+++ resolved
@@ -7,13 +7,8 @@
     <parent>
         <groupId>net.sourceforge.pmd</groupId>
         <artifactId>pmd</artifactId>
-<<<<<<< HEAD
         <version>7.0.0-SNAPSHOT</version>
-        <relativePath>../</relativePath>
-=======
-        <version>6.47.0-SNAPSHOT</version>
         <relativePath>../pom.xml</relativePath>
->>>>>>> 021c5a25
     </parent>
 
     <properties>
