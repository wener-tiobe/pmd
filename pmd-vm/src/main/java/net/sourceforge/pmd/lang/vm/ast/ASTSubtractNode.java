
package net.sourceforge.pmd.lang.vm.ast;

import net.sourceforge.pmd.annotation.InternalApi;

/*
 * Licensed to the Apache Software Foundation (ASF) under one
 * or more contributor license agreements.  See the NOTICE file
 * distributed with this work for additional information
 * regarding copyright ownership.  The ASF licenses this file
 * to you under the Apache License, Version 2.0 (the
 * "License"); you may not use this file except in compliance
 * with the License.  You may obtain a copy of the License at
 *
 *   http://www.apache.org/licenses/LICENSE-2.0
 *
 * Unless required by applicable law or agreed to in writing,
 * software distributed under the License is distributed on an
 * "AS IS" BASIS, WITHOUT WARRANTIES OR CONDITIONS OF ANY
 * KIND, either express or implied.  See the License for the
 * specific language governing permissions and limitations
 * under the License.
 */

/**
 * Handles subtraction of nodes (in #set() )<br>
 * <br>
 *
 * Please look at the Parser.jjt file which is what controls the generation of
 * this class.
 *
 * @author <a href="mailto:wglass@forio.com">Will Glass-Husain</a>
 * @author <a href="mailto:pero@antaramusic.de">Peter Romianowski</a>
 * @author <a href="mailto:jvanzyl@apache.org">Jason van Zyl</a>
 * @author <a href="mailto:geirm@optonline.net">Geir Magnusson Jr.</a>
 * @version $Id: ASTSubtractNode.java 691048 2008-09-01 20:26:11Z nbubna $
 */
public class ASTSubtractNode extends ASTMathNode {
<<<<<<< HEAD

    ASTSubtractNode(int id) {
        super(id);
    }

=======
    @InternalApi
    @Deprecated
    public ASTSubtractNode(final int id) {
        super(id);
    }

    @InternalApi
    @Deprecated
    public ASTSubtractNode(final VmParser p, final int id) {
        super(p, id);
    }
>>>>>>> 60ae7a18

    @Override
    public Object jjtAccept(VmParserVisitor visitor, Object data) {
        return visitor.visit(this, data);
    }
}<|MERGE_RESOLUTION|>--- conflicted
+++ resolved
@@ -36,25 +36,11 @@
  * @version $Id: ASTSubtractNode.java 691048 2008-09-01 20:26:11Z nbubna $
  */
 public class ASTSubtractNode extends ASTMathNode {
-<<<<<<< HEAD
 
     ASTSubtractNode(int id) {
         super(id);
     }
 
-=======
-    @InternalApi
-    @Deprecated
-    public ASTSubtractNode(final int id) {
-        super(id);
-    }
-
-    @InternalApi
-    @Deprecated
-    public ASTSubtractNode(final VmParser p, final int id) {
-        super(p, id);
-    }
->>>>>>> 60ae7a18
 
     @Override
     public Object jjtAccept(VmParserVisitor visitor, Object data) {
