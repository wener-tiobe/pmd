
package net.sourceforge.pmd.lang.vm.ast;

/*
 * Licensed to the Apache Software Foundation (ASF) under one
 * or more contributor license agreements.  See the NOTICE file
 * distributed with this work for additional information
 * regarding copyright ownership.  The ASF licenses this file
 * to you under the Apache License, Version 2.0 (the
 * "License"); you may not use this file except in compliance
 * with the License.  You may obtain a copy of the License at
 *
 *   http://www.apache.org/licenses/LICENSE-2.0
 *
 * Unless required by applicable law or agreed to in writing,
 * software distributed under the License is distributed on an
 * "AS IS" BASIS, WITHOUT WARRANTIES OR CONDITIONS OF ANY
 * KIND, either express or implied.  See the License for the
 * specific language governing permissions and limitations
 * under the License.
 */

/**
 * This class is responsible for handling the references in VTL ($foo).
 *
 * <p>Please look at the Parser.jjt file which is what controls the generation of
 * this class.
 *
 * @author <a href="mailto:jvanzyl@apache.org">Jason van Zyl</a>
 * @author <a href="mailto:geirm@optonline.net">Geir Magnusson Jr.</a>
 * @author <a href="mailto:Christoph.Reck@dlr.de">Christoph Reck</a>
 * @author <a href="mailto:kjohnson@transparent.com">Kent Johnson</a>
 * @version $Id: ASTReference.java 806597 2009-08-21 15:21:44Z nbubna $
 */
public final class ASTReference extends AbstractVmNode {
    private String rootString;

    private String literal = null;

<<<<<<< HEAD
    ASTReference(int id) {
=======
    /**
     * Indicates if we are running in strict reference mode.
     *
     * @deprecated for removal with PMD 7.0.0
     */
    @Deprecated
    public boolean strictRef = false;

    /**
     * Indicates if toString() should be called during condition evaluation just
     * to ensure it does not return null. Check is unnecessary if all toString()
     * implementations are known to have non-null return values. Disabling the
     * check will give a performance improvement since toString() may be a complex
     * operation on large objects.
     *
     * @deprecated for removal with PMD 7.0.0
     */
    @Deprecated
    public boolean toStringNullCheck = true;

    @InternalApi
    @Deprecated
    public ASTReference(final int id) {
>>>>>>> ebae5549
        super(id);
    }

    @Override
    public Object jjtAccept(final VmParserVisitor visitor, final Object data) {
        return visitor.visit(this, data);
    }

    /**
     * Returns the 'root string', the reference key.
     *
     * @return the root string.
     */
    public String getRootString() {
        return rootString;
    }

    /**
     * Routine to allow the literal representation to be externally overridden.
     * Used now in the VM system to override a reference in a VM tree with the
     * literal of the calling arg to make it work nicely when calling arg is
     * null. It seems a bit much, but does keep things consistent.
     *
     * <p>Note, you can only set the literal once...
     *
     * @param literal
     *            String to render to when null
     */
    void setLiteral(final String literal) {
        /*
         * do only once
         */

        if (this.literal == null) {
            this.literal = literal;
        }
    }

    /**
     * Override of the SimpleNode method literal() Returns the literal
     * representation of the node. Should be something like $&lt;token&gt;.
     *
     * @return A literal string.
     */
    @Override
    public String literal() {
        if (literal != null) {
            return literal;
        }

        // this value could be cached in this.literal but it increases memory
        // usage
        return super.literal();
    }
}<|MERGE_RESOLUTION|>--- conflicted
+++ resolved
@@ -37,33 +37,7 @@
 
     private String literal = null;
 
-<<<<<<< HEAD
     ASTReference(int id) {
-=======
-    /**
-     * Indicates if we are running in strict reference mode.
-     *
-     * @deprecated for removal with PMD 7.0.0
-     */
-    @Deprecated
-    public boolean strictRef = false;
-
-    /**
-     * Indicates if toString() should be called during condition evaluation just
-     * to ensure it does not return null. Check is unnecessary if all toString()
-     * implementations are known to have non-null return values. Disabling the
-     * check will give a performance improvement since toString() may be a complex
-     * operation on large objects.
-     *
-     * @deprecated for removal with PMD 7.0.0
-     */
-    @Deprecated
-    public boolean toStringNullCheck = true;
-
-    @InternalApi
-    @Deprecated
-    public ASTReference(final int id) {
->>>>>>> ebae5549
         super(id);
     }
 
