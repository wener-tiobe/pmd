<?xml version="1.0" encoding="UTF-8"?>
<test-data
    xmlns="http://pmd.sourceforge.net/rule-tests"
    xmlns:xsi="http://www.w3.org/2001/XMLSchema-instance"
    xsi:schemaLocation="http://pmd.sourceforge.net/rule-tests http://pmd.sourceforge.net/rule-tests_1_0_0.xsd">

    <test-code>
        <description>Bad example #1</description>
        <expected-problems>1</expected-problems>
        <code><![CDATA[
#macro( mymacro $v1 )
    #if($c1)
        stuff
        #set($v1 = "other data")
    #else
        stuff
    #end
#end
<<<<<<< HEAD
     ]]></code>
=======
        ]]></code>
>>>>>>> 6edd6c3e
        <source-type>vm</source-type>
    </test-code>

    <test-code>
        <description>Good example #1</description>
        <expected-problems>0</expected-problems>
        <code><![CDATA[
#macro( mymacro $v1 )
    #if($c1)
        stuff
    #else
        stuff
    #end
#end
<<<<<<< HEAD
     ]]></code>
=======
        ]]></code>
>>>>>>> 6edd6c3e
        <source-type>vm</source-type>
    </test-code>
</test-data><|MERGE_RESOLUTION|>--- conflicted
+++ resolved
@@ -16,11 +16,7 @@
         stuff
     #end
 #end
-<<<<<<< HEAD
-     ]]></code>
-=======
         ]]></code>
->>>>>>> 6edd6c3e
         <source-type>vm</source-type>
     </test-code>
 
@@ -35,11 +31,7 @@
         stuff
     #end
 #end
-<<<<<<< HEAD
-     ]]></code>
-=======
         ]]></code>
->>>>>>> 6edd6c3e
         <source-type>vm</source-type>
     </test-code>
 </test-data>