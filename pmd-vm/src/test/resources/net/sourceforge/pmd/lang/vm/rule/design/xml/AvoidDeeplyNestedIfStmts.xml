<?xml version="1.0" encoding="UTF-8"?>
<test-data
    xmlns="http://pmd.sourceforge.net/rule-tests"
    xmlns:xsi="http://www.w3.org/2001/XMLSchema-instance"
    xsi:schemaLocation="http://pmd.sourceforge.net/rule-tests http://pmd.sourceforge.net/rule-tests_1_0_0.xsd">

    <test-code>
        <description>Bad example #1</description>
        <rule-property name="problemDepth">3</rule-property>
        <expected-problems>1</expected-problems>
        <code><![CDATA[
#if( $XHTML )
<<<<<<< HEAD
  #set( $br = "<br />" )
  #if ($someValue)
    #if ($otherValue)
        do stuff
    #end
  #end
=======
    #set( $br = "<br />" )
    #if ($someValue)
        #if ($otherValue)
            do stuff
        #end
    #end
>>>>>>> 6edd6c3e
#else
    #set( $br = "<br>" )
#end
<<<<<<< HEAD
     ]]></code>
=======
        ]]></code>
>>>>>>> 6edd6c3e
        <source-type>vm</source-type>
    </test-code>

    <test-code>
        <description>Bad example #2</description>
        <rule-property name="problemDepth">3</rule-property>
        <expected-problems>2</expected-problems>
        <code><![CDATA[
#if( $XHTML )
<<<<<<< HEAD
  #set( $br = "<br />" )
  #if ($someValue)
    #if ($otherValue)
        do stuff
    #end
  #end
#elseif ($condition2)
  #set( $br = "<br>" )
  #if ($condition3)
    something
  #end
#end
     ]]></code>
=======
    #set( $br = "<br />" )
    #if ($someValue)
        #if ($otherValue)
            do stuff
        #end
    #end
#elseif ($condition2)
    #set( $br = "<br>" )
    #if ($condition3)
        something
    #end
#end
        ]]></code>
>>>>>>> 6edd6c3e
        <source-type>vm</source-type>
    </test-code>

    <test-code>
        <description>Good example #1</description>
        <rule-property name="problemDepth">3</rule-property>
        <expected-problems>0</expected-problems>
        <code><![CDATA[
#if( $XHTML )
<<<<<<< HEAD
  #set( $br = "<br />" )
  #if ($someValue)
    do something
  #end
=======
    #set( $br = "<br />" )
    #if ($someValue)
        do something
    #end
>>>>>>> 6edd6c3e
#else
    #set( $br = "<br>" )
#end
<<<<<<< HEAD
     ]]></code>
=======
        ]]></code>
>>>>>>> 6edd6c3e
        <source-type>vm</source-type>
    </test-code>

    <test-code>
        <description>Good example #2</description>
        <rule-property name="problemDepth">3</rule-property>
        <expected-problems>0</expected-problems>
        <code><![CDATA[
#if( $XHTML )
<<<<<<< HEAD
  #set( $br = "<br />" )
  #if ($someValue)
    do something
  #end
=======
    #set( $br = "<br />" )
    #if ($someValue)
        do something
    #end
>>>>>>> 6edd6c3e
#elseif ($cond1)
    #set( $br = "<br>" )
#end
#if ($cond2)
    some2
#elseif ($cond3)
    some3
#end
<<<<<<< HEAD
     ]]></code>
=======
        ]]></code>
>>>>>>> 6edd6c3e
        <source-type>vm</source-type>
    </test-code>
</test-data><|MERGE_RESOLUTION|>--- conflicted
+++ resolved
@@ -10,29 +10,16 @@
         <expected-problems>1</expected-problems>
         <code><![CDATA[
 #if( $XHTML )
-<<<<<<< HEAD
-  #set( $br = "<br />" )
-  #if ($someValue)
-    #if ($otherValue)
-        do stuff
-    #end
-  #end
-=======
     #set( $br = "<br />" )
     #if ($someValue)
         #if ($otherValue)
             do stuff
         #end
     #end
->>>>>>> 6edd6c3e
 #else
     #set( $br = "<br>" )
 #end
-<<<<<<< HEAD
-     ]]></code>
-=======
         ]]></code>
->>>>>>> 6edd6c3e
         <source-type>vm</source-type>
     </test-code>
 
@@ -42,21 +29,6 @@
         <expected-problems>2</expected-problems>
         <code><![CDATA[
 #if( $XHTML )
-<<<<<<< HEAD
-  #set( $br = "<br />" )
-  #if ($someValue)
-    #if ($otherValue)
-        do stuff
-    #end
-  #end
-#elseif ($condition2)
-  #set( $br = "<br>" )
-  #if ($condition3)
-    something
-  #end
-#end
-     ]]></code>
-=======
     #set( $br = "<br />" )
     #if ($someValue)
         #if ($otherValue)
@@ -70,7 +42,6 @@
     #end
 #end
         ]]></code>
->>>>>>> 6edd6c3e
         <source-type>vm</source-type>
     </test-code>
 
@@ -80,25 +51,14 @@
         <expected-problems>0</expected-problems>
         <code><![CDATA[
 #if( $XHTML )
-<<<<<<< HEAD
-  #set( $br = "<br />" )
-  #if ($someValue)
-    do something
-  #end
-=======
     #set( $br = "<br />" )
     #if ($someValue)
         do something
     #end
->>>>>>> 6edd6c3e
 #else
     #set( $br = "<br>" )
 #end
-<<<<<<< HEAD
-     ]]></code>
-=======
         ]]></code>
->>>>>>> 6edd6c3e
         <source-type>vm</source-type>
     </test-code>
 
@@ -108,17 +68,10 @@
         <expected-problems>0</expected-problems>
         <code><![CDATA[
 #if( $XHTML )
-<<<<<<< HEAD
-  #set( $br = "<br />" )
-  #if ($someValue)
-    do something
-  #end
-=======
     #set( $br = "<br />" )
     #if ($someValue)
         do something
     #end
->>>>>>> 6edd6c3e
 #elseif ($cond1)
     #set( $br = "<br>" )
 #end
@@ -127,11 +80,7 @@
 #elseif ($cond3)
     some3
 #end
-<<<<<<< HEAD
-     ]]></code>
-=======
         ]]></code>
->>>>>>> 6edd6c3e
         <source-type>vm</source-type>
     </test-code>
 </test-data>