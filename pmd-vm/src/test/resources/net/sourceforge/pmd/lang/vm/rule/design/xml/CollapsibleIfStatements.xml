--- conflicted
+++ resolved
@@ -9,29 +9,16 @@
         <expected-problems>1</expected-problems>
         <code><![CDATA[
 #if( $XHTML )
-<<<<<<< HEAD
-  #set( $br = "<br />" )
-  #if ($someValue)
-    #if ($otherValue)
-        do stuff
-    #end
-  #end
-=======
     #set( $br = "<br />" )
     #if ($someValue)
         #if ($otherValue)
             do stuff
         #end
     #end
->>>>>>> 6edd6c3e
 #else
     #set( $br = "<br>" )
 #end
-<<<<<<< HEAD
-     ]]></code>
-=======
-        ]]></code>
->>>>>>> 6edd6c3e
+        ]]></code>
         <source-type>vm</source-type>
     </test-code>
 
@@ -40,20 +27,6 @@
         <expected-problems>2</expected-problems>
         <code><![CDATA[
 #if( $XHTML )
-<<<<<<< HEAD
-  #set( $br = "<br />" )
-  #if ($someValue)
-    #if ($otherValue)
-      do stuff
-    #end
-  #end
-#elseif ($condition2)
-  #if ($condition3)
-    something
-  #end
-#end
-     ]]></code>
-=======
     #set( $br = "<br />" )
     #if ($someValue)
         #if ($otherValue)
@@ -66,7 +39,6 @@
     #end
 #end
         ]]></code>
->>>>>>> 6edd6c3e
         <source-type>vm</source-type>
     </test-code>
 
@@ -75,25 +47,14 @@
         <expected-problems>0</expected-problems>
         <code><![CDATA[
 #if( $XHTML )
-<<<<<<< HEAD
-  #set( $br = "<br />" )
-  #if ($someValue)
-    do something
-  #end
-=======
     #set( $br = "<br />" )
     #if ($someValue)
         do something
     #end
->>>>>>> 6edd6c3e
 #else
     #set( $br = "<br>" )
 #end
-<<<<<<< HEAD
-     ]]></code>
-=======
-        ]]></code>
->>>>>>> 6edd6c3e
+        ]]></code>
         <source-type>vm</source-type>
     </test-code>
 
@@ -102,17 +63,10 @@
         <expected-problems>0</expected-problems>
         <code><![CDATA[
 #if( $XHTML )
-<<<<<<< HEAD
-  #set( $br = "<br />" )
-  #if ($someValue)
-    do something
-  #end
-=======
     #set( $br = "<br />" )
     #if ($someValue)
         do something
     #end
->>>>>>> 6edd6c3e
 #elseif ($cond1)
     #set( $br = "<br>" )
 #end
@@ -121,11 +75,7 @@
 #elseif ($cond3)
     some3
 #end
-<<<<<<< HEAD
-     ]]></code>
-=======
-        ]]></code>
->>>>>>> 6edd6c3e
+        ]]></code>
         <source-type>vm</source-type>
     </test-code>
 
@@ -136,24 +86,14 @@
 #macro(displayPhoneDropDown $path $options $defaultName $attributes $isPrimary)
     #springBind($path)
     <select id="${status.expression}" name="${status.expression}" ${attributes}>
-<<<<<<< HEAD
-        <option value="">$defaultName</option>
-=======
     <option value="">$defaultName</option>
->>>>>>> 6edd6c3e
         #foreach($option in $options.keySet())
             #if($primary == "true")
                 #if("H" == "$option" || "M" == "$option")
                     <option value="${option}"
-<<<<<<< HEAD
-                    #if("$!status.value" == "$option")
-                        selected="selected"
-                    #end>
-=======
                         #if("$!status.value" == "$option")
                             selected="selected"
                         #end>
->>>>>>> 6edd6c3e
                     ${options.get($option)}</option>
                 #end
             #else
@@ -166,11 +106,7 @@
         #end
     </select>
 #end
-<<<<<<< HEAD
-     ]]></code>
-=======
-        ]]></code>
->>>>>>> 6edd6c3e
+        ]]></code>
         <source-type>vm</source-type>
     </test-code>
 
@@ -178,11 +114,7 @@
         <description>Good example #4</description>
         <expected-problems>0</expected-problems>
         <code><![CDATA[
-<<<<<<< HEAD
-#macro(displayPhoneDropDown $path $options $defaultName $attributes $isPrimary)	
-=======
 #macro(displayPhoneDropDown $path $options $defaultName $attributes $isPrimary)
->>>>>>> 6edd6c3e
     #springBind($path)
     <select id="${status.expression}" name="${status.expression}" ${attributes}>
     <option value="">$defaultName</option>
@@ -190,15 +122,9 @@
             #if($primary == "true")
                 #if("H" == "$option" || "M" == "$option")
                     <option value="${option}"
-<<<<<<< HEAD
-                    #if("$!status.value" == "$option")
-                        selected="selected"
-                    #end>
-=======
                         #if("$!status.value" == "$option")
                             selected="selected"
                         #end>
->>>>>>> 6edd6c3e
                     ${options.get($option)}</option>
                 #end
             #elseif($secondary=="true")
@@ -206,20 +132,12 @@
                     #if("$!status.value" == "$option")
                         selected="selected"
                     #end>
-<<<<<<< HEAD
-                    ${options.get($option)}</option>
-=======
                 ${options.get($option)}</option>
->>>>>>> 6edd6c3e
             #end
         #end
     </select>
 #end
-<<<<<<< HEAD
-     ]]></code>
-=======
-        ]]></code>
->>>>>>> 6edd6c3e
+        ]]></code>
         <source-type>vm</source-type>
     </test-code>
 
@@ -227,31 +145,20 @@
         <description>Good example #5</description>
         <expected-problems>0</expected-problems>
         <code><![CDATA[
-<<<<<<< HEAD
-    #if( $c1 && $c2)
-        something
-    #else
-        #if($c3 || $c4)
-=======
 #if( $c1 && $c2)
     something
 #else
     #if($c3 || $c4)
         stuff
         #if(!$c5 && !$c6)
->>>>>>> 6edd6c3e
             stuff
         #else
             stuff
         #end
         stuff
     #end
-<<<<<<< HEAD
-     ]]></code>
-=======
-#end
-        ]]></code>
->>>>>>> 6edd6c3e
+#end
+        ]]></code>
         <source-type>vm</source-type>
     </test-code>
 
@@ -268,11 +175,7 @@
 #elseif($c4)
     stuff
 #end
-<<<<<<< HEAD
-     ]]></code>
-=======
-        ]]></code>
->>>>>>> 6edd6c3e
+        ]]></code>
         <source-type>vm</source-type>
     </test-code>
 
@@ -293,28 +196,12 @@
             #else
                 stuff
             #end
-<<<<<<< HEAD
-            #if(!$c4)
-                #if ($c5)
-                   #if ($c6)
-                       stuff
-                   #else
-                       stuff
-                   #end
-                   stuff
-                #end
-                stuff
-            #end
-        #end
-     ]]></code>
-=======
             stuff
         #end
         stuff
     #end
 #end
         ]]></code>
->>>>>>> 6edd6c3e
         <source-type>vm</source-type>
     </test-code>
 
@@ -322,16 +209,6 @@
         <description>Good example #8</description>
         <expected-problems>0</expected-problems>
         <code><![CDATA[
-<<<<<<< HEAD
-    #if (!$c1)
-        #if($c2)
-            stuff
-        #else
-            stuff
-        #end
-    #end
-     ]]></code>
-=======
 #if (!$c1)
     #if($c2)
         stuff
@@ -340,7 +217,6 @@
     #end
 #end
         ]]></code>
->>>>>>> 6edd6c3e
         <source-type>vm</source-type>
     </test-code>
 </test-data>