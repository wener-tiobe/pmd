<?xml version="1.0" encoding="UTF-8"?>

<project xmlns="http://maven.apache.org/POM/4.0.0" xmlns:xsi="http://www.w3.org/2001/XMLSchema-instance" xsi:schemaLocation="http://maven.apache.org/POM/4.0.0 http://maven.apache.org/xsd/maven-4.0.0.xsd">
    <modelVersion>4.0.0</modelVersion>
    <artifactId>pmd-lang-test</artifactId>
    <name>PMD language module testing utilities</name>
    <description>
        Module containing utilities to test language implementations,
        including parsers and ASTs. This module uses Kotlin.
    </description>

    <parent>
        <groupId>net.sourceforge.pmd</groupId>
        <artifactId>pmd</artifactId>
        <version>7.0.0-SNAPSHOT</version>
    </parent>

    <build>
        <sourceDirectory>${project.basedir}/src/main/kotlin</sourceDirectory>
        <plugins>
            <!-- The kotlin plugin has to run before the java plugin-->
            <plugin>
                <artifactId>kotlin-maven-plugin</artifactId>
                <groupId>org.jetbrains.kotlin</groupId>
                <version>${kotlin.version}</version>
                <executions>
                    <execution>
                        <id>kotlin-compile</id>
                        <goals>
                            <goal>compile</goal>
                        </goals>
                        <phase>process-sources</phase>
                    </execution>
                </executions>
            </plugin>
            <plugin>
                <groupId>org.apache.maven.plugins</groupId>
                <artifactId>maven-javadoc-plugin</artifactId>
                <executions>
                    <execution>
                        <id>attach-javadocs</id>
                        <!-- disable this execution, as we are using dokka-maven-plugin here -->
                        <phase>none</phase>
                    </execution>
                </executions>
            </plugin>
            <plugin>
                <groupId>org.jetbrains.dokka</groupId>
                <artifactId>dokka-maven-plugin</artifactId>
                <version>${dokka.version}</version>
                <executions>
                    <execution>
                        <phase>package</phase>
                        <goals>
                            <!--
                              once https://github.com/Kotlin/dokka/issues/294 is fixed, use goal javadocJar instead
                              and remove the additional jar plugin execution
                             -->
                            <goal>dokka</goal>
                        </goals>
                    </execution>
                </executions>
            </plugin>
            <plugin>
                <groupId>org.apache.maven.plugins</groupId>
                <artifactId>maven-jar-plugin</artifactId>
                <executions>
                    <execution>
                        <id>kotlin-javadoc</id>
                        <phase>package</phase>
                        <goals>
                            <goal>jar</goal>
                        </goals>
                        <configuration>
                            <classesDirectory>${project.build.directory}/dokka</classesDirectory>
                            <classifier>javadoc</classifier>
                        </configuration>
                    </execution>
                </executions>
            </plugin>
        </plugins>
    </build>


    <dependencies>
        <dependency>
            <groupId>net.sourceforge.pmd</groupId>
            <artifactId>pmd-core</artifactId>
        </dependency>

        <!--
             the following dependencies are all scope compile,
             so that they are automatically available to users
             of the pmd-lang-test module
        -->
        <dependency>
            <groupId>junit</groupId>
            <artifactId>junit</artifactId>
            <scope>compile</scope>
        </dependency>

        <dependency>
            <groupId>org.jetbrains.kotlin</groupId>
            <artifactId>kotlin-stdlib</artifactId>
            <scope>compile</scope>
        </dependency>

        <dependency>
            <groupId>org.jetbrains.kotlin</groupId>
            <artifactId>kotlin-reflect</artifactId>
            <scope>compile</scope>
        </dependency>

        <dependency>
            <groupId>org.jetbrains.kotlin</groupId>
            <artifactId>kotlin-stdlib-jdk8</artifactId>
            <scope>compile</scope>
        </dependency>

        <dependency>
            <groupId>org.jetbrains.kotlin</groupId>
            <artifactId>kotlin-test-junit</artifactId>
            <scope>compile</scope>
        </dependency>

        <dependency>
            <groupId>io.kotlintest</groupId>
            <artifactId>kotlintest-runner-junit5</artifactId>
            <scope>compile</scope>
        </dependency>

        <dependency>
            <groupId>com.github.oowekyala.treeutils</groupId>
            <artifactId>tree-matchers</artifactId>
<<<<<<< HEAD
            <version>2.0.2</version>
=======
            <version>2.1.0</version>
>>>>>>> ac21dc95
            <scope>compile</scope>
        </dependency>
    </dependencies>
</project><|MERGE_RESOLUTION|>--- conflicted
+++ resolved
@@ -132,11 +132,7 @@
         <dependency>
             <groupId>com.github.oowekyala.treeutils</groupId>
             <artifactId>tree-matchers</artifactId>
-<<<<<<< HEAD
-            <version>2.0.2</version>
-=======
             <version>2.1.0</version>
->>>>>>> ac21dc95
             <scope>compile</scope>
         </dependency>
     </dependencies>
