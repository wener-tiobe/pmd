/*
 * BSD-style license; for more info see http://pmd.sourceforge.net/license.html
 */

package net.sourceforge.pmd.test

import net.sourceforge.pmd.lang.document.FileId
import java.nio.file.Path
import java.nio.file.Paths
import kotlin.test.assertEquals


/**
 * Compare a dump of a file against a saved baseline.
 * See subclasses CpdTextComparisonTest, BaseTreeDumpTest.
 */
abstract class BaseTextComparisonTest {

    protected abstract val resourceLoader: Class<*>

    /**
     * Resource prefix to look for test files. This is
     * resolved from the [resourceLoader] class. Separate
     * directories with '/', not '.'.
     */
    protected abstract val resourcePrefix: String

    /** Extension that the unparsed source file is supposed to have. */
    protected abstract val extensionIncludingDot: String

    data class FileData(val fileName: FileId, val fileText:String)

    /**
     * Executes the test. The test files are looked up using the [parser].
     * The reference test file must be named [fileBaseName] + [ExpectedExt].
     * The source file to parse must be named [fileBaseName] + [extensionIncludingDot].
     *
     * @param transformTextContent Function that maps the contents of the source file to the
     *                             "expected" format.
     */
    internal fun doTest(fileBaseName: String,
                        expectedSuffix: String = "",
                        transformTextContent: (FileData) -> String) {
        val expectedFile = findTestFile(resourceLoader, "${resourcePrefix}/$fileBaseName$expectedSuffix$ExpectedExt").toFile()

        val actual = transformTextContent(sourceText(fileBaseName))

        if (!expectedFile.exists()) {
            expectedFile.writeText(actual.normalize())
            throw AssertionError(
            """
            Reference file doesn't exist, created it at $expectedFile
            Don't forget to `git add` it!
            """.trimIndent())
        }

        val expected = expectedFile.readText()

        assertEquals(expected.normalize(), actual.normalize(), "File comparison failed, see the reference: $expectedFile")
    }

    protected fun sourceText(fileBaseName: String): FileData {
        val sourceFile = findTestFile(resourceLoader, "${resourcePrefix}/$fileBaseName$extensionIncludingDot").toFile()

        assert(sourceFile.isFile) {
            "Source file $sourceFile is missing"
        }

        val sourceText = sourceFile.readText(Charsets.UTF_8).normalize()
<<<<<<< HEAD
        return FileData(fileName = FileId.forPath(sourceFile.toPath()), fileText = sourceText)
=======
        return FileData(fileName = FileId.fromPath(sourceFile.toPath()), fileText = sourceText)
>>>>>>> 090ffa1a
    }

    protected open fun String.normalize() = replace(
            // \R on java 8+
            regex = Regex("\\u000D\\u000A|[\\u000A\\u000B\\u000C\\u000D\\u0085\\u2028\\u2029]"),
            replacement = "\n"
    )

    // Outputting a path makes for better error messages
    private val srcTestResources = let {
        // this is set from maven surefire
        System.getProperty("mvn.project.src.test.resources")
                ?.let { Paths.get(it).toAbsolutePath() }
        // that's for when the tests are run inside the IDE
                ?: Paths.get(javaClass.protectionDomain.codeSource.location.file)
                        // go up from target/test-classes into the project root
                        .resolve("../../src/test/resources").normalize()
    }

    private fun findTestFile(contextClass: Class<*>, resourcePath: String): Path {
        val path = contextClass.`package`.name.replace('.', '/')
        // normalize the path, because if eg we have src/test/resources/some/pack/../other,
        // where the directory 'some/pack' does not exist, the file will not be found, even if
        // some/other exists. Normalization turns the above path into src/test/resources/some/other
        val norm = Paths.get("$path/$resourcePath").normalize()
        return srcTestResources.resolve(norm)
    }

    companion object {
        const val ExpectedExt = ".txt"

    }

}<|MERGE_RESOLUTION|>--- conflicted
+++ resolved
@@ -67,11 +67,7 @@
         }
 
         val sourceText = sourceFile.readText(Charsets.UTF_8).normalize()
-<<<<<<< HEAD
-        return FileData(fileName = FileId.forPath(sourceFile.toPath()), fileText = sourceText)
-=======
         return FileData(fileName = FileId.fromPath(sourceFile.toPath()), fileText = sourceText)
->>>>>>> 090ffa1a
     }
 
     protected open fun String.normalize() = replace(
