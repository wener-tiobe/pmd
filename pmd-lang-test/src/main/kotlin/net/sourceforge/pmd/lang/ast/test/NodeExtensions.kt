/*
 * BSD-style license; for more info see http://pmd.sourceforge.net/license.html
 */

package net.sourceforge.pmd.lang.ast.test

import io.kotest.matchers.string.shouldContain
import io.kotest.matchers.shouldNotBe
import net.sourceforge.pmd.lang.ast.impl.AbstractNode
import net.sourceforge.pmd.lang.ast.GenericToken
import net.sourceforge.pmd.lang.ast.Node
import net.sourceforge.pmd.lang.ast.TextAvailableNode
import net.sourceforge.pmd.lang.ast.impl.javacc.AbstractJjtreeNode
import net.sourceforge.pmd.lang.ast.impl.javacc.JavaccToken
import net.sourceforge.pmd.util.document.Chars
import java.util.*


/**
 * Returns the text as a string. This is to allow
 * comparing the text to another string
 */
val TextAvailableNode.textStr: String
    get() = text.toString()

infix fun TextAvailableNode.shouldHaveText(str: String) {
    this::textStr shouldBe str
}

<<<<<<< HEAD
fun TextAvailableNode.textOfReportLocation(): String? =
        reportLocation.regionInFile?.let(textDocument::sliceText)?.toString()
=======
inline fun <reified T : Node> Node.getDescendantsOfType(): List<T> = descendants(T::class.java).toList()
inline fun <reified T : Node> Node.getFirstDescendantOfType(): T = descendants(T::class.java).firstOrThrow()

val Node.textRange: TextRange
    get() = TextRange(beginPosition, endPosition)

val Node.beginPosition: TextPosition
    get() = TextPosition(beginLine, beginColumn)

val Node.endPosition: TextPosition
    get() = TextPosition(endLine, endColumn)
>>>>>>> 50a09f97


fun Node.assertTextRangeIsOk() {

    reportLocation shouldNotBe null

    val parent = parent ?: return

    if (this is TextAvailableNode && parent is TextAvailableNode) {
        parent.text.toString().shouldContain(this.text.toString())
    }
}


fun Node.assertBounds(bline: Int, bcol: Int, eline: Int, ecol: Int) {
    reportLocation.apply {
        this::getBeginLine shouldBe bline
        this::getBeginColumn shouldBe bcol
        this::getEndLine shouldBe eline
        this::getEndColumn shouldBe ecol
    }
}<|MERGE_RESOLUTION|>--- conflicted
+++ resolved
@@ -26,23 +26,11 @@
 infix fun TextAvailableNode.shouldHaveText(str: String) {
     this::textStr shouldBe str
 }
-
-<<<<<<< HEAD
-fun TextAvailableNode.textOfReportLocation(): String? =
-        reportLocation.regionInFile?.let(textDocument::sliceText)?.toString()
-=======
 inline fun <reified T : Node> Node.getDescendantsOfType(): List<T> = descendants(T::class.java).toList()
 inline fun <reified T : Node> Node.getFirstDescendantOfType(): T = descendants(T::class.java).firstOrThrow()
 
-val Node.textRange: TextRange
-    get() = TextRange(beginPosition, endPosition)
-
-val Node.beginPosition: TextPosition
-    get() = TextPosition(beginLine, beginColumn)
-
-val Node.endPosition: TextPosition
-    get() = TextPosition(endLine, endColumn)
->>>>>>> 50a09f97
+fun TextAvailableNode.textOfReportLocation(): String? =
+        reportLocation.regionInFile?.let(textDocument::sliceText)?.toString()
 
 
 fun Node.assertTextRangeIsOk() {
