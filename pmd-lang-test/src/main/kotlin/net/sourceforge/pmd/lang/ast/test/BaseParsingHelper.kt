--- conflicted
+++ resolved
@@ -174,11 +174,7 @@
      */
     @JvmOverloads
     open fun parseFile(path: Path, version: String? = null): T =
-<<<<<<< HEAD
-        parse(IOUtil.readToString(Files.newBufferedReader(path)), version, fileName = FileId.forPath(path))
-=======
         parse(IOUtil.readToString(Files.newBufferedReader(path)), version, fileName = FileId.fromPath(path))
->>>>>>> 090ffa1a
 
     /**
      * Fetches the source of the given [clazz].
@@ -263,10 +259,6 @@
         executeRule(
             rule,
             code = Files.newBufferedReader(path).readText(),
-<<<<<<< HEAD
-            fileName = FileId.forPath(path)
-=======
             fileName = FileId.fromPath(path)
->>>>>>> 090ffa1a
         )
 }