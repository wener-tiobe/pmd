--- conflicted
+++ resolved
@@ -5,28 +5,15 @@
 
 import net.sourceforge.pmd.*
 import net.sourceforge.pmd.internal.util.IOUtil
-<<<<<<< HEAD
-import net.sourceforge.pmd.lang.Language
-import net.sourceforge.pmd.lang.LanguageRegistry
-import net.sourceforge.pmd.lang.LanguageVersion
-import net.sourceforge.pmd.lang.LanguageVersionHandler
-import net.sourceforge.pmd.lang.ast.Node
-import net.sourceforge.pmd.lang.ast.Parser
-=======
 import net.sourceforge.pmd.lang.*
 import net.sourceforge.pmd.lang.ast.Node
 import net.sourceforge.pmd.lang.ast.Parser.ParserTask
->>>>>>> eee8b95a
 import net.sourceforge.pmd.lang.ast.RootNode
 import net.sourceforge.pmd.lang.ast.SemanticErrorReporter
 import net.sourceforge.pmd.lang.document.TextDocument
 import net.sourceforge.pmd.lang.document.TextFile
 import net.sourceforge.pmd.lang.rule.XPathRule
 import net.sourceforge.pmd.lang.rule.xpath.XPathVersion
-<<<<<<< HEAD
-import net.sourceforge.pmd.processor.AbstractPMDProcessor
-=======
->>>>>>> eee8b95a
 import net.sourceforge.pmd.reporting.GlobalAnalysisListener
 import java.io.InputStream
 import java.nio.charset.StandardCharsets
@@ -114,24 +101,8 @@
             clone(params.copy(resourceLoader = contextClass, resourcePrefix = resourcePrefix))
 
 
-<<<<<<< HEAD
-    fun withLanguageRegistry(languageRegistry: LanguageRegistry): Self =
-            clone(params.copy(languageRegistry = languageRegistry))
-
-
     fun withSuppressMarker(marker: String): Self =
             clone(params.copy(suppressMarker = marker))
-
-    fun getHandler(version: String): LanguageVersionHandler {
-        return getVersion(version).languageVersionHandler
-    }
-
-    val defaultHandler: LanguageVersionHandler
-        get() = defaultVersion.languageVersionHandler
-=======
-    fun withSuppressMarker(marker: String): Self =
-            clone(params.copy(suppressMarker = marker))
->>>>>>> eee8b95a
 
 
     @JvmOverloads
@@ -150,28 +121,12 @@
         fileName: String = TextFile.UNKNOWN_FILENAME
     ): T {
         val lversion = if (version == null) defaultVersion else getVersion(version)
-<<<<<<< HEAD
-        val handler = lversion.languageVersionHandler
-        val textDoc = TextDocument.readOnlyString(sourceCode, fileName, lversion)
-        val task = Parser.ParserTask(textDoc, SemanticErrorReporter.noop())
-        task.properties.also {
-            handler.declareParserTaskProperties(it)
-            it.setProperty(Parser.ParserTask.COMMENT_MARKER, params.suppressMarker)
-        }
-        return doParse(params, task)
-    }
-
-    protected open fun doParse(params: Params, task: Parser.ParserTask): T {
-        val parser = task.languageVersion.languageVersionHandler.parser
-        return rootClass.cast(parser.parse(task))
-=======
         val params = params.copy(defaultVerString = lversion.version)
         val textDoc = TextDocument.readOnlyString(sourceCode, fileName, lversion)
         return loadLanguages(params).use { reg ->
             val task = ParserTask(textDoc, SemanticErrorReporter.noop(), reg)
             doParse(reg.getProcessor(language), params, task)
         }
->>>>>>> eee8b95a
     }
 
     // override if lang has dependencies
@@ -273,26 +228,6 @@
     ): Report {
         if (rule.language == null)
             rule.language = language
-<<<<<<< HEAD
-        val config = PMDConfiguration().apply {
-            suppressMarker = params.suppressMarker
-            setDefaultLanguageVersion(defaultVersion)
-        }
-
-        val reportBuilder = Report.GlobalReportBuilderListener()
-        val fullListener = GlobalAnalysisListener.tee(listOf(GlobalAnalysisListener.exceptionThrower(), reportBuilder))
-
-
-        AbstractPMDProcessor.runSingleFile(
-            listOf(RuleSet.forSingleRule(rule)),
-            TextFile.forCharSeq(code, fileName, defaultVersion),
-            fullListener,
-            config
-        )
-
-        fullListener.close()
-        return reportBuilder.result
-=======
 
         val config = PMDConfiguration().apply {
             suppressMarker = params.suppressMarker
@@ -307,7 +242,6 @@
             pmd.files().addSourceFile(fileName, code)
             pmd.performAnalysisAndCollectReport()
         }
->>>>>>> eee8b95a
     }
 
     fun executeRuleOnResource(rule: Rule, resourcePath: String): Report =
