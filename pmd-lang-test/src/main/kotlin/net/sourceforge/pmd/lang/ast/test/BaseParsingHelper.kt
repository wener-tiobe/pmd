/*
 * BSD-style license; for more info see http://pmd.sourceforge.net/license.html
 */
package net.sourceforge.pmd.lang.ast.test

import net.sourceforge.pmd.*
import net.sourceforge.pmd.lang.Language
import net.sourceforge.pmd.lang.LanguageRegistry
import net.sourceforge.pmd.lang.LanguageVersion
import net.sourceforge.pmd.lang.LanguageVersionHandler
import net.sourceforge.pmd.lang.ast.*
import net.sourceforge.pmd.processor.AbstractPMDProcessor
import net.sourceforge.pmd.reporting.GlobalAnalysisListener
import net.sourceforge.pmd.util.datasource.DataSource
import org.apache.commons.io.IOUtils
import java.io.InputStream
import java.nio.charset.StandardCharsets
import java.nio.file.Files
import java.nio.file.Path

/**
 * Language-independent base for a parser utils class.
 * Implementations are language-specific.
 */
abstract class BaseParsingHelper<Self : BaseParsingHelper<Self, T>, T : RootNode>(
        protected val langName: String,
        private val rootClass: Class<T>,
        protected val params: Params
) {

    data class Params(
            val doProcess: Boolean,
            val defaultVerString: String?,
            val resourceLoader: Class<*>?,
            val resourcePrefix: String,
            val suppressMarker: String = PMD.SUPPRESS_MARKER,
    ) {
        companion object {

            @JvmStatic
            val defaultNoProcess = Params(false, null, null, "")

            @JvmStatic
            val defaultProcess = Params(true, null, null, "")

        }
    }

    internal val resourceLoader: Class<*>
        get() = params.resourceLoader ?: javaClass

    internal val resourcePrefix: String get() = params.resourcePrefix

    /**
     * Returns the language version with the given version string.
     * If null, this defaults to the default language version for
     * this instance (not necessarily the default language version
     * defined by the language module).
     */
    fun getVersion(version: String?): LanguageVersion {
        val language = language
        return if (version == null) language.defaultVersion
               else language.getVersion(version) ?: throw AssertionError("Unsupported version $version for language $language")
    }

    private val language: Language
        get() = LanguageRegistry.getLanguage(langName)
                ?: throw AssertionError("'$langName' is not a supported language (available ${LanguageRegistry.getLanguages()})")

    val defaultVersion: LanguageVersion
        get() = getVersion(params.defaultVerString)


    protected abstract fun clone(params: Params): Self

    @JvmOverloads
    fun withProcessing(boolean: Boolean = true): Self =
            clone(params.copy(doProcess = boolean))

    /**
     * Returns an instance of [Self] for which all parsing methods
     * default their language version to the provided [version]
     * If the [version] is null, then the default language version
     * defined by the language module is used instead.
     */
    fun withDefaultVersion(version: String?): Self =
            clone(params.copy(defaultVerString = version))

    /**
     * Returns an instance of [Self] for which [parseResource] uses
     * the provided [contextClass] and [resourcePrefix] to load resources.
     */
    @JvmOverloads
    fun withResourceContext(contextClass: Class<*>, resourcePrefix: String = ""): Self =
            clone(params.copy(resourceLoader = contextClass, resourcePrefix = resourcePrefix))


    fun withSuppressMarker(marker: String): Self =
            clone(params.copy(suppressMarker = marker))

    fun getHandler(version: String): LanguageVersionHandler {
        return getVersion(version).languageVersionHandler
    }

    val defaultHandler: LanguageVersionHandler
        get() = defaultVersion.languageVersionHandler


    @JvmOverloads
    fun <R : Node> getNodes(target: Class<R>, source: String, version: String? = null): List<R> =
                parse(source, version).descendants(target).crossFindBoundaries(true).toList()

    /**
     * Parses the [sourceCode] with the given [version]. This may execute
     * additional processing passes if this instance is configured to do
     * so.
     */
    @JvmOverloads
    fun parse(sourceCode: String, version: String? = null, filename: String = FileAnalysisException.NO_FILE_NAME): T {
        val lversion = if (version == null) defaultVersion else getVersion(version)
        val handler = lversion.languageVersionHandler
        val parser = handler.parser
        val source = DataSource.forString(sourceCode, filename)
        val toString = DataSource.readToString(source, StandardCharsets.UTF_8) // this removed the BOM
        val task = Parser.ParserTask(lversion, filename, toString, SemanticErrorReporter.noop())
        task.properties.also {
            handler.declareParserTaskProperties(it)
            it.setProperty(Parser.ParserTask.COMMENT_MARKER, params.suppressMarker)
        }
        val rootNode = rootClass.cast(parser.parse(task))
        if (params.doProcess) {
            postProcessing(handler, lversion, rootNode)
        }
        return rootNode
    }

    /**
     * Select the processing stages that this should run in [postProcessing],
     * by default runs everything.
     */
    protected open fun selectProcessingStages(handler: LanguageVersionHandler): List<AstProcessingStage<*>> =
            handler.processingStages

    /**
     * Called only if [Params.doProcess] is true.
     */
    protected open fun postProcessing(handler: LanguageVersionHandler, lversion: LanguageVersion, rootNode: T) {
        val astAnalysisContext = object : AstAnalysisContext {
            override fun getTypeResolutionClassLoader(): ClassLoader = javaClass.classLoader

            override fun getLanguageVersion(): LanguageVersion = lversion
        }

        val stages = selectProcessingStages(handler).sortedWith { o1, o2 -> o1.compare(o2) }

        stages.forEach {
            it.processAST(rootNode, astAnalysisContext)
        }
    }

    /**
     * Fetches and [parse]s the [resource] using the context defined for this
     * instance (by default uses this class' classloader, but can be configured
     * with [withResourceContext]).
     */
    @JvmOverloads
    open fun parseResource(resource: String, version: String? = null): T =
            parse(readResource(resource), version)

    /**
     * Fetches and [parse]s the [path].
     */
    @JvmOverloads
    open fun parseFile(path: Path, version: String? = null): T =
            parse(IOUtils.toString(Files.newBufferedReader(path)), version, filename = path.toAbsolutePath().toString())

    /**
     * Fetches the source of the given [clazz].
     */
    @JvmOverloads
    open fun parseClass(clazz: Class<*>, version: String? = null): T =
            parse(readClassSource(clazz), version)

    fun readResource(resourceName: String): String {

        val input = resourceLoader.getResourceAsStream(params.resourcePrefix + resourceName)
                ?: throw IllegalArgumentException("Unable to find resource file ${params.resourcePrefix + resourceName} from $resourceLoader")

        return consume(input)
    }

    private fun consume(input: InputStream) =
            IOUtils.toString(input, StandardCharsets.UTF_8)
                    .replace(Regex("\\R"), "\n")  // normalize line-endings

    /**
     * Gets the source from the source file in which the class was declared.
     * Returns the source of the whole file even it it is not a top-level type.
     *
     * @param clazz Class to find the source for
     *
     * @return The source
     *
     * @throws IllegalArgumentException if the source file wasn't found
     */
    fun readClassSource(clazz: Class<*>): String {
        var sourceFile = clazz.name.replace('.', '/') + ".java"
        // Consider nested classes
        if (clazz.name.contains("$")) {
            sourceFile = sourceFile.substring(0, clazz.name.indexOf('$')) + ".java"
        }
        val input = (params.resourceLoader ?: javaClass).classLoader.getResourceAsStream(sourceFile)
                ?: throw IllegalArgumentException("Unable to find source file $sourceFile for $clazz")

        return consume(input)
    }


    /**
     * Execute the given [rule] on the [code]. Produce a report with the violations
     * found by the rule. The language version of the piece of code is determined by the [params].
     */
    @JvmOverloads
    fun executeRule(rule: Rule, code: String, filename: String = "testfile.${language.extensions[0]}"): Report {
<<<<<<< HEAD
        val rules = RulesetsFactoryUtils.defaultFactory().createSingleRuleRuleSet(rule)

        val configuration = PMDConfiguration()
        configuration.setDefaultLanguageVersion(defaultVersion)
        configuration.suppressMarker = params.parserOptions?.suppressMarker ?: PMD.SUPPRESS_MARKER

        val reportBuilder = Report.GlobalReportBuilderListener()
        val fullListener = GlobalAnalysisListener.tee(listOf(GlobalAnalysisListener.exceptionThrower(), reportBuilder))

        AbstractPMDProcessor.runSingleFile(
                listOf(rules),
                DataSource.forString(code, "test.${getVersion(null).language.extensions[0]}"),
                fullListener,
                configuration
        )

        fullListener.close()

        return reportBuilder.result
=======
        val p = PMD()
        p.configuration.suppressMarker = this.params.suppressMarker
        val ctx = RuleContext()
        val report = Report()
        ctx.report = report
        ctx.sourceCodeFile = File(filename)
        ctx.isIgnoreExceptions = false

        val rules = RuleSet.forSingleRule(rule)
        try {
            p.sourceCodeProcessor.processSourceCode(StringReader(code), RuleSets(rules), ctx)
        } catch (e: PMDException) {
            throw e.cause!!
        }
        return report
>>>>>>> 52d8904a
    }

    fun executeRuleOnResource(rule: Rule, resourcePath: String): Report =
            executeRule(rule, readResource(resourcePath))


}<|MERGE_RESOLUTION|>--- conflicted
+++ resolved
@@ -222,43 +222,24 @@
      */
     @JvmOverloads
     fun executeRule(rule: Rule, code: String, filename: String = "testfile.${language.extensions[0]}"): Report {
-<<<<<<< HEAD
-        val rules = RulesetsFactoryUtils.defaultFactory().createSingleRuleRuleSet(rule)
-
         val configuration = PMDConfiguration()
         configuration.setDefaultLanguageVersion(defaultVersion)
-        configuration.suppressMarker = params.parserOptions?.suppressMarker ?: PMD.SUPPRESS_MARKER
+        configuration.suppressMarker = this.params.suppressMarker
+
 
         val reportBuilder = Report.GlobalReportBuilderListener()
         val fullListener = GlobalAnalysisListener.tee(listOf(GlobalAnalysisListener.exceptionThrower(), reportBuilder))
 
+
         AbstractPMDProcessor.runSingleFile(
-                listOf(rules),
-                DataSource.forString(code, "test.${getVersion(null).language.extensions[0]}"),
+                listOf(RuleSet.forSingleRule(rule)),
+                DataSource.forString(code, filename),
                 fullListener,
                 configuration
         )
 
         fullListener.close()
-
         return reportBuilder.result
-=======
-        val p = PMD()
-        p.configuration.suppressMarker = this.params.suppressMarker
-        val ctx = RuleContext()
-        val report = Report()
-        ctx.report = report
-        ctx.sourceCodeFile = File(filename)
-        ctx.isIgnoreExceptions = false
-
-        val rules = RuleSet.forSingleRule(rule)
-        try {
-            p.sourceCodeProcessor.processSourceCode(StringReader(code), RuleSets(rules), ctx)
-        } catch (e: PMDException) {
-            throw e.cause!!
-        }
-        return report
->>>>>>> 52d8904a
     }
 
     fun executeRuleOnResource(rule: Rule, resourcePath: String): Report =
