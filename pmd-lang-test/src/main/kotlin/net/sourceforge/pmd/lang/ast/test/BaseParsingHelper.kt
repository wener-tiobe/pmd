/*
 * BSD-style license; for more info see http://pmd.sourceforge.net/license.html
 */
package net.sourceforge.pmd.lang.ast.test

import net.sourceforge.pmd.*
import net.sourceforge.pmd.lang.Language
import net.sourceforge.pmd.lang.LanguageRegistry
import net.sourceforge.pmd.lang.LanguageVersion
import net.sourceforge.pmd.lang.LanguageVersionHandler
import net.sourceforge.pmd.lang.ast.*
import net.sourceforge.pmd.processor.AbstractPMDProcessor
import net.sourceforge.pmd.reporting.GlobalAnalysisListener
import net.sourceforge.pmd.util.datasource.DataSource
import org.apache.commons.io.IOUtils
import java.io.InputStream
import java.nio.charset.StandardCharsets
import java.nio.file.Files
import java.nio.file.Path

/**
 * Language-independent base for a parser utils class.
 * Implementations are language-specific.
 */
abstract class BaseParsingHelper<Self : BaseParsingHelper<Self, T>, T : RootNode>(
        protected val langName: String,
        private val rootClass: Class<T>,
        protected val params: Params
) {

    data class Params(
            val doProcess: Boolean,
            val defaultVerString: String?,
            val resourceLoader: Class<*>?,
            val resourcePrefix: String,
            val suppressMarker: String = PMD.SUPPRESS_MARKER,
    ) {
        companion object {

            @JvmStatic
            val defaultNoProcess = Params(false, null, null, "")

            @JvmStatic
            val defaultProcess = Params(true, null, null, "")

        }
    }

    internal val resourceLoader: Class<*>
        get() = params.resourceLoader ?: javaClass

    internal val resourcePrefix: String get() = params.resourcePrefix

    /**
     * Returns the language version with the given version string.
     * If null, this defaults to the default language version for
     * this instance (not necessarily the default language version
     * defined by the language module).
     */
    fun getVersion(version: String?): LanguageVersion {
        val language = language
        return if (version == null) language.defaultVersion
               else language.getVersion(version) ?: throw AssertionError("Unsupported version $version for language $language")
    }

    val language: Language
        get() = LanguageRegistry.getLanguage(langName)
                ?: throw AssertionError("'$langName' is not a supported language (available ${LanguageRegistry.getLanguages()})")

    val defaultVersion: LanguageVersion
        get() = getVersion(params.defaultVerString)


    protected abstract fun clone(params: Params): Self

    @JvmOverloads
    fun withProcessing(boolean: Boolean = true): Self =
            clone(params.copy(doProcess = boolean))

    /**
     * Returns an instance of [Self] for which all parsing methods
     * default their language version to the provided [version]
     * If the [version] is null, then the default language version
     * defined by the language module is used instead.
     */
    fun withDefaultVersion(version: String?): Self =
            clone(params.copy(defaultVerString = version))

    /**
     * Returns an instance of [Self] for which [parseResource] uses
     * the provided [contextClass] and [resourcePrefix] to load resources.
     */
    @JvmOverloads
    fun withResourceContext(contextClass: Class<*>, resourcePrefix: String = ""): Self =
            clone(params.copy(resourceLoader = contextClass, resourcePrefix = resourcePrefix))


    fun withSuppressMarker(marker: String): Self =
            clone(params.copy(suppressMarker = marker))

    fun getHandler(version: String): LanguageVersionHandler {
        return getVersion(version).languageVersionHandler
    }

    val defaultHandler: LanguageVersionHandler
        get() = defaultVersion.languageVersionHandler


    @JvmOverloads
    fun <R : Node> getNodes(target: Class<R>, source: String, version: String? = null): List<R> =
                parse(source, version).descendants(target).crossFindBoundaries(true).toList()

    /**
     * Parses the [sourceCode] with the given [version]. This may execute
     * additional processing passes if this instance is configured to do
     * so.
     */
    @JvmOverloads
    fun parse(sourceCode: String, version: String? = null, filename: String = FileAnalysisException.NO_FILE_NAME): T {
        val lversion = if (version == null) defaultVersion else getVersion(version)
        val handler = lversion.languageVersionHandler
        val parser = handler.parser
        val source = DataSource.forString(sourceCode, filename)
        val toString = DataSource.readToString(source, StandardCharsets.UTF_8) // this removed the BOM
        val task = Parser.ParserTask(lversion, filename, toString, SemanticErrorReporter.noop())
        task.properties.also {
            handler.declareParserTaskProperties(it)
            it.setProperty(Parser.ParserTask.COMMENT_MARKER, params.suppressMarker)
        }
        val rootNode = rootClass.cast(parser.parse(task))
        if (params.doProcess) {
            postProcessing(handler, lversion, rootNode)
        }
        return rootNode
    }

    /**
     * Select the processing stages that this should run in [postProcessing],
     * by default runs everything.
     */
    protected open fun selectProcessingStages(handler: LanguageVersionHandler): List<AstProcessingStage<*>> =
            handler.processingStages

    /**
     * Called only if [Params.doProcess] is true.
     */
    protected open fun postProcessing(handler: LanguageVersionHandler, lversion: LanguageVersion, rootNode: T) {
        val astAnalysisContext = object : AstAnalysisContext {
            override fun getTypeResolutionClassLoader(): ClassLoader = javaClass.classLoader

            override fun getLanguageVersion(): LanguageVersion = lversion
        }

        val stages = selectProcessingStages(handler).sortedWith { o1, o2 -> o1.compare(o2) }

        stages.forEach {
            it.processAST(rootNode, astAnalysisContext)
        }
    }

    /**
     * Fetches and [parse]s the [resource] using the context defined for this
     * instance (by default uses this class' classloader, but can be configured
     * with [withResourceContext]).
     */
    @JvmOverloads
    open fun parseResource(resource: String, version: String? = null): T =
            parse(readResource(resource), version)

    /**
     * Fetches and [parse]s the [path].
     */
    @JvmOverloads
    open fun parseFile(path: Path, version: String? = null): T =
            parse(IOUtils.toString(Files.newBufferedReader(path)), version, filename = path.toAbsolutePath().toString())

    /**
     * Fetches the source of the given [clazz].
     */
    @JvmOverloads
    open fun parseClass(clazz: Class<*>, version: String? = null): T =
            parse(readClassSource(clazz), version)

    fun readResource(resourceName: String): String {

        val input = resourceLoader.getResourceAsStream(params.resourcePrefix + resourceName)
                ?: throw IllegalArgumentException("Unable to find resource file ${params.resourcePrefix + resourceName} from $resourceLoader")

        return consume(input)
    }

    private fun consume(input: InputStream) =
            IOUtils.toString(input, StandardCharsets.UTF_8)
                    .replace(Regex("\\R"), "\n")  // normalize line-endings

    /**
     * Gets the source from the source file in which the class was declared.
     * Returns the source of the whole file even it it is not a top-level type.
     *
     * @param clazz Class to find the source for
     *
     * @return The source
     *
     * @throws IllegalArgumentException if the source file wasn't found
     */
    fun readClassSource(clazz: Class<*>): String {
        var sourceFile = clazz.name.replace('.', '/') + ".java"
        // Consider nested classes
        if (clazz.name.contains("$")) {
            sourceFile = sourceFile.substring(0, clazz.name.indexOf('$')) + ".java"
        }
        val input = (params.resourceLoader ?: javaClass).classLoader.getResourceAsStream(sourceFile)
                ?: throw IllegalArgumentException("Unable to find source file $sourceFile for $clazz")

        return consume(input)
    }


    /**
     * Execute the given [rule] on the [code]. Produce a report with the violations
     * found by the rule. The language version of the piece of code is determined by the [params].
     */
    @JvmOverloads
    fun executeRule(rule: Rule, code: String, filename: String = "testfile.${language.extensions[0]}"): Report {
<<<<<<< HEAD
        val configuration = PMDConfiguration()
        configuration.setDefaultLanguageVersion(defaultVersion)
        configuration.suppressMarker = this.params.suppressMarker


        val reportBuilder = Report.GlobalReportBuilderListener()
        val fullListener = GlobalAnalysisListener.tee(listOf(GlobalAnalysisListener.exceptionThrower(), reportBuilder))


        AbstractPMDProcessor.runSingleFile(
                listOf(RuleSet.forSingleRule(rule)),
                DataSource.forString(code, filename),
                fullListener,
                configuration
        )

        fullListener.close()
        return reportBuilder.result
=======
        val config = PMDConfiguration().apply {
            suppressMarker = params.suppressMarker
        }
        val processor = SourceCodeProcessor(config)
        val ctx = RuleContext()
        val report = Report()
        ctx.report = report
        ctx.sourceCodeFile = File(filename)
        ctx.isIgnoreExceptions = false

        val rules = RuleSet.forSingleRule(rule)
        try {
            processor.processSourceCode(StringReader(code), RuleSets(rules), ctx)
        } catch (e: PMDException) {
            throw e.cause!!
        }
        return report
>>>>>>> 0cf72b8c
    }

    fun executeRuleOnResource(rule: Rule, resourcePath: String): Report =
            executeRule(rule, readResource(resourcePath))


}<|MERGE_RESOLUTION|>--- conflicted
+++ resolved
@@ -222,44 +222,24 @@
      */
     @JvmOverloads
     fun executeRule(rule: Rule, code: String, filename: String = "testfile.${language.extensions[0]}"): Report {
-<<<<<<< HEAD
-        val configuration = PMDConfiguration()
-        configuration.setDefaultLanguageVersion(defaultVersion)
-        configuration.suppressMarker = this.params.suppressMarker
-
+        val config = PMDConfiguration().apply {
+            suppressMarker = params.suppressMarker
+            setDefaultLanguageVersion(defaultVersion)
+        }
 
         val reportBuilder = Report.GlobalReportBuilderListener()
         val fullListener = GlobalAnalysisListener.tee(listOf(GlobalAnalysisListener.exceptionThrower(), reportBuilder))
 
 
         AbstractPMDProcessor.runSingleFile(
-                listOf(RuleSet.forSingleRule(rule)),
-                DataSource.forString(code, filename),
-                fullListener,
-                configuration
+            listOf(RuleSet.forSingleRule(rule)),
+            DataSource.forString(code, filename),
+            fullListener,
+            config
         )
 
         fullListener.close()
         return reportBuilder.result
-=======
-        val config = PMDConfiguration().apply {
-            suppressMarker = params.suppressMarker
-        }
-        val processor = SourceCodeProcessor(config)
-        val ctx = RuleContext()
-        val report = Report()
-        ctx.report = report
-        ctx.sourceCodeFile = File(filename)
-        ctx.isIgnoreExceptions = false
-
-        val rules = RuleSet.forSingleRule(rule)
-        try {
-            processor.processSourceCode(StringReader(code), RuleSets(rules), ctx)
-        } catch (e: PMDException) {
-            throw e.cause!!
-        }
-        return report
->>>>>>> 0cf72b8c
     }
 
     fun executeRuleOnResource(rule: Rule, resourcePath: String): Report =
